            Fix string index calculation when using some regexes (fix #1602)
            Ensure Function.replaceWith puts scope after parameters (fix #1601)
            Ensure Graphics.* return the Graphics instance, to allow call chaining (fix #1580)
            Ensure DataView.byteOffset/byteLength is always set even if not specified (fix #1567)
            Added HttpServerResponse.setHeader
            HttpServerResponse now automatically sends `Connection:close` unless overridden (fix #1596)
            Fix sign of RSSI reporting with setRSSIHandler
            nRF52: Add docs for properties that weren't documented before
            nRF52: Add ability to connect to device with passkey authentication
            nRF52: Allow startNotifications to use Indicate if Notify doesn't exist (as per spec)
            nRF52: Add option for static passkey pairing with NRF.setSecurity
	    ESP32: update EspruinoBuildTools to esp-idf V3.1.2 - fix Wifi connect issues (multiple ssid)
            Revert PR #1459 as it broke neopixel functionality that worked previously
            nRF52: Disconnect RX pin after UART test at boot (saves power when in deep sleep)
            Serial.unsetup now sets pin state to STATE_UNDEFINED, which disconnects the pins internally
            Removed modulo on `new Date` h/m/s/ms arguments as it seems desktop JS is fine with out of range values
            Added `active` option to NRF.setScan/findDevices/requestDevices to allow scan response packets to be requested
            Add I2C/SPI baud rate checks (#1619)
            STM32: Add `E.setRTCPrescaler` to allow the RTC to be calibrated on Espruino Pico (fix #1607)
            nRF52: Fix slow Bluetooth connection if previously disconnected while using low power connection interval (fix #1605)
            Allow `Graphics.clear(true)` to reset state (font, color, etc) to default as well as clearing the screen (fix #1615)
            nRF52: Fix setScanResponse regression from 2v00
            nRF5x: Execute SWI1_IRQHandler when radio turns off instead of on+off. More efficient, fixed multiple advertising.
            Smartibot build added
            ESP8266: add CFLAGs to shrink build size (fix #1622)
            ESP32: update EspruinoBuildTools to esp-idf V3.1.3
            nRF52: Add FAT Filesystem support to MDBT42Q module
            Now save file modification time with FAT
            Fix segfault if `.clone` is called with `this==undefined` (fix #1628)
            Fix issue outputting char codes <8 after outputting hex char codes
            nRF52: Don't allow NRF.updateServices while a BLE restart for setServices is queued
            nRF5x: Don't sleep if we received any events since last sleep (fix #1572)
            Remove limit on the number of scopes that can be searched (fix #948)
            String.split - improve docs, split with RegExp now inserts the text after the final match
            RegExp: Add '|' operator (fix #1503)
            Switch ARM toolchain to gcc-arm-none-eabi-8-2018-q4-major
            Improve handling of timeouts for RAK8212 GPS
            nRF52: Now create exception if advertising calls fail (but ignore when in IRQ)
            nRF52: Add setAdvertising({},{scannable:false}) for disabling scan response
            nRF52: Add note about connectable:false requiring >=100ms intervals
            STM32: Fix issue where occasionally STM32 would be ~0.2s late waking from light sleep
<<<<<<< HEAD
            Fix index in E.mapInPlace and improve docs
=======
            ESP8266: add Wifi.connect options channel and bssid for faster AP connects (fix #1595, #1640)
>>>>>>> 5c886d04

     2v01 : ESP32: update to esp-idf V3.1
            Fix issues with Class Extends
            Improve Tab Completions for extended classes
            Fix Storage.readJSON/readArrayBuffer memory leak (fix #1532)
            Fix potential out of bounds Graphics.scroll
            Serial.setConsole now warns if not used on hardware Serial
            ESP8266: implement hw_timer (fix #1511) to make soft serial and pwm work
            Fix Storage write error when skipping pages (fix #1539)
            nRF5x: When scanning, only use as much of IO queue as is needed
            nRF5x: If BLE/NFC/etc data won't fit in IO queue, drop whole packet
            Allow `a in b` to search 'fake' objects (#1534)
            Improve fast path when iterating over Uint8Array/ArrayBuffer
            Allow deletion of function properties (fix #1549)
            Add `{callback:...}` option for `.write` style functions - improve docs.
            ESP8266: deepSleep invalid microseconds (fix #1547)
            ESP8266: ESP_FLASH_MAX for ESP8266_4MB is wrong (fix #1551, #1553)
            Fix buffer overflow if bytesize/stopbits used in `Serial.setup` (fix #1510)
            Ensure jsvNewFlatStringOfLength tries twice (even if GC doesn't release memory, it reorders the free list) (#1559)
            ESP8266: Missing variable Flash Mode (--flash_mode, -fm) in ESP8266.make files (fix #1563)
            ESP8266: Remove hack added to get around SDK 1.4 bug (fix #1568)
            Reduce available hardware SPI/I2C instances to 1 on nRF52 (since this is all we implement atm)
            Add E.dumpFragmentation to show memory fragmentation (only for debug builds)
            Fix parsing of dates from before 1970
            nRF52: Fix some regressions in requestDevice (flagged up by asserts in debug build)
            Allow built-in objects to be created with `new X()`
            nRF52: Ensure Bluetooth stack doesn't do a reboot for non-fatal errors (just report them to console)
            BluetoothRemoteGATTServer.disconnect now returns a Promise
            nRF52: Jump out of low power mode after less BLE activity (2 reads/writes in 10 radio packets) (#1546)
            nRF5x: Fix NRF.setConnectionInterval when there's no connection (fix #1546)
            Explicitly mention Espruino not supporting CASE after DEFAULT in error (fix #1570)
            Ensure scope is saved for Class constructors (fix #1576)
            Add setNBCellOn for RAK8211-NB (fix #1581)
            Now escape chars <8 as octal, and add escape of vertical tab 
            Add Graphics.createArrayBuffer(... {interleavex:true}) to allow faster support for P3 LED panels
            Add Graphics.fill/drawEllipse and move fill/drawCircle to use the same code
            CC3000-specific build removed on Original Espruino board (lack of space)

     2v00 : Allow changeInterval with large (>32 bit) intervals (fix #1438)
            changeInterval now changes the interval immediately when it's called inside the interval it is changing (fix #1440)
            Fix parsing of try..catch when not executing (fix #1439)
            Add extra ReferenceError checks, even if variable is not used
            Allow Ctrl-C out of while...continue loop (fix #1441)
            Fix bug if using an undefined member of an object for for..in (fix #1437)
            Allow for..in to iterate over prototype chains down from Array and Object
            Add for(var i of array) to iterate over elements
            Added getter and setter support
            Stop parsing blocks if not executing (fix #572)
            Fix stack overflow if interpreting a file full of '{' (fix #1448)
            Fix exception when performing record access on object from getter (fix #1454)
            Switch to non-recursive StringExt copy (fix #1451)
            Fix rounding errors in fillPoly -> improve vector font rendering
            Fix issue that caused 'dump()' not to report variables/functions on Pixl.js
            Add E.lookupNoCase to allow searching case-insensitively for Object keys
            Fix HTTP Chunked transfers when the server uses lowercase headers (fix #1458)
            Fix TypedArray.indexOf (fix #1468)
            Allow require('Storage').write('a','',0,15) (zero length data) (fix #1465)
            edit() now chooses the shortest way to describe the function
            Fixed bug when RegExp.match/test called on non-strings
            Added Global isFinite
            Add missing ArrayBufferView.filter
            Added Array.find and findIndex (also for ArrayBufferViews)
            Fix unreliable ArrayBufferView.indexOf (#1468)
            Added String.startsWith/endsWith/includes (#1302)
            parseFloat(".s") now returns NaN
            Fixed /\S+/.test(" ")
            Added Storage.getFree() to return available space
            Enable E.setTimeZone on boards with very little flash memory
            Lower saved code area to 2k on micro:bit (from 3)
            Remove RGB colour handling in setColor on devices with low flash
            Reduce available variable count on STM32VL - we were too low on RAM
            Added Graphics.asBMP/asURL/dump - allowing easy debugging of Graphics via IDE
            Allow '.then' on already-resolved promise (fix #1476)
            Stop atob adding trailing 0s when strings are not a multiple of 3 long
            Reconstruct start and end newlines when dumping multi-line functions  
            Fix regression parsing methods in classes on embedded (fix #1479)
            nRF5x: Add options argument to NRF.connect and BluetoothDevice.gatt.connect, allowing a connection interval to be specified
            nRF5x: Start renegotiating speed after 0.1ms, not 5s. Massively improves connect speed.
            nRF5x: Now queue up to 5 UART TX packets per transmit interval (was 1 previously)
            nRF52: Add Dynamic Interval Adjustment - default to 2x connection speed, but idle at 10x slower if not used for 2 minutes
            nRF5x: Add NRF.setConnectionInterval() to allow connection speed to be set manually
            RuuviTag: invert LED1, LED2 & BTN in software so LED.set() does what you'd expect
            Console now doesn't print quotes around object keys if it's not needed
            Added `E.toJS` to allow very compact JS data stringification (similar to `JSON.stringify`)
            Output the current timer number as a comment in `dump()`
            Don't print `=undefined` to console if line is empty
            Added RAK8212 (and include SMS/GPRS code in RAK8211/2 builds)
            Graphics.stringWidth now takes account of newlines
            nRF52: NRF.requestDevice now resolves as soon as a device is found. Faster and better in congested areas
            Replace use of obsolete 'usleep' function in Linux builds (fix #1455)
            Add Ethernet.getIP/setIP callbacks for Wiznet to bring them in line with WiFi (fix #1482)
            Fix Math.round for numbers > 32 bit (fix #1485)
            Pixl.js menu now resets font alignment, and down arrow icon is fixed
            Now check for ReferenceErrors in global scope
            Fix Array.shift (returned a NAME, rather than the value)
            Add sanity check for names returned from Functions and fix Array.pop
            Stop characters getting dropped when pasting large amounts of data into Linux build
            nRF5x increase JsSysTime accuracy to 2^-20 from 2^-16 - drastically improves Util Timer accuracy
            Added support for Software Serial ports (for low baud rates, eg. 9600)
            Fix JS state restoration issue (eg. Pixl.menu inside switch would cause errors)
            Added Graphics.drawPoly
            Add Graphics.asImage to turn a Graphics instance into an Image that can be used with drawImage
            Add Graphics.createImage to allow creation of a 1 bit image direct from a string
            Use 32 bit floats for E.FFT, not 64 (fix #1443)
            Automatically shut down UART if both pin states are changed
            Fix `setDeviceClockCmd: Unknown Device` when using `LoopbackB.setConsole()` on WiFi board
            Fix non-UART serial regressions (after software serial additions)
            Pixl.js: Add Pixl.setLCDPower to allow the LCD to be powered off, more than halving power consumption
            nRF5x: Allow NRF.setScan and NRF.findDevices to take the same search filters NRF.requestDevice does (fix #1496)
            Fix buffer overrun if we have to reallocate a pointer to argument lists when calling a function (fix #1491)
            Fix stack overflow if executing regex full of hundreds of open brackets (fix #1487)
            Fix issue where STM32F4 USB could lock up if TX during heavy RX
            Improve `E.mapInPlace` docs, and allow it to work with no map (eg pass straight through)
            Added non-standard Uint24Array, because it's very useful for RGB
            ESP8266: add CFLAGs to shrink binaray files (fix #1499)
            ESP8266: fully integration of analog pin A0 (fix #1495)
            ESP32: update sdk to esp-idf 3.0.1, set Espruino build tools back to master branch
            Allow btoa to work for arrays as well as Strings (fix #1509)
            Allow E.mapInPlace to merge bits from multiple source elements, also add option for msb/lsb first
            Remove Graphics.scroll/drawCircle/fillCircle on devices with low flash to allow builds to fit again
            Remove BluetoothRemoteGATTCharacteristic.writeValue on NRF51 (accidental inclusion - it's not required)
            Double IO buffer size to 256 (1k bytes) on boards with 96k of RAM or more (or NRF52)
            nRF5x: allow arbirtary baud rates to be specified for UART
            On devices with low flash, ensure atan2 uses the slower/smaller atan implementation
            Move FFT back to 64 bit if low flash (it uses less memory!) and optimise for flash space
            Remove new Graphics.createImage/asBML/asURL/dump on Original Espruino Board (not enough space) 
            Remove Olimexino from build (too difficult to slim down build and very low usage)
            Remove Software Serial from boards where we're low on flash
            Increase size of saved code area from 3*4k to 10*4k on RAK821x boards
            Fix 'Can't extend undefined' when using Object.setPrototypeOf on a function
            nRF52: Added NRF.HID event for two-way BLE HID communications
            nRF5x: Remove multiple writes per connection interval (more trouble than the speed improvement is worth)
            Fixed hang if trying to allocate Storage greater than total storage size in a fully erased Storage area.
            Pixl.js: Fix 30s pause when closing sockets on WIZnet W5100 (fix #1306)
            Remove HASH/hashlib from all builds as it was confusingly in some and not others. Now use 'crypto'
            require('crypto').SHA1 is now JS in Espruino Original to cut down on the flash required
            Added 'heatshrink' library to expose built-in heatshrink compression to users
            Fix assert fail when calling Function.apply with an Object with non-numeric keys
            Fix issue when AT lib has to process multiple custom line handers in one packet
            Espruino WiFi: Fix unreliable send when receiving lots of data on another socket
            Espruino WiFi: Only rename `EspruinoWiFi` to `WiFi` if not found (allows easier debug)
            Check Flash Storage for modules when using `require`
            Add 'bits' option for Software SPI
            STM32 reset pin IRQs before storing the state - makes lost setWatches far less likely
            Ensure that setBusyIndicator updates output state after the very first initialisation.
            MDBT42Q: Add LED2 var in the Espruino interpreter, but don't use it for the bootloader
            ESP8266: release heap used by logDebug(true) (fix #1508)
            ESP8266: remove SHA256 SHA512 (fix #1517)
            Ensure `Date.getTimezoneOffset()` returns the correct timezone offset (fix #1515)
            Search for and execute files '.boot0'/1/2/3 in Storage at boot time if they exist
            Pixl.js: reduce saved code area to 9 x 4kb to allow for extra features
            ESP8266: switch to SDK 2.2.1 (fix #1207)
            Fix Serial port path regression on Linux, and add docs
            microbit: remove line-by-line debug capability to free up some space
            Added ES6 String.prototype.repeat

     1v99 : Increase jslMatch error buffer size to handle "UNFINISHED TEMPLATE LITERAL" string (#1426)
            nRF5x: Make FlashWrite cope with flash writes > 4k
            Increase max size of native strings on platforms that support it - 16 bit to 32 bit (#1432)
            Fix stack size detection on Linux (fix #1427)
            Fix strncat/cpy bounding issues (fix #1425)
            Promises now ignore a second resolve/reject (fix #1433)
            Fix stack overflow if void void void... is repeated many times (fix #1434)
            Fix font rendering issue caused by signed bit field handling by GCC on non-x86 platforms (fix #1436)
            Added E.reboot() to allow hard reboots from software (fix #1429)
            Added 'Graphics.getInstance()' for more platform independent graphics
            Added VT100 'erase in Display' to Terminal
            In REPL, use x.toString() for objects if we know their name and it is available
            Pixl.js add BLE aerial test to self-test, now also start immediately on BTN4 at boot

     1v98 : Allow Crypto SHA1 without SHA256/512 (for ESP8266 where flash is scarce)
            Add better docs for the form of Wifi callback functions
            Modify ESP8266/ESP32 callbacks to match the node.js style used elsewhere
            nRF52: fix pin.toggle() on software-negated pins
            Pixl.js: Reorder pins so 0..13 are also D0..13 for better Arduino compatibility
            Fix dump() when used with code written using E.setBootCode(..), (fix #1398)
            Allow parseInt/parseFloat to be used on very large strings if the number doesn't extend right to the end (fix #1397)
            nRF5x: Fix memory leak on NRF.connect
            Fix memory leak if an exception is thrown within a rejected promise
            ESP8266: rewrite wifi.save and restore to use the storage lib (imp #1380)
	    ESP8266: Add missing option ssid_hidden for Wifi.startAP() (imp #1358)
            Fixed double-connect issue for TCP sockets
            Pixl.js: Ensure Pixl.menu changes to bitmap fonts
            Pixl.js: tweaked bias/contrast to improve display quality
            ESP32: update esp-idf to v3.0. BLE support - thanks to @jumjum. Erase flash before flashing. vars now 2500
            ESP8266: rearange rf_cal_sector (fix #1294)
            ESP8266: Wifi.scan() now return authmode as text 
            ESP32: Fix accidental initialisation of UART3 when switching to Telnet (fix #1362)
            nRF52: Added `NRF.setAddress` to allow the MAC address to be changed
            Added Graphics.setFontAlign for font alignment and rotation
            Make software I2C bitrate and waveform more accurate
            Move default I2C bitrate to 100kbit/sec
            Linux: don't create a espruino.flash file if we're not writing to flash
            Add height check for Graphics.createArrayBuffer(...vertical_byte:true) (fix #1421)
            Add sanity check for debug trace print statement (fix #1420)
            Fix handling of exceptions in switch statements (fix #1352)
            Fix 'return when not in function' regression when returning inside a catch block (fix #1422)
            Don't load saved firmware images from different firmware versions - saved JS code still loaded (fix #1174)
            Remove Graphics.setFontAlign and Graphics.getModified on devices with low flash memory

     1v97 : nRF52: fix NRF.on('connect',...) issue
            STM32: Fix setDeviceClockCmd error for USB.setConsole()
            nRF5x: Fix getPinMode, which fixes SW I2C after save()
            Thingy52: Don't report contents of 'Thingy' in 'dump()'
            Thingy52: Allow multiple sounds to play at once
            nRF5x: Ensure Waveform triggers a finished event
            Thingy52: Enable simple bootloader, add travis build for DFU
            Add Serial.inject to allow data to be added as if it was received from that device
            Fix UDP handling so that it copes with packets not all being received in one go
            STM32L496: increase variables - use full 320kB of RAM as it is contiguous
            Add a maximum time for setTimeout/setInterval (100 years)
            Fix Storage.write when writing partial file of the same length and initial contents
            Fix corrupted timer channels returned by Pin.getInfo
            Add command history to debugger
            Remove process.env.EXPORTS (EXPTR does the same but takes less space)
            Thingy52: Add 9 axis MPU support
            Errors now store message in 'message', not 'msg' (fix #1366)
            Ensure 'in' operator checks the prototype chain (fix #1365)
            Promise.resolve now handles promises/thenables as arguments (fix #1363)
            try..catch now creates exception in its own scope (fix #1367)
            Thingy52,Pixl.js: add default NFC URL of the Espruino IDE 
            Add ArrayBuffer.byteLength property (fix #1374)
            setWatch(..., {edge:"rising",debounce:25}) is now default for built-in buttons
            Pixl.js: add Pixl.menu function for easy menus, build in graphical_menu.js
            Fix regression in MDBT42Q advertised name
            nRF52: Add E.getBattery as a more global battery percentage function, deprecate `Puck.getBatteryPercentage`
            Fix '.buffer' regression in 'JSON.stringify(new Uint8Array([1,2,3,4]).buffer)'
            Allow `typeof 123 .testing` without an exception (fix #1351)
            Add crypto.AES to Puck.js and other nRF52 Espruino devices

     1v96 : ESP8266: no callback if SSID is not available (fix #1297)
            ESP8266: esp8266 wifi getStatus doesn't show savedMode (fix #752)
            ESP8266: cleanup defines WIFI_DBG and NET_DBG for RELEASE
            ESP8266: switch to single ld file eagle.app.v6.new.2048.ld for ESP8266_4MB board
            Allow JS modules to be built-in by adding files to JSMODULESOURCES
            Fix slow/hacky handling of 7 bit serial data for STM32
            Add more stack checks so invalid code `typeof typeof typeof x100` can't break stack (fix #1310)
            nRF5x: Fix PWM output via Waveform class
            Fix free stack checking on ARM
            nRF52: Make slightly more space available for stack
            nRF5x: Move to SDK 12.3
            Stop stack traces from being gathered in functions for Ctrl-C (fix #1313)
            nRF5x: Fix crash if I2C is used before being initialised (fix #1301)
            Internal printf can now pad with spaces
            Add `E.dumpFreeList` in non-release builds to help with debugging
            Fix mild memory leak in jsvMakeIntoVariableName that caused GC to run more often than normal
            E.toString now tries harder to allocate a Flat String, and works with no-alloc for Uint8Array/FlatStrings
            WIO_LTE fix SD card initialisation
            Improve SD card reliability on all boards by trying to initialise multiple times before failing
            Remove forced inlining in variable inspection functions (reduces flash usage by ~10k)
            Remove un-needed DNS lookup for localhost
            Add WIZnet UDP support
            Tidying up build to avoid making un-needed bin, hex or lst files
            Simplify flash save (and help debugging) by using the 'fake flash' implementation on Linux builds
            Added Graphics.scroll command to scroll graphics contents
            Added 'Terminal' class with built-in VT100 terminal
            Tweak Espruino logo to be exactly 32 chars wide
            Improved code for returning console device to the most useful place
            Fix pinToString for devices with port A but no port B
            Speed improvements for ArrayBuffer Graphics
            Tidied up bootloader - devices with one LED now flash LED when button pressed
            Simplify data returned by process.env
            Add process.env.MODULES - to contain a list of the libraries provided in the firmware by require
            Include WiFi and AT libraries inside Espruino WiFi builds
            Add 'E.asm' placeholder to detect E.asm calls that haven't been replaced by the IDE
            Add process.env.EXPTR to link to table of functions - will work better for compiled code over BLE
            Added SAVE_ON_FLASH_EXTREME for HYSTM32_28, where we're now cutting out some Math.X functionality to keep builds going 
            Added `jshFlashGetMemMapAddress` to allow remapping of addresses for ESP8266/ESP32 without loads of code duplication
            Remap peek8/16/32 addresses on ESP32/ESP8266 so it can be used on flash memory
            Swapped save/load/E.setBootCode to use the flash library
            Allow STM32LL port to write 32 bits to flash at a time to bring it in line with other ports
            Allow flash writes *from* unaligned addresses on nRF52 and ESP8266 (previously this crashed the ESP8266)
            Update process.ENV.EXPORTS to bring it in line with what the compiler uses
            Now set 'this' correctly for Arrow Functions
            Add ES6 classes and 'super'
            nRF5x: Move all bluetooth events to event queue (removing MEMORY_BUSY issues)
            Fix potential issue where EV_TYPE_MASK enum could be set incorrectly  
            setWatch's edge argument can also be an integer now
            Add 'data' option to setWatch to allow clocked data to be decoded easily
            nRF52: Increase flash available for stored code from 12kB for 40kB
            Now store/display appreviated commit in process.env, remove build date
  
     1v95 : nRF5x: Swap to UART fifo to avoid overrun errors at high baud rates
            Ensure Exceptions/errors are reported on a blank line
            Internal: Added initialiser argument to jsvNewStringOfLength
            Internal: Added jsvObjectSetChildVar/jsvObjectSetChildVar/jsvObjectSetChildVar
            Internal: Fix jsvCopy if given a NAME_INT/etc
            Added ES6's Object.assign
            nRF5x: NRF.setScan now reads service data automatically
            nRF5x: NRF.findDevices aggregates data from multiple advertising packets
            nRF5x: Remove app_uart and use nrf_drv_uart with double buffering - fix uart overflow errors (fix #1238)
            nRF5x: Fix issue with findDevices/setScan servicedata when all digits of service are numbers (eg "1809")
            Fix memory leak in tab completion code
            Add `E.errorFlag` event to allow JS to respond to internal errors
            Use Esc[J VT100 code when cycling through command history (much faster REPL on low bandwidth connections)
            ESP8266: Remove debugger again as it will never work on 8266
            ESP8266: Enable unaligned reads for ESP8266_4MB (fix #1240,#837)
            ESP8266: move code save section to fist partition for memory mapping for ESP8266_4MB (fix #1240)
            ESP8266: Add GPIO16 as D16 without watch (#1206) but soft PWM/I2C/SPI/etc 
            ESP8266: Remove osprintf for RELEASE=1 
            Internal: Networkjs now forwards `socketType` - laying groundwork for UDP over AT command (#1232)
            Added simple RegExp implemention (partial fix #256)
            Speed up JSON.stringify for Arrays, and output non-numeric array elements in REPL (fix #64)
            nRF5x: Bump nRF52-based boards variable count from 2000 to 2500 (fix #1215)
            Ensure Ctrl-C doesn't redraw the input line if it's already empty
            Added String.replace(regex, function) (fix #1256)
            With E.setFlags({pretokenise:1}), ensure stack traces are not tokenised (fix #1258)
            Allow digitalWrite/Read to take an object as an argument (calling .write and .read on it)
            Add `E.getAddressOf` to allow embedded targets to get memory addresses for DMA/etc
            nRF5x: Fix issue where doing a soft reset in the middle of some BLE ops could cause an assert in debug builds
            nRF5x: Manufacturer Data is now decoded in advertising packets
            Fix memory leak when allocating DataViews
            nRF5x: Fix memory leak on BLE notifications
            Ensure net/http .listen return the server instance (fix #1276)
            nRF5x: Allow Manufacturer Data to be specified with setAdvertising
            Internal: Fix memory leak in jsvArrayPushAll
            nRF5x: jsvArrayPushAll memory leak fixes NRF.findDevices memory leak when services present
            Internal: jsvNewIterator now has an option to iterate over sparse arrays as if they weren't sparse
            Fixed some built-in functions that misbehaved when given sparse arrays
            Puck.js: Allow flash memory protection to be overwridden with E.setFlags
            Fix lexing of '/*/' as a complete block comment
            nRF5x: Add support for negating pins in software (eg. buttons/LEDs)
            Add `E.setFlags({unsyncFiles:1}` which doesn't sync the file to the SD card after each write - it's *much* faster
            Filesystem API now uses flat strings (avoiding the 512 byte copy for each call)
            Increase default internal SD card bitrate to 4MHz (from 100k)
            nRF5x: Handle promise completions and advertising using IO queue, to avoid MEMORY_BUSY messages (#1277)
            Allow E.HSBtoRGB to wrap 'hue' value, and allow it to return an array of [r,g,b] (fix #1283)
            Remove spikes when changing pin state (fix #1274)
            Changes to reduce code duplication in jswrapper.c
            Fix `E.setBootCode` when no argument is supplied
            Add WIZnet W5500 support to Espruino WiFi build

     1v94 : Allow Espruino boards to reset straight out of the DFU Bootloader             
            Improvements in handling errors in code running in IRQs
             - if writing to disconnected Bluetooth device, throw data away immediately
             - Drop chars if output buffer is full while waiting in an IRQ
             - Handle out of memory errors in jsvCreateNewChild
             - Do not garbage collect inside an IRQ
            On nRF52 devices, allow button press at boot to clear out peer manager data
            Work out length of typed array with offset correctly (fix #1204)
            nRF5x: Add Watchdog timer handling
            nRF52: start new connections on idle to ease memory allocation conflicts between code execution & IRQs
            nRF52: Ignore INVALID_STATE from CONN_PARAM_UPDATE_REQUEST (it can happen if we disconnect and then SD requests an update)
            Fix Date.toString for dates before 1970
            STM32: Fix handling of months when setting the internal RTC
            Move to a faster jsvNewFlatStringOfLength which avoids blocking memory allocation
            nRF5x: If a task is in progress, report the task ID (BleTask enum)
            nRF52: Report central mode promise errors correctly if returned by softdevice
            Remove 'out of memory' warning messages (it's stored as a flag anyway)
            nRF5x: Don't disable IRQs completely for some things - only disable Espruino ones
            Fix tab complete for Pins (fix #1213)
            ESP8266: Fix load() causes endless loops (fix #1037)
            ESP8266: Wifi library doesn't handle {password: null} (fix #753)
            ESP8266: make topstrings and topreadonly work on Mac OS X (fix #1210)
            Change order of execution for init - E.on('init',...) now executed before onInit
            Added Error flag to show if a UART overflow has occurred
            Change more instances of jsWarn to jsException
            Avoid printing error messages during execution, and report to console on idle when if errors were flagged (fix #766)
            Increase HTTP server and client version from 1.0 to 1.1 (needed for Websockets on Safari)
            Stop 'require' creating an undefined Module entry in the modules list (fix #1218)
            Stop require dumping filesystem errors as well as 'module not found'
            Now throw an exception when writing to a closed socket (fix #1220)
            Set the internal 'conn' variable to false when a connection closes to avoid confusion
            nRF5x: Fix typo so we wake every 4 min for RTC, not 0.25 sec!
            process.memory() now reports time taken for GC and vars GC'd
            Slightly more aggressive idle GC on most platforms (at 5% free)
            Don't warn the user when we had to run a GC pass during execution
            Fix issue drawing on right-hand side of rotated graphics where H>W (regression in 1v93) 
            If >1 button, set pin state correctly at boot/reset
            Add an argument to `reset`. `reset(true)` will now cause all Flash memory to be cleared as well.
            Puck.js: Holding down the button while booting (past the the 5 LED flashes) will now cause data saved in Flash to be cleared
            STM32: Remove the 'utility timer' from the list of available PWM pins, fixing A0/1/2 PWM on F4 (fix #1229)
            Disable Graphics.createCallback on devices with small amounts of flash memory - rarely used on those devices and fixes HYSTM32_28 build

     1v93 : Ensure that specifying too many advertising UUIDs causes an exception, not a reboot
            nRF5x: Fix for time jump caused by reentrancy in jshGetSystemTime
            Fix regression causing multiple end/close callbacks when using standard TCP/IP socket client/server
            Ensure NetworkJS reports receive errors back correctly
            nRF5x: Fix issue where connect and immediate disconnect could in some cases trigger an error from nordic's libraries that'd cause a reboot
            Fix regression that caused Original Espruino to have lost Filesystem/hashlib/neopixel support in 1v92
	    Re-add TV output to Original Espruino
            Fix some stack overflow bugs on Linux found by fuzzing (#1147)
            Remove un-needed code for parsing '.' in var statement (#1147)
            Add autocomplete for pin names (fix #1124)
            Add Array.indexOf fromIndex support (fix #162)
            Puck.js: Add BluetoothRemoteGATTServer.startBonding to allow bonding to be initiated when Puck.js is a central
            Fat FS: closedir after readdir, FS errors should be catchable (#1164), fs.statSync (#1163)
            Allow hardware (CTS) flow control (fix #1165)
            nRF52: Add AntiCat's patch to Nordic's NFC library to cope with malformed NFC requests
            Puck.js: Fix increased battery drain after NFC usage (fix #1171)
            Puck.js: Fix WS2811 output library that would output bad data after neopixel waveform (fix #1154)
            nRF52: Seed random number generator at boot (fix #1166)
            Stop trailing decimal point if there are no digits after it - which could cause issues in JSON
            Don't enter debugger if we're in the middle of uploading (echo_off_for_line) (fix #644)
            Added Date setters (fix #504)
            Allow Timezone to be set for Date with E.setTimeZone(...) (fix #530)
            Added RegEx lexing (part of #256)
            Puck.js: fix error 8 from NRF.sleep during an active connection 
            nRF5x: Fix `NRF.updateServices` when a 128 bit service shares the same 16 bit UUID
            Add 'errors' option when using `Serial.setup` to enable error handling (and turn it off by default as it can fill the input queue)
            nRF52: Re-initialise services and HID after a `save()` (fix #1185)
            nRF5x: Add NRF.getAdvertisingData
            nRF5x: Allow array of objects in NRF.setAdvertising (fix #1188)
            Fix internal vcbprintf JSON dumping
            nRF5x: NRF.findDevices will now throw an exception if no callback is supplied
            nRF52: Added BluetoothRemoteGATTServer.getSecurityStatus to check the status of the link
            nRF52: Disable auto-whitelisting by default, add with `NRF.setWhitelist` (fix #1187)
            nRF52: Allow secure Bluetooth LE connections
            Don't draw font characters that are off the edge of the screen
            Make atob and btoa use flat string for larger amounts of data (faster & more memory efficient) (fix #1192)
            nRF52: Pull in Nordic SDK13 code to crash caused by writing large characteristic (fix #1181)
            Puck.js: Added Puck.magTemp() function to get the magnetometer's temperature as well
            nRF5x: Fix issue where 'NRF.sleep()' called while a connection was active could cause Espruino to go into a high power draw mode
            Fix Object.setPrototypeOf when called on undefined (fix #1194)
            Fix dumping of an ArrayBuffer containing data (new ArrayBuffer([1,2,3]) isn't valid)
            Fix setAdvertising regression where name would be lost after save() (fix #1193)
            Add `E.set/getFlags` to allow interpreter state to be controlled from one place
            Add `E.setFlags({pretokenise:1})` to dynamically turn on pretokenisation (fix #1178)

     1v92 : nRF5x: Fix issue where Espruino could crash during save() if the flash got into a strange state
            Added Pin.toggle() function
            Fix implicit casting to bool/number on ArrayBuffers (fix #1030)
            Fix jstExecuteTaskChecker bug, and allow jstExecuteFn to take a userdata argument
            Puck.js: Reduce IR LED to 10% duty cycle
            Puck.js: Allow Puck.IR to take pins for external IR LED (fix #927)
            nRF52: Allow arbitrary NFC data to be specified (fix #1021)
            nRF5x: Allow multiple advertising packets to be set at once with NRF.setAdvertising
            nRF52: Add 'properties' object to BluetoothRemoteGATTCharacteristic
            nRF52: Perform write without response if that is what is required 
            Pico/WiFi: Allow USB HID to work on Windows (from @nailxx)
            Allow Puck.js/nRF52 devices to drive Neopixel/WS281x/APA10x LEDs with require("neopixel").write (fix #1023)
            Fix crash in JSON.stringify for zero-length typed arrays
            Fix precedence of 'void' keyword (fix #1079)
            nRF52: Add BluetoothRemoteGATTCharacteristic.startNotifications (fix #959)
            nRF52: Added BluetoothDevice.gattserverdisconnected event
            nRF5x: Report back reason codes for BLE disconnect
            Added DataView class
            nRF52: char.readValue now returns DataView to be more Web Bluetooth compliant (fix #1091)
            nRF5x: Fix explicit disconnect being able to reboot Puck (fix #1088)
            nRF5x: Respond to conn_params update request, fix puck-puck disconnection after ~65 sec (fix #1089)
            nRF52: Change connection params for central mode so NRF.setLowPowerConnection affects connection speed
            Un-inlining jsvGet*AndUnLock functions to give us a little more free flash
	    ESP8266: RELEASE=1 sets WIFI_DBG and NET_DBG to 0 to shrink firmware size
	    ESP8266: Add Wifi.setAPIP() and Wifi.setIP
	    ESP8266: Add i2c clock stretch (#1097)
	    Fix E.FFT output (enable magnitude when one array specified)
            Puck.js: Correct reading if using analogWrite to red LED and *then* using Puck.light()
            Improved build process for all boards
            Pin.toggle now returns a boolean (fix #1111)
            nRF52: Now use 'high drive' mode for GPIOs
            Puck.js: tweak IR duty cycle, with high drive GPIO range is ~3x more
            nRF52: switch compilation to size optimisation, not speed
            nRF5x: Allow services to be advertised (fix #996)
            JSON.parse now throws an exception if an incorrect value type is found (fix #1117)
            Pipe close event handlers now use 'this' arg - solves auto-closing pipe when piping from HTTP
            nRF5x: stop app_timer NRF_ERROR_INVALID_PARAM errors (trying to sleep for too little time)
            Added flash emulation to Linux port
            Increase max graphics size from 1023 to 32767
	    Add Fat File System to boards with large Flash (ESP32)
            nRF52: Don't get stuck in 'HID Busy' state if a HID send failed
            Change name of socket close internal variable so it doesn't conflict with Pipe's close call
            Stop pipe from causing errors if fields of the requested names exist but aren't functions
            nRF52: Fix upgrade from older firmwares if saved code is in flash, reduce virtual pages to 2
            Fix segfault detected by fuzzing (#1133)
            Fix File.read so that end of file triggers pipe.end event
            ESP8266: Add BOARD ESP8266_4M with 1600 vars, 64K save area and GRAPHICS (#1110)
            ESP8266: Add ESP8266.deepSleep(micros, option) (#1102)

     1v91 : Fix recent regression if no Boot Code defined at startup
            Fix handling of return of rejected promise within a promise
            Fix regression where HTTPS without cert/ca or key failed
            nRF52: Making NRF.getPrimaryService/etc more robust
            nRF5x: Add NRF.getAddress() - fix #1001
            Fix bug that caused load() not to clear memory if only E.setBootCode was used
            microbit: Update Espruino with pin polarity, so saved code gets loaded without BTN1 pressed
            Fix bug that caused Bluetooth/TV/USB objects to be added in devices that didn't support them (fix #832)
            nRF52: Increase custom UUID count from 3 to 10
            Adding Global built-in objects like SPI1/Serial1 and Bluetooth to the docs
            Puck.js: Tweak battery percentage calculation to try and make it more linear
            Puck.js: Adjust Puck.light() levels based on battery percentage (and add comments)
            nRF5x: Fix E.hwRand() (fix #1010)
            Ensure tab complete/others include the Object proto even on functions/strings
            nRF5x: Add NRF.restart() to force the restart of the Bluetooth Softdevice if required
            nRF5x: Add E.setLowPowerConnection(bool) to allow continuous connections to Puck.js (fix #995)
            Allow implicit conversion of hexadecimal strings to numbers (fix #1016)
            Allow arrow functions inside nonexecuting functions (fix #1011)

     1v90 : Fixes for Promise.all (passing in non-promises, pre-resolved, and ordering) (fix #976)
            Fix arrow function bug when parsing multiple arguments
            Added more helpful error messages for TLS
            Allow `Modules.addCached` to take a function (makes module loading more memory efficient)
            Re-add Espruino's old `rand` function (so no malloc, and ~1kB RAM, ~3kB ROM saved)
            nRF5x: Ensure 'NRF.sleep' works even when connected
            Fix bug when using >32 bit integers as array indices (fix #984)
            Fix bug when parsing '.catch' while not executing (fix #989)
            Stop PWM 'glitching' when moving from a nonzero value down to 0 (partial #991)
            nRF5x: Add multi-channel hardware PWM (fix #991, fix #972)
            'dump()' now outputs code written with E.setBootCode as well (fix #999)
            nRF5x: Remember advertising information even after softdevice reboot  (fix #997)
            nRF51: Remove heap placeholder on nRF51 as not needed since no malloc. Increase nRF51 var count (fix #985)
            nRF5x: 'connect' event now contains address of device that has connected, and fix docs
            nRF5x: Add a 'NRF.disconnect' function to disconnect a client that has connected to Puck.js
            nRF5x: Fix timing accuracy problems with setWatch

     1v89 : Allow entering of multi-line Templated Literals on the command-line (fix #970)
            Make lexer fail when parsing non-templated strings with newlines in 
            Add 'let' and 'const' keywords - treat them like 'var' for now
            Increased findDevices timeout to 2 seconds
            Allowed 16 bit UUIDs to be specified as simply "ABCD" (no "0x")
            Improved BLE error messages (especially from Promises)
            Fix STM32F1 regression caused by F4 LSE fixes
            Fix comma operator regression caused by recent arrow functions addition
            Remove RTC changes for STM32F1
            nRF5x: Make sure that updateServices(notify) on a non-notifyable service will just error, rather than reset (fix #973)
            nRF5x: Ensure setWatch doesn't reset pin state
            nRF5x: Reset pin states to default on 'reset()'
            nRF5x: Move advertising back to 375ms (more reliable connections)
            Puck: allow Puck.mag to work while magnetometer is on

     1v88 : jshSetEventCallback callbacks now get an argument with the channel number
            Tab complete now offers a much better set of completions (fix #926)
            Fix emitting of events with long names (fix #906)
            Ensure 'af_opendrain' pin mode gets remembered when saving (fix #890)
            Add second Promise.then argument (fix #869)
            Fix 'chained' promises (fix #894)
            Fixed memory leak when automatically converting a simple object to a String
            Added ES6 Template Literals
            Initial commit of ES6 arrow functions
            Add 'opendrain_pullup' pinMode (including emulation on STM32F1)
            Make OneWire use opendrain_pullup (no resistor needed for short runs now)
            Add Software I2C (with opendrain_pullup) (ref #549, fix #29)
            Cope with new escape codes for home and end on Ubuntu 16.04 (27,91,70/72)
            Tweak VGA output back porch to 2ms (so leftmost pixels always on screen)
            Fix regression with 2 concurrent waveforms on different pins (fix #930)
            nRF5x: add updateServices, and allow setServices to be called multiple times (partial #936)
            Added Puck.getBatteryPercentage() utility function
            nRF5x: setServices can now uninitialise SD in order to remove added services
            Added E.lockConsole() for use with E.setPassword()
            Calling jsvRemoveChild at end of array now updates the length (fix #946)
            Allow padding to be specified as 3rd argument of JSON.stringify
            JSON.stringify now dumps typed arrays as arrays (fix #489)
            nRF52: BLE HID support and switchable Nordic UART
            Fix STM32 regression where pinMode was set when it shouldn't have been
            Add Third option to pinMode to allow the pin mode to be set while keeping it 'unforced'
            Save and dump now keep track of whether pin mode had been forced or not
            readFile (and File.read) now uses Flat Strings to allow more memory efficient reads (fix #932)
            nRF5x: Add ability to get RSSI of current connection (fix #928)
            More STM32 changes to LSI->LSE clock switchover to fix RTC misconfiguration on Espruino WiFi
            Move LED + BTN definitions to Symbol Table (allows autocomplete)
            When moving console before printing has started, move all buffer contents as well
            Fix regression where replacing a function starting with 'return' with another would cause errors
            Fix potential issues with Telnet server and return values from netCreateSocket/netAccept on some platforms (fix #931)
            nRF5x: Add Puck.js self-test code, fix issue where analogRead reset pin state
            nRF5x: Change central mode API to mirror Web Bluetooth
            Fix switch fall-through to default (fix #964)
            Started using jsvObjectRemoveChild to remove some internal object properties that are undefined (frees some variables)
            Added E.dumpLockedVars() in non-release builds to help debug memory leaks in libraries
            nRF5x: Added NRF.findDevices as a helper function to easily list BT devices in range
            Console now prints the type of Objects if their constructor is in the root scope
            nRF5x: setScan/findDevices now parses advertising data
            nRF5x: Added Web Bluetooth style requestDevice function
            Add spaces between large tab completes
            Correct the handling of exceptions in promises
            Ensure that exceptions have a 'stack' attribute if they can have children
            nRF5x: Added list of free flash areas
            Make sure Puck.js users can't overwrite bootloader/softdevice (doing so would brick the board)
            Fix micro:bit/nRF51 ctrl-c behaviour (fix #905)
            Simplified process.env on devices with little memory
            nRF5x: fixed serial number reporting
            Move button state setup to jshResetDevices
            Had to remove 'dump()' and SW I2C on devices with very little flash memory (Olimexino/Micro:bit)

     1v87 : Add support for compiling with float-abi=hard (even if it doesn't give us real-world benefits)
            Add shortcut for quick execution of common call types
            Fix BBC micro:bit save() regression from 1v86
            Fix 'lock overflow' when calling methods with 'this' bound (fix #870, fix #885)
            Fix jsvStringIteratorGetCharOrMinusOne for zero-length strings
            Allow tab-completion straight after '.'
            Make sure execution stops for native functions if there's an error when parsing arguments
            NRF5x: remove setName and add functionality to setAdvertising, along with advertising interval
            NRF5x: allow raw advertising data in setAdvertising
            Add E.setPassword - allows Espruino console to be locked
            Fix pin header numbering for BBC micro:bit (it changed for the production version) (fix #896)
            Allow Magnetometer speed to be specified for Puck.js
            Fix out of memory when appending a string to itself
            Allow members of the same name as function arguments to be added to a function (fix #913)
            Fix STM32F4 RTC stopping if reset during first 1 sec of boot, also fix Espruino WiFi board clock startup
            Fix issue where native functions couldn't be replaced by non-native fns (fix #879)
            If statements now return values (fix #909)
            Fix >8 bit SPI when sending single elements with SPI.send (fix #897)
            Sockets now fire 'end' events (fix #886)
            Added Graphics.draw/fillCircle (fix #920)

     1v86 : Compile Telnet server into linux by default, Add '--telnet' command-line option to enable it
            Fix lock 'leak' in Telnet when Telnet is turned off
            Add Telnet serial device to allow redirection
            Create errors for unterminated expressions (fix #814)
            Remove Espruino's built-in strcpy/etc
            Remove Espruino's built-in maths
            Add basic Taylor series sin and atan for when we're trying to save memory
            Refactoring to use global var for lexer - save some memory and increase parse speed
            Add .removeListener (fix #30)
            Added better micro:bit `show()` that works well with Graphics
            Add `require("Flash").getFree()` as multiplatform way to find free flash pages (fix #815)
            Add the ability to set clock frequencies on STM32F4 chips (like Pico) with E.setClock (fix #52)
            `jsvEvaluate` now uses memory area for execution of JS strings (fix #817)
            Add `E.setBootCode` to allow JS scripts to be run without being in RAM (fix #740)
            'Expecting a number or something iterable, got X' changed to exception rather than warning (gives stack trace)
            Drop '.init' and '.fini' symbols, allowing GCC 5.x compilation on STM32
            Ensure that pinMode/digitalWrite is re-constituted properly by dump() and save() (fix #833)
            ESP8266: add stack dump on fatal exception, ./targets/esp8266/printstack can extract a backtrace
            ESP8266: move JswSymPtr and JswSymList to flash to free up gobs of RAM, bump jsvars to 1600
            Fix write to flash when BLE connected on nRF51/2
            Fix potential variable corruption issue when copying objects/arrays containing packed ints
            Fix ESP8266 printLog memory leak (fix #852)
            When parsing from a Native String (E.memoryArea), use Native String for function code too.
            Added built-in Promise implementation
            Fix broken Object.keys/getOwnPropertyNames caused by ESP8266 RAM saving tweaks
            Add Object.g/setPrototypeOf (fix #856)
            Fix memory leak when executing bound function with 'this'
            Fix missing PBKDF2 & AES libs on Pico + Linux caused by an untested ESP8266 commit
            Fix negative Date to string code (fix #854)
            Convert type warnings to exceptions (to provide stack traces for problems)
            Add uncaughtException event (fix #846)
            Stop eval in a switch statement from confusing parsing (Fix #845)
            Fix regression in 'mode' argument of SPI.setup (allows custom CC3000 pins to work)
            Fix '.on' with long event names
            Enable F4Discovery button pull-down. Newer boards don't seem to have one fitted
            Add 'force' to 'Serial.setConsole' - you can force the console to stay in one place
            Fix micro:bit compass problems (fix #864)
            Ensure that Pico can properly enter deep sleep even if USB is never used
            Only inline the very basic variable iterator functions (save enough space to allow Espruino board build again)
            Don't include Promises on devices where flash memory of Scarce (fix Olimexino compile)
            Fix glitches in PWM output when updating Software PWM quickly (fix #865)
            Added `E.kickWatchdog()` to allow you to keep your JavaScript running - not just the interpreter (fix #859)
            Ensure all pins set to AIN on startup
            Fix regression where setWatch would remove pulldown from button if called after reset()
            Reduce amount of flash available for saved code on Original Espruino (until we can get code size down)

     1v85 : Ensure HttpServerResponse.writeHead actually sends the header right away
             - enables WebSocket Server support from JS
            Fix issue where GC'd objects referencing non-GC'd data wouldn't unreference it
            Add E.memoryArea to allow memory addresses to be treated as variables
            Fix STM32F4 LSI clock frequency - should make the Pico's RTC a lot more accurate (fix #776)
            Added HeatShrink compression to saved code (instead of RLE)
            If saving fails, delete command history and try again.
            Make sure `reset()` resets the sleep and busy indicator pins
            Now escape characters >=127 as well (fix #780)
            Add decodeURIComponent (fix #779)
            Allow reset();save() on one line
            Fix potential issue parsing HTTP headers when more data is sent after the header (fix #783)
            Fix broken storage of floating point values when <255 variables
            Fix regression where DACs didn't work on Original Espruino Board
            Improve tab complete's memopry usage
            Added Tab complete and Debug to low-end Nordic uCs
            Limit the number of events processed each time around the idle loop to the number that were in it at the start
             - helps to fix issues with out of memory when receiving big files over ESP8266 serial connection
            Allow different types of network to have different buffer sizes - enlarge JS, Linux and WIZnet buffers
            Fix bug where clearInterval() and setWatch with debounce could cause setWatch to momentarily stop working
            Make HTTP server only close connection after Content-Length bytes received
            Speed up jsvNewFlatStringOfLength by combining it with updating the free var list
            Update the free var list when garbage collecting (makes allocation at the start of memory more likely)
            Don't zero the contents of memory when freeing - speeds up deallocation
            Removal of un-needed zero initialisations for variables
            Only garbage collect on idle if we're low on memory (fix #767)
            Improve malloc behaviour for crypto lib (try and free all command history is first alloc fails)
            Improve HTTPS error messages
            Add READ_FLASH_UINT8, allowing ESP8266 to read&exec strings stored in Flash with E.memoryArea
            Start the RTC up running off LSI, and switch after a few seconds if the LSE has started correctly
            Allow JSV_GET_AS_CHAR_ARRAY to get a pointer to memory in ArrayBuffers or memoryAreas
            Reset PinStateIsManual in reset (fix #765)

     1v84 : Fix device initialisation flags not working when the device number is above 32 (fix #751, #748)
             - this fixes broken SPI when not on standard pins

     1v83 : Moved to size optimisation for Pico (needed to get HTTPS into 384kB)
            Ensure Modules.addCached doesn't reset parse state (fix #723)
            dump() in Espruino Pico now ignored the pull-down for the button (fix #731)
            Warn when "compiled" functions gets into Espruiono (fix #707)
            Fix lost character on Espruino Startup (fix #704)
            Fix duplicated characters when USB+USART IRQs fire at the same time  (fix #635)
            Fixed Serial.find(...)
            Detect UART framing and parity errors and emit them as events on the Serial object
            Fix [] instanceof Object (fix #737)
            Fix regression in jsvCopyNameOnly (Object.getOwnPropertyNames when names are >8 characters long)
            HTTP requests (and sockets) can now emit 'error' event (fix #706)
            Add optional `ca`,`key`, and `cert` for server public key when using HTTPS or TLS (fix #736)

     1v82 : Fix debugger regression (where quit/reset/etc don't exit properly)
            Fix wakeup when setDeepSleep used at startup (fix #645)
            Add `shiftOut` function (fix #631)
            Store line numbers for functions (via `Esc [ 1234 d` escape code before decl) and use in debug + stack traces
            Allow Ctrl-C to break out of tight loops with function calls in
            Add tab -> autocomplete in Console (fix #677)
            Fix I2C repeated start (#390)
            Fix regression in Math.random() - now back between 0 and 1 (fix #656)
            Fix `var a=0;typeof a -> "undefined"` (fix #683)
            Don't store brackets in functions (fix #204)
            Store functions as 'flat strings' if long enough (fix #467)
            Move most functions out of jsvar.h header file - improves code size on devices where they're not inlined
            Fix parse error for switch statements which meant that `switch (a,b)` caused an error
            Fix error message when `LoopbackA.setConsole()` called
            Move SPI/I2C/Serial initialisers to jsvReadConfigObject, will now error on invalid args (fix #413)
            Fix issue where double-buffered waveforms would use the wrong buffer in the callback
            Fix memory leak in tab autocomplete on objects
            Added AES crypto library (Pico only)
            Fix `typeof (new Uint8Array([1, 2, 3, 4]))`
            Store `function(){return ...}` without the return (fix #700)
            Increased simple string usage from 4 chars up to 8
            Swap order of JsVar internals, string usage up to 10 chars
            Add handling for uint32_t,uint64_t,uint32_t case for Raspberry Pi
            Add startup sanity checks for jsnative.c (in non-release builds)
            Added fix for returning floats on Raspberry Pi
            When <1024 JsVars, `lastChild`'s top bits are stored in `flags`, and pack
               is moved such that we get 1 extra character in StringExts
            Allow events of >12 characters length
            Fix regression in flash memory write (introduced via AES merge)
            Fixed instability when resetting after using SD card on non-standard pins
            HTTPS support on Pico (when compiled in)
            Rename USE_HTTPS to USE_TLS, and enable by default for Pico + Linux
            Add 'tls' module with 'connect' - for TLS Socket connections

     1v81 : Fix regression on UART4/5 (bug #559)
            Fix Serial3 on C10/C11 for F103 boards (fix #409)
            Remove Graphics.setColorHSV, add E.HSBtoRGB (fix #554)
            Make jsiDumpState/jsiAppendHardwareInitialisation use callbacks (fix #398)
            Add `E.dumpStr()` to dump current state of interpreter as a string
            Add ReferenceError, and ensure that TypeError gets converted to a string properly
            Actually create ReferenceError for undefined variables
            Fix Object constructor behaviour (fix #561)
            Now remove intervals/watches if they occur within 0.1s of a Ctrl-C on a blank line
            Fix parsing of trailing commas [,,1,,,]
            Treat vertical tab as whitespace
            Make sure we ReferenceError on '+='/etc
            Allow reserved words in record access and structure definitions
            Add Object.defineProperty/defineProperties (even if they ignore most args)
            Fix value returned when redefining an existing function
            Ensure Pico powers down USB in deep sleep - now down to 20uA!
            Fix Exception throw within catch block (fix #566)
            Fix issue where new Array(3.0) wouldn't produce a 3 element array
            Keep track of modified area in Graphics (so modules with `.flip()` can be speeded up)
            Fix `new Date('December 17, 1995 03:24:00')` - check only first 3 chars of month
            Allow Software PWM via `analogWrite(..., {soft:true})`
            Add `encodeURIComponent`
            Make sure `typeof unknown` doesn't ReferenceError
            Fix isNaN behaviour for 2 element array
            Fix jshPopIOEventOfType when element is at the top of queue anyway
            Produce more reasonable behaviour when converting very long strings to ints/floats
            Added built-in JavaScript debugger! See espruino.com/Debugger for details (fix #37)
            Fix crash when using E.getSizeOf() in some cases
            Make sure a TCPIP connection closes even if no data sent
            Make `flash.erasePage` safe if called without arguments (fix #586)
            Add `Pin.getInfo` to see what a Pin can do (for #93)
            Move Pin function code out of jshardware
            Add `E.on('init', ...)` - like `onInit` but allows multiple handlers
            Make sure `dump()` and `E.dumpStr()` dump the contents of Serial as well as events for other objects
            `E.getSizeOf(.., 1)` can now recurse into objects showing the sizes of all their children (fix #579)
            Fix bug when appending to a flat string (fix #614)
            Add `Serial/SPI/I2C.find(pin)` - so we can figure out what device to use based on the pin
            Ensure that when uploading, each command gets checked for errors (rather than right at the end)
            Fix writes on HTTP requests after a timeout, and add chunked encoding if the header is set.
            Added pin info for bit-banded pin addresses (and jshGetPinAddress).

     1v80 : Fix SD card IO that can corrupt SD card on file append since 1v73 (fix #536)
            Fix some potential pointer issues in hashlib
            Make debounced setWatch output state+time information (regression fix #537)
            Shorten some internal property names (faster/less mem is 4 chars or under)
            Change 'internal property' prefix from '>' (fix #540)
            Duplicate properties in an object defn. now cause second to be used (fix #495)
            Make sure `E.unmountSD` doesn't forget custom SD card configs from `E.connectSDCard`
            Added support for USB CK pin (fix #544)
            ES5 parseInt behaviour - don't treat numbers beginning with 0 as octals (fix #538)
            SPI.send now returns Uint8Array when passed an array. Also takes `{data:X, count:Y}` as argument (fix #485)
            Fix `parseFloat(Infinity)` (fix #314)
            Speed up jsvIterateCallback for arraybuffers
            SPI speed improvements, esp for SPI.write (fix #547)
            TV out tidyup, and VGA output can now do line doubling
            Merge in USB HID support for STM32F4 (keeping old USB for the F1)
            Add built-in 'Flash' module to allow Flash memory to be accessed from user code
            Pulled load/save code out of jshardware into jswrap_flash.c
            Remove jsiOneSecondAfterStartup from Linux builds (fix #551)
            Add RLE compression when saving to flash, increase Pico RAM from 3000 to 5000 vars (fix #543)
            Fix `JSON.parse` when not given strings (fix #546)
            Tweak Olimexino board - 700->1k vars, but lowered code flash to 6k
            Disable flash prefetch on Pico (~1% slower, but less power and way more accurate ADC readings) (fix #545)
            Now throw errors when 'in' is used on an invalid datatype (fix #550)
            Updated (inaccurate) docs for Serial.write/print and removed duplicated code
            Changed Pico's device class to 0x02 - now works on older Mac OS 10.6.8
            Change reported USB HID type to 0, from 2 (mouse)
            Improve digitalWrite/etc documentation
            Add `pin.mode` and `pin.getMode` functions (mirroring `pinMode`)
            `Serial.setup` now remembers options if none specified (fix #557)

     1v79 : Fix Mac address parsing for top nibbles
            Make bind reference function internals not copy them. Fix scoped vars in bind (fix #533)
            Use jsvUnlockMany to tidy up code and save some space
            jsiExecuteEventCallback can now take an arbitrary number of arguments
            Allow setTimeout/setInterval to take extra arguments (fix #532)
            Ensure HTTP is closed even when no data handler (fix #535)
            Seed random number from analog input, add W.hwRand and E.srand (fix #534)
            Fix timing bug when setting timeouts from intervals in Deep Sleep
            Reduce timeout for IO (eg. I2C write) on F401 and F4
            Tweaks to keep code size low enough for Olimexino

     1v78 : Fix regression where SPI2/3 weren't working on most pins (fix #525)
            Allow MAC address to be set for WIZnet (fix #527)
            Ensure res.on('close') is called for empty HTTP requests (fix #528)
            Ensure that A9 is never the default pin for USART1 output (fix #526)

     1v77 : Add E.mapInPlace
            Allowed ArrayBuffer Graphics to store pixels MSB-first
            Added faster software SPI path for simple writes
            Make sure filesystem support gets compiled into Espruino Pico
            Fix jsvGetFlatStringPointer to return the correct address
            Fix I2C2/I2C3 on Pico
            Fix issue where garbage collect of a Flat String corrupted the free variable list
            Fix issue where Array.sort on big array with identical elements failed (#515)
            Add 'modules' variable, and set 'this' to 'exports' when parsing a module (fix #520)
            Fix instanceof implementation (and fix mem leak) (fix #523)

     1v76 : Merged in NetworkJS library (for JS networking implementations)
            Ensure that 'wrapped' libraries are killed before timers/watches
            Made 'Field or method doesn't exist' report back the field that doesn't exist
            Added quick and dirty scripts/test262.js runner script
            Fix propogation of Errors and Exceptions through function calls
            Allow parsing of integers > base 16
            Now allow functions with >16 arguments (fix #490)
            Fix assert fail for syntax error in do or while loop
            Maths operations now call Object.valueOf if it's needed
            Fix assert fail when jswrap_object_getOwnPropertyDescriptor called with non-string
            Fix Array.indexOf when array contains non-basic values
            valueOf returns a type error when called on undefined
            Make sure analogRead doesn't overwrite pin state if it was set previously with pinMode
            Make sure pinMode works with ADC input mode
            Tweak event handling - events such as `Serial.on('data'` now set `this` to `Serial`
            Add Function.bind (fix #318)
            Fix SPI.setup memory leak (fix #496)
            Fix assert fail on debug builds on Waveform output (fix #511)
            Added more allowed types of whitespace
            Added String.prototype.trim() (fix #507)
            Allow argument lists in Function() (fix #505)
            Propagate `this` into eval (fix #513)

     1v75 : Fixed issue with Pins/Bools as Array indices
            Fix crash when out of memory while creating built-in object
            Fix continue statement in nested loops (fix #501)
            On Linux, Exit nonzero when an error occurs (fix #499)
            Ensure that pipes 'complete' if the source closes (was previously only the destination)
            Make HTTP/Sockets throttle reads so internal buffers don't get full when piping
            Added http statusCode, statusMessage, and httpVersion

     1v74 : On Espruino Board, allow setTime to use full 64 bits so setTime(Date.parse("...")/1000) works
            Fixed issues with Waveform after 1v72 update to flat strings
            Added 'global' built-in value
            Fix inaccuracy of 'Date.now()' on STM32
            Improve jsvIteratorGetIntegerValue speed for arrays (fix #493)
            Change process.env.EXPORTS to something more useful for compiler
            Fix issue with graphics fill on PCD8544 LCD
            Add TypedArray.slice (from ES6) to help modules that use I2C

     1v73 : Add Uint8ClampedArray, remove code duplication in ArrayBuffer (fix #486)
            Fix regression where accessing certain member names of an undefined variable would cause a crash (fix #488)
            Fix behaviour of char code 16 at beginning of the line (it now doesn't re-add the prompt after processing the line)
            Added jspGetNamedVariable for use in compiled JS
            Fix glitchy time values on the Espruino Board (fix #394)
            Fix getTime()==0 in onInit, which could break timeouts in onInit after a reset (fix #462)
            Refactor Software SPI code into jsspi.c
            Allow filesystem to work on user-defined pins (fix #427)

     1v72 : Stop RTC being reset by hard reset (getTime will now be time since power first applied) (fix #412)
            Allow Function.apply to take typed arrays (fix #442)
            Allow arrays to be passed to digitalPulse so square waves can be created easily
            Force inlining of jsvLock/UnLock on most systems - improves performance a lot
            Fix issues with SPI.write, CS, and out of sync receive bytes
            Fix do..while without trailing semi-colon
            Ensure that &,|,^,etc all have different precedences (without extra recursion)
            Used new semi-recursive parse for expressions
            Fix filled column when fillpoly is off the end of the screen
            Fixed reporting of Serial RX pullup in `dump()`
            Add input thread on Linux, and fix idle and Ctrl+C behaviour (fix #451)
            Stop huge amounts of input events blocking Espruino's timers (fix #452)
            Add ability to use serial ports on Linux with Serial1.setup({path:"/dev/ttyUSB0"})
            Started ability to use SPI from Linux
            Added 'net' library with support for sockets
            Fix JSON parse of negative numbers (fix #456)
            Only keep RTC settings if the relevant oscillator is running (fix #444)
            Finally fixed sporadic compilation problems with '-Os'
            Fixed issues with intervals in onInit (#462)
            Remove libraries from root scope (fix #463)
            Fix pin namings on Nucleo boards
            Fix addition of stdlib's exit on Nucleo debug
            Allow setWatch to execute native functions inside the IRQ
            When dumping typed arrays, use the size if all elements are 0 (fix #448)
            eval() can now access local variables and function arguments (fix #460)
            Added 'flat strings' for typed arrays.
              - these use a continuous chunk of memory so are much faster
            Ensure that we only create as many Serial/I2C/etc items in Symbol table as we need (fix #453)
            Allow modules to return whatever was assigned to exports - not just the original object
            Allowed E.nativeCall (assembler/compiled functions) to execute directly from a flat string
            Working F401 USB VCP bootloader
            Make Press-poweron-release-press boot back into Espruino (this may confuse your OS)
            Assert failures (in non-release builds) now reboot the system on ARM
            Fix issues with freeing of variables not clearing the lock flags (fix #474)
            Make Uint32Array actually return uints (even if they're so big they have to be represented as doubles)
            Allow peek/poke to read and write arrays of values
            Add Boolean constructor (fix #311)
            Fix difference between String() and String(undefined) (fix #312)
            Fix I2C/SPI on F401/F411-based boards (fix #470, fix #473)
            Improved ArrayBuffer write performance
            Massively improved ArrayBuffer Graphics fill performance for bpp<8
            Fix issues with floating point on devices with <1024 vars (using 12 byte JsVar)
            Add ability to change I2C bit rate from I2C.setup
            Added VGA TV output
            Added E.toString (for converting anything into a string)
            Pulled Typed Array creation into its own function
            Added E.toString and E.toUint8Array
            Made I2C.readFrom return a Uint8Array (fix #479)
            Allow multiple byte OneWire reads and writes
            Fix setWatch on F3Discovery (fix #183)
            Ensure that E.getSizeOf() works for ArrayBuffers (fix #484)
            Don't allocate Flat Strings if we can get away with 2 normal string blocks
              - it's actually faster to allocate and uses less memory

     1v71 : Allowed WIZnet + CC3000 to be instantiated on any pins
            Fix break inside loop inside case inside function (fix 428)
            Added fs.stat and File.seek (fix #429, fix #430)
            Allow use of DLE (char 16) on an empty line to turn echo off for *just that line*
            Add XON/XOFF flow control on Serial + USB. This is enabled by default for Serial (fix #20)
            Fix irregular timing on Espruino boards with clock crystal (inc rev 1v4)
            Sort out 'Number()' constructor not being picky enough - parseFloat now parses 'Infinity' (Fix #325, mostly fix #322)
            Stop iterator in FOR loop being called once more after a break
            Fix bug allObjects found with iterating over undefined
            Fix ArrayBuffer.sort issue with element size >1
            Fix network de-initialisation on Linux
            Fix reference count issue caused by removing a timer that had already been removed
            Power up SYSCFG on F2/3/4 parts, allowing watch to work on ports other than A
            Wait after setting the RTC time, to allow registers to update (fix #438, fix #441)
            Now using gcc-arm-none-eabi-4_8-2014q3 for compilation - CodeSourcery stopped being supported

     1v70 : Make pipe remove its drain/close listeners. Stops out of memory for repeated piping.
            Fix parseInt for values too large to go in an int (#406)
            Fix integer maths when result is too large for an integer
            Fix mod operator with NaN/Infinity (fix #315)
            Fix signed array values in PACKED_BIT devices
            Drop JsVar size from 20 bytes to 16, increase Espruino variable count accordingly
            Fix Array.fill on sparse arrays (fix #410)
            Allow I2C repeated start (fixes some odd I2C devices, fix #390)
            Refactoring to use iterators wherever possible
            Merge fs_kill and file_kill to ensure that files always die before the filesystem
            Add `E.unmountSD()` to allow SD cards to be removed once they have been used
            Stop String.split("") adding an empty elementy to the array
            Tidy up linker script, allow F401 to use 3x16kB pages for storing program data
            Fix regression in long timeouts (fix #416)
            Use 'interval' var to specify if we're an interval or not (don't use 'recur' var)
            Stop while/for/etc resetting exception state (fix #419)
            Add  E.getSizeOf (fix #421)
            Fix jsvCountJsVarsUsed for names with values
            Make hidden names smaller to save a few JsVars
            If there's only one function scope, don't define an array and save 2 JsVars
            Fix setInterval on non-F1 boards (fix #415)
            Fix issue where large doubles (> +/- 2^31) were converted to -1 rather than truncated ints
            Fix E.getSizeOf (fix #424)
            Fixed JSON indentation issue
            Made 'pretty' JSON output look a bit better

     1v69 : Fix 1v67's regression of digitalPulse when doing lots of pulses
            Add configurable OneWire search command (for finding DS18B20s with alarm set)

     1v68 : Fix memory leak in String.split
            Fix references to `this` - you can now write `this["LED1"]`
            Fix memory leak when calling toString on a normal object
            Fix memory leak in Graphics.createArrayBuffer
            Fix memory leak when joining arrays containing null
            Fix memory leak when syntax error while getting function arguments
            Fix memory leak test when running on Linux
            Fix memory leak in filesystem file open (when failure)
            Fix memory leak on Syntax error
            Stop multiple exceptions from being reported (eg. Syntax Errors)
            Fix parsing of '!!' when not executing
            Improve Error.toString, and fix bug when an exception was thrown from a function
            Improve jsvObjectGetChild when out of memory
            Switch native function decls from 32 bits to 16
            Swap HY2.4 board to software LCD driver as well, work out pin mappings from PY file
            Fix inaccuracy in setInterval, which had started since 32 bit switch in 1v65
            Store JSWAT_EXECUTE_IMMEDIATELY in a way that will fit in 16 bit function decls
            Allow bit-packing of refs for low memory boards (fix #145)
            Now dump 'debounce' for setWatch
            Make sure that dump() outputs correct JS for undefined variables
            Allow pin counts per port of >31 on Linux-based systems
            Fix issue with lost high-speed events when using setWatch with small debounce
            Fix HTTP client regression
            Fix Date constructor issue (uninitialised variable) (fix #408)
            Fix invalid conversion of large ints to floats on ARM
            Fix reset behaviour for non-standard default Serial ports

     1v67 : Lower size of timer task array of devices with little RAM (fix #401)
            Move hidden lists out of the root scope (fix #357)
            Fixed exception catching
            Fix Serial1 initialisation after 'reset()'
            Fix parsing of try..catch when a serious error (not an exception) occurred
            Stop the utility timer queue filling with WAKEUP tasks if Espruino gets woken up early
            Add ability to specify default Serial TX and RX pins in BOARD.py
            Reduce how many digits of floating point values are normally displayed
            Fixed PWM output on B4 + B5
            Fix regression when using pins as array indices
            Remove negation for CHxN outputs - it seems they don't negate after all. Fixes PWM polarity on A7,B1,B13,B14,B15
            Add pullup to USART RX. Reduces wakeups and random characters on Serial1.
            Add error flags and E.getErrorFlags to report possible issues like buffer overflows and low memory (fix #136)
            I2C timeouts now throw exceptions (fix #403)
            Fix String.prototype.split with non-string args
            Add fake digital pins D0..D7 under linux (helps with testing)
            Rewrite ff_wtoupper and save 650 bytes \o/ (fix #368)
            Update Makefile to make it easier to cross-compile RPi->Espruino board
            Fix HYSTM32_32 LCD at the expense of a bit of speed (fix #137, fix #327)

     1v66 : Ensure that analogWrite(pin,1) works on negated outputs
            Allow multiple Waveform playback on one pin (+ wave fixes)
            Improve dump() for objects and Serial.on('data') (part of #397)
            Fix Date.getSeconds,Milliseconds, and documentation on getMonth (#399)
            Fix memory leak on Serial receive
            Fix all Serial receive characters being 0 if no bytesize is specified

     1v65 : SPI.send/I2C.write/Serial.write can now take variable number of arguments (fix #370)
            Don't check for token matches where we already know what it should be (fix #280)
            Improve file read speed for large reads
            Waveform stability improvements
            Fix Float32Array.set (and improve speed for non-float arrays)
            OneWire library now uses hex strings for addresses rather than 64 bit ints
            Fix issue with uninitialised function arguments (fix #391)
            Fix parseURL for numeric keys in query string (fix #388)
            When running JS files under Linux, do two parses to ensure that Functions are 'hoisted'
            Add Object.create()
            Add Function constructor
            Add Object.getOwnPropertyDescriptor (although it won't return spec-compliant values)
            Add some Stubs for inbuilt Date and Error classes
            Added throw and try..catch..finally (see #40)
            Fixed overriding of builtins with other Builtins
            Added Date.valueOf
            Stop warning about break at the end of 'default' in switch statement
            Switch to 32 bit ints (fix #324)
            Added Array.prototype.reverse, and also for ArrayBuffers (fix #389)
            Swap JsVar fields around so everything is aligned on the correct boundaries
            Merge jsvNewWithFlags and jsvNew - making variable allocation a bit faster
            Fix changeInterval regression after int32 changes
            Remove JSV_NAME flag - paving the way for more efficient variable storage
            Store only 32 bit time for events (work out full 64 bits in event loop)
            Increase event buffer size to 128 (from 64)
            Enabled Graphics + CC3k support in the F3Discovery
            Make `Serial.onData` call back with >1 char (#383)
            Move `Serial.onData(...)` to `Serial.on('data',...)`
            Add Serial.read/available/pipe (fix #383)
            Add HTTP client/server read/available/pipe
            Add documentation for events (and tidy it up for constructors)
            Stop HTTP server closing before all data has been read
            Fixed parsing of multiple shifts
            setWatch now reports the pin back (fix #275)
            Fixed memory leak in g.getPixel with arraybuffers
            Fixed memory leak in "".indexOf(".")
            Fixed ArrayBuffer Graphics where width*height*bpp&7!=0
            Converted parse errors to throw exceptions
            Added Date.parse and Date.toString
            Fix parsing of integers that are too big to fit in an int32 (they're stored as doubles)
            Fix Linux Espruino when no tty is present
            Shave a few bytes off size of jsiDumpState using printf
            url.parse now unescapes the query string (fix #227)

     1v64 : Fix 'a=[2,3,4];delete a[1];'
            Make sure parseInt("0x01",16)==1 and parseInt("0x01")==1 but parseInt("0b01",16)==0
            Fix equality check used in switch, so false !== 0
            Improve Math.pow accuracy for small integer powers (fix #374)
            Make Ctrl-C only interrupt code if it has been running for too long (fix Ctrl-C -> CC3000 restart issues)
            Removed duplication in symbol lookup (fix #372, fix #323, fix #343)
            Fix JSON.stringify with circular references (fix #378)
            Fix String.indexOf when search string is bigger than the string being searched (fix #377)
            Add String.prototype.slice() (fix #376)
            Changed to more compact binary search symbol table (fix #278)
            hasOwnProperty now doesn't check prototypes #24
            Added Object.getOwnPropertyNames (fix #79, fix #158)
            Move 'constructor' into the correct place, be more aware of builtins in prototypes (helps #380)
            Handle __proto__ on builtin object types (eg. [].__proto__) (fix #381)
            Remove indirection of __proto__ (fix #102)
            Properly fix Object.getOwnPropertyNames (fix #380)
            Remove jsvFindChild*Ref (fix #375)
            Added LoopbackA/LoopbackB serial ports (fix #61)
            Fix slowdown when lexing long strings
            Remove Lock/UnLock in jslGetNextCh - should speed it up
            fs.appendFile() now works even if the file doesn't exist (fix #385)
            Support unicode escape sequence (\uXXXX) but crop to 8 bits (fix #386)
            Stop setInterval/etc increasing index numbers (fix #382)
            Clear existing digitalWrites on reset() (fix #231)
            Stop setWatch getting invalid data on load/save/reset (fix #254)

     1v63 : Memory leak when defining functions (fix #359)
            Fix Instance properties overwrite prototype (fix #360)
            Fix `edit(functionName)` without quotes (fix #356)
            Fix 'Uint32Array is not unsigned' (fix #330)
            Ensure Object.keys([9,,undefined,9])==[0,2,3] (partial #349)
            Store array length in the array root node rather than the last element (fix #351 #361)
            Object.keys on array now returns strings (fix #348)
            Remove jsvArrayGetLast (fix #363)
            Fix issue parsing `function() { return }`
            Stop jspNewObject creating a new object name if one already exists
            startup_stm32f10x_hd.s now explicitly sets the stack pointer. Allows Espruino images to use more RAM
            Add BusFault hander, to allow peek and poke to unmapped addresses without HardFaulting the ARM
            Fix edit(...) so that functions themselves (not just the variable) are updated (fix #366)
            Crop lines in errors when > 60 chars (fix #364)
            Improve when stack traces happen for error reporting
            Better error messages, and more efficient handler
            Improving Util Timer rescheduling to try and avoid 64 bit divisions
            Fix a lot of WIZnet W5500 issues (thanks @mgg1010!)
            Add E.reverseByte
            Add HIGH and LOW (fix #371)
            Improve docs for SPI/I2C/Serial.setup
            Force reconnect on CC3000 disconnect (fix #373)
            Added cephdon's streaming file API (fix #12)
            More WIZnet W5500 stability fixes - try and ensure that HTTP server never goes down
            Fix HTTP client Host header when accessing ports!=80

     1v62 : Added ArrayBufferView functions as per ES6 spec (fix #310)
            Added Graphics.setRotation (fix #321)
            Added Graphics.drawImage (fix #198)
            Added E.toArrayBuffer for fast string->array conversion
            Accessing an undefined array/object element now doesn't create it (fix #63)
            Fix fs.unlink returns true if the file does not exist (fix #331)
            Try and improve timer overlays by reordering the alternate function list
            Ensure that PWM output doesn't enable negated/non-negated outputs when it doesn't have to
            Improve console performance when sending long strings
            Initialise Graphics flags Graphics.createCallback - could have caused all kinds of issues
            Now make setInterval > 5s less accurate when setDeepSleep is on (saves ~0.5 sec of non-sleep time)
            Fixed problem when accessing an array with a string in a variable
            Fix issues with `"0" in {0:1}` (and hasOwnProperty)
            Improved interpolate function, and moved it out of ArrayBufferView into E
            Fix Problem with Object.keys on a string (fix #347)
            Fix assert fail when deleting a property that doesn't exist (fix #344)
            Ensure that dump remembers function names if they were in the root scope (fix #338)
            Fix memory leak in fs.readdir
            Ensure that abbreviations in console's '=...' output appear on newline if needed
            Add String.replace (fix #334)
            Make Graphics.drawImage draw bottom line of pixels (fix #329)
            Add Array.shift/unshift (fix #342)
            Fix Defining function after return causes error (fix #326)
            Fix deleting the last element in array (fix #346)
            More helpful I2C error messages (fix #10)
            Fix overriding built-in functions (fix #202)
            Add ES6 Array.prototype.fill (fix #317)
            Modified jsiQueueObjectCallbacks (and Object.emit) to support >2 args
            Added support for SPI LSB-first
            WIZnet improvements (specifically on HTTP server)
            Added WLAN.setIP for CC3000
            Fix String.split issue with last element (fix #352)
            Remove order warning for SPI if no order given (fix #353)
            process.env will now contain the git commit
            Move setInterval/Timeout implementations into jswrap_interactive (makes more sense)
            Add setWatch warning if it's not possible (fix #337)

     1v61 : Fix toString crash for large numbers
            Support floating-point literals without a leading 0 - eg '.5' (fix #296)
            Fix array access with booleans (fix #290)
            Fix "==" issues where only one argument is an array (fix #283)
            Make Array.join ignore null values (fix #289)
            Callback graphics now works even without a fillRect implementation (fix #295)
            ArrayBuffer Graphics now supports 2 and 4 bits as well as 1,8,16,24,32 (fix #301)
            Allowed array.splice to as many arguments as needed
            Make Array.sort() use string compare by default (fix #291, fix #292)
            Allow [,] and [1,2,,4] - (fix #287)
            Stop JSON.stringify using 'undefined' (fix #286)
            function.call can now have more than 4 arguments
            Rewrite native function caller (fix #277)
            Fix conversion of floats to booleans (fix #307)
            Fix parseInt of NaN/Infinity (fix #309)
            Add extra escape codes in strings (fix #304)
            Ensure String.charAt returns empty string for out of range (fix #305)
            Make REPL faster when receiving large amounts of data (fix #303)
            Improved jspeFunctionCall speed, added Named functions (fix #77)
            Allow Array.map.forEach to be applied to Strings and ArrayBuffers (for #310)
            Tweaks to make more Array functions work on non-arrays
            Added Array.reduce
            Allow commas in expressions at end of for loop - `for (;;i++,j++)`
            Fix SPI send with a single number

     1v60 : Fix unary plug on variable not working (fix #268)
            Added DNS with eth.setIP() for W5500
            Fix lock 'leak' when creating Graphics with callbacks
            Small fixes for trigger/timer
            Make dump() + console aware of built-in SPI/I2C/etc
            Add Pin constructor for converting numbers into a pin object
            Added getPinMode
            Fixed I2C saving state (fix #270)
            Add JTAG to ignore list for some boards
            Fix LCD FSMC formatting and report if LCD is unknown
            You can now reference built-in functions. eg. [1,2,3].map(Math.sqrt)
            Add Object.valueOf - help with #187
            Add Object.hasOwnProperty (although it does have some false positives) - #24
            Add software SPI - fix #41
            Fix issue when constructing an ArrayBuffer with a floating point length
            Fix Math.round regression and add checks to ensure it can't happen again
            Fix DEVICE_IS_XXX defines (fix SW SPI regression)
            Fix hardware SPI regression (getting out of sync after ArrayBuffer write)
            Removed non-standard Integer.valueOf - use "A".charCodeAt(0)
            Fix non-standard ArrayBuffer behaviour when constructing an ArrayBuffer from an ArrayBufferView
            Fix `1 in [2,3,4]` behaviour - it searches keys, not values
            Make parseInt(..., >36) return NaN
            Make Number.toString() use lowercase chars for hex
            Fix issues with NaN, negative zero, and Math.round
            Fix equality checks with null
            Fix comparison of integers with empty string/whitespace+number
            Added nativeCall, which allows C/Assembler to be called from JavaScript
            Fix custom font memory leak

     1v59 : (function(){})?1:0 should == 1 (fix #261)
            Fix Math.pow (Fix #260)
            Fix String.split() (Fix #259)
            Added Array.concat (Fix #262)
            Increase RTC/getTime reliability by ensuring overflow can't happen
            Added Math.min/max
            Allow jswrapper to wrap objects with a name >8 characters long (fix #264)
            dump() now doesn't print 'var X = undefined;' - just 'var X;'

     1v58 : Fix Serial.parity
            Fix glitches in jshGetSystemTime
            Added Graphics.setFontCustom for custom fonts
            Added String.lastIndexOf, and made String.indexOf with fromIndex work
            Used non-bold vector font, improve alignment, and make curves lower quality
            I2C can now write any size (as long as it fits on the stack!)
            Try and enlarge fillRects caused by polygons
            Fix === issues, fix #257
            Add Graphics.getColor/getBgColor for Juergen
            Added E.convolve for doing fast calculations with Waveforms
            Allow String.fromCharCode with multiple arguments
            Add builtin_modules to board's JSON
            Added E.FFT for Fast Fourier Transforms
            Added 16 bit read/write to Waveform (and speed up utility timer)
            Fix utility timer - now interrupts just in time

     1v57 : Tweak IRQ priorities to try and make SPI RX more reliable
            Make http default to port 80 if no port is specified in options
            Try and stop issue with System Time suddenly jumping forwards
            Fix assert fail when clearing and adding timeouts from within a timeout
            Fix modulo (actually remainder) operator for floating point values :/

     1v56 : Added atob and btoa (for base64 encode/decode) - fix #244
            Added Array.sort() - fix #220
            fs.writeFile/appendFile now return false if they fail for some reason
            Move Graphics init and idle functions out of jsinterface.c
            Add HttpServer.close
            Ensure that Linux command-line tests keep running if there's something to do
            Epic networking refactor - it should now be possible to support multiple network devices in a single binary
            Now only remove the interval/timeout/watch that's causing the error - not every one
            Change names of functions in callback-based Graphics so they don't conflict with the real ones
            More CC300 reliability - now range check the return value from send+recv, because if there's a timeout it can be wrong
            Fix memory leak in setWatch with debounce
            Fix 'repeat:false' in debounced setWatch
            Make sure 'repeat:false' disables the hardware watch
            Initialise RTC roughly 1 sec after reset, and use external 32kHz oscillator if it exists
            Added E.enableWatchdog (fix #252)
            Fix negative start value for String.substr()
            Fix problem where the RTC's full 32 bits weren't combined properly

     1v55 : Add String.toUpperCase/LowerCase
            Fix E.getAnalogVRef() regression
            Add Math.tan()
            Ensure Double/Integer have Number as a prototype (fixes: Number.prototype.n=function();(5.0).n() )
            ||/&& now doesn't use booleans (fix #251)
            More resilient parseInt behaviour
            Allow data listener for HTTP POST (fix #226)
            Stop JSON.parse using eval (fix #249, fix #208)
            `.toString` is now called when a String is needed from an Object (fix #57)
            Fixed reference count error when looking for functions in an Object's prototype
            Fix issues with Numbers as Strings in maths (eg. '-5'|0)
            Make sure NaN|0 == 0 (and not some huge number)
            Ensure that [1.23]*1.0 == 1.23 (fix #91)
            Don't pull in cos (use sin(x+PI/2))
            Try and save flash memory on Olimexino board

     1v54 : Add 4x6 font (instead of 8x8)
            Fix occasional instability with Waveform read/write
            Refactor JSON to improve speed and code size (using cbprintf)
            Now print special 'short' JSON for console.log (and the REPL) (fix #47)
            JSON.stringify now doesn't print functions (fix #207)
            Refectoring jsparse.c to name functions after their JS Grammar names
            IF statement now accepts commas
            Ensure that undefined+0 == NaN (only worked for floats previously)
            Fix assert fail (issue unlocking when executing built-in functions)
            Fix setInterval regression in dump (and tidy up code)
            FS lib now resets when issuing the reset() command (fix #200)

     1v53 : Attempt to deal with the case where CC3000 crashes on initialization
            Fix regression with setInterval/timeout and saving
            Fix issue with saving Serial baud rates
            Added ArrayBuffer.set
            Use jswrapper.c for executing idle/init/kill events for libraries (cleans up jsinteractive.c)
            Added beta 'Waveform' API to allow simple audio output
            Improved non-deep-sleep power draw by allowing Espruino to wake itself on the Utility timer (rather than SysTick)
            Allowed Waveform API to output on both DAC and PWM
            Improve auto-generated documentation
            Speed up ArrayBuffer.set and allow Strings to be used properly
            Fix jsvArrayJoin if memory runs out
            Added E.sum and E.variance array operations
            Added Waveform Analog Input

     1v52 : Fix memory leak in Array.slice
            Fix broken Serial initialisation (partial fix for #241)
            Add fs.unlink (for deleting files)
            Fix url parsing when there are two slashes
            Fix recent changeInterval regression
            Making CC3000 recover properly in the case of repeated HTTP GET
            Add alternate function remapping for Serial and improve Serial.setup error reporting, fix #241
            Added preliminary WIZnet W5500 support (see http://www.espruino.com/WIZnet)
            Alt Enter (27 + 10) now always inserts a newline: (eg. for `if (X) \n Y`)
            Fix digitalPulse with not a number
            Make digitalPulse(... 0) wait until the last pulse is complete
            Stop Espruino sending out so many carriage return characters (fix #243)
            Added 'delete' keyword (fix #39)

     1v51 : Added debounce to setWatch (fix #14)
            Tidy up timeout/watch code and now store an integer for interval
            Fix crash in url.parse (string free)
            Fix Modules.addCached bug which means that Modules.removeAllModules created a memory leak
            Fix regression introducted by fix for #199
            Added 'Esc,[,2,K' escape sequence for clearing lines. Much safer than Ctrl+C which tends to break out of execution.
            Fix bootloader (broken by LTO in 1v49)
            Added Number.toFixed
            Make number.toString(base) work for floating point (fix #232)
            Fix Linux jshSleep so that timeouts are handled at <10ms if required (fixes test056)
            Now use jshardware's SPI for SD filesystems - more multiplatform
            Now ref thisVar, which stops it being repurposed into a Name for array accesses (fix #233)
            Fix Linux halting when there is one long timeout but no other activity
            fs.readFile returns 'undefined' if file is not found. Also make readdir return undefined on failure (fix #229)
            Remove disk_timerproc in SD card implementation
            Upgrade fatfs to R0.10a
            Tweak jsinteractive.c to help reduce code size
            Finally added Long filename support for FatFS (fix #78)
            Epic refactor to remove JsParse (fix #17)
            Implement faster Graphics ArrayBuffer fill (affects vector fonts + clear)
            Stop repeated analogWrite with messing up PWM waveform (fix #56)
            Swap open and close brackets in bitmap font (fix #191)
            Graphics arraybuffer/callback now accepts 16bpp
            Added ability to specify a JS function for Graphics fillRect
            Graphics setPixel(x,y,undefined) to use foreground colour (fix #215)
            Make sure that interruptions are handled better while drawing to graphics
            Make sure that stack overflow errors are handled more tidily (and increase limit for warning)
            Increase available stack on Espruino Board
            Stop FatFS using insane amounts of RAM
            High res timer (now to 1/2^23) using SysTick with RTC as a base (fix #168)
            Added 'Infinity' constant
            Fixed type equality check between int and float (should treat them as the same)
            Fix parsing of '018' - it's not Octal after all (but 017 is)
            More accurate values for PI and E
            Fix charCodeAt being signed (should be unsigned)
            When casting Strings to booleans, so s.length!=0
            Guess initial values for average SysTick time - means that getTime is more accurate for the first 1-2 seconds after startup
            setWatch now reports lastTime - time of last state change #238
            analogWrite now respects pinMode (fix #234)
            Add Open Drain support to pinMode (fix #225)
            Fix calling Number([value]) always returns undefined (fix #186)
            When disconnected from the net, make sure we free all HTTP clients/servers
            Completely remove IRQs from CC3k code
            Speed up CC3k code, try and make it automatically power cycle it on timeouts
            Fix SPI MISO on F4 board
            Move CC3000 to SPI3 (same pins) so SPI1 can be used for other things
            Compile CC3000 support in for the F4 (untested)
            Process.env now reports board serial # and current console device (se we can throttle for Bluetooth) (fix #219)
            General bugfixing for low memory situations
            Make string free non-recursive
            Fix issue where fs.readFile of a big file would cause Espruino to crash
            Fix memory test harness

     1v50 : Fix broken Web IDE caused by change to printing JSON for console.log (part of #206)
            Fix bug when trying to stringify {5:5}
            Allow {1:2} to be parsed (fix #199)
            Added SPI RX IRQ. Caved in and used a few bytes for buffers, made SPI significantly more reliable

     1v49 : Change compiler flags to allow link-time optimisation
            Increase buffer sizes on Linux
            Increase buffer sizes on boards with >= 20kB RAM
            Made Startup banner smaller
            Less printing when loading from flash
            Don't display startup banner if loading from flash (an easy way to fix #213)
            Fix HTTP response code of 0 (fix #212)
            Add timeouts to TI's CC3000 driver
            Add timeouts for SPI, and other timeouts now interrupt execution
            Lower USB interrupt priority, remove pesky PriorityGroupConfig that was breaking other IRQ priorities
            Until we sort out SPI RX and IRQs, lower default SPI baud rate to stop timeouts
            console.log and print output JSON now (part of #206)
            Added handling of query in url.parse - still not fully compatible though (fix #205)

     1v48 : Fix issue where the size of command history is being reported wrong and so process.memory().free is reported wrong too
            We now loop without a seek to position inside the string (much faster if loop is not near the start of a fn) (fix #53)
            Faster string iteration which doesn't involve incrementing it->index
            Swapped to jumptable to lexer (should be a bit faster)
            Added the 'E' class, with getAnalogVRef and getTemperature (fix #60)
            Deprecated Math.clip (not in spec) and introduced E.clip
            Fixed bug in common.py that meant that ifndefs in JSON were sometimes not obeyed (better mem usage on small chips)
            Fix deep sleep breaking ADCs

     1v47 : Fix issue with dump() and input_pullup not being quoted
            Fix regression that broke OneWire in Espruino Board (#197)
            Fix clock speed issue on SPI1 (https://github.com/espruino/EspruinoDocs/issues/18)
            Don't interrupt on USB ESOF or ERR  - allows 'normal' sleep without interrupting every 1ms (fix #195)
            Remove pointless KickStarter line printed on startup
            Added bootloader hack to Python bootloader

     1v46 : Fix parseFloat("") not returning NaN, and parseFloat(" \t 5 £$%^&(*$") returning NaN
            Added isNaN() function (fix #184)
            Fix parse order for 'typeof' (fix #172)
            Added Number object (fix #165)
            Bounded ftoa (stops crash when printing Number.MAX_VALUE) - helps with #185
            Added Array.isArray() (fix #160)
            Add do...while (fix #151)
            Stop Espruino board from crashing if you try to create a web server without a connected CC3k (fix #182)
            Remove Array.contains as it's not in the spec (use indexOf instead if you need it) (fix #161)
            Fix nasty bug where adding/removing intervals/timeouts while in one could cause issues
            Fix bug when printing 1.999999999 and similar (fix #190)
            Remove need for pow for exponentiation. Not great but it fixes some tests that failed on FP inaccuracies
            Change polarity of setSleepIndicator (fix #194)
            Allow array.push with multiple arguments (fix #189)
            Speed up array access by searching from the end backwards if we think the number is in the last half (fix #46)

     1v45 : Fix parseFloat("foo") not returning NaN (and assert) - fix #149
            Remove Integer.parseInt
            Fix parseInt("bar") - fix #150
            Ensure that maths ops with null do treat it as 0 rather than a string - fix #156
            Fix digitalPulse length (properly!) - fix #154
            Making sure that undefined gets cast to NaN
            Fix Array.indexOf() returns undefined instead of -1 - fix #155
            Moved memory() to process.memory() - added more info too
            Try and improve handling of PWM timer speeds
            Fixed varying SPI baud rates depending on device
            Makefile changes for OSX compile

     1v44 : Modified build system to store binary names in the python definition
            Fix nasty regression involving losing code at the end of Strings
            Fix segfault when pinMode is called on an invalid pin
            Now disable interrupts during 4 bit SPI send - it's just too much otherwise
            Detect unfinished block comments in console (fix #138)
            Fix flash write on most 10XxB boards
            Fix PWM output on all STM32 boards
            General hardware tidy in prep for more intelligent device management
            Run initialisation code before setWatch, to make sure pullup/down is set beforehand
            Change 'Pin' datatype to be an unsigned char - makes tests easier
            Now use the hardware RTC for keeping system time. Allows proper deep sleep on Espruino board
            FINALLY - fix the USB VCP lost characters issue (#94)

     1v43 : Added 'Modules' object with support for adding/removing cached modules
            Allow product ID to be changed via Makefile
            Fix documentation (and old-fashined Parsing style) for JSON
            build_jswrapper now outputs errors to stderr (more compatible with default (silent) build process)
            Fix issue when parsing quotes in strings
            Added void operator for closure minification compatibility
            Ensure that return takes the comma operator
            Fix issue where printing Infinity would crash Espruino (fix #129)
            Finally some working (extremely beta) cc3000 code
            Added jsvObjectGet/SetChild to simplify some wrappers
            'http' now uses JsVars for storage (so is suitable for non-linux devices)
            Turned 'http' into a library
            Added process.version and process.env (fix #131)
            Changed handling of 2nd arg of << so that precedence is correct
            Fixed handling of 'for (;;)'
            Fix lock leak in Module handling
            Update ST's library for the STM32F1
            Update ST's VCP implementation
            Added prefix operator (fix #130)
            Allow espruino for linux to be run with '#!' in scripts
            Fix indexOf on final element of strings (fix #133)
            Remove JSV_PARENTINFO, as it turns out JS doesn't keep track of function scopes anyway (fix #109)
            Make 'this' a keyword (now faster, more memory efficient)
            Make 'Hardware' (root) the default value of 'this'
            Add jsvArrayPushAndUnLock and modified code to use it (fix #135)
            Now remember I2C state (partial fix for #13)
            Replace 'pow' function with a smaller version - save ~2kb
            Shaved another 1200 bytes off jslTokenAsString
            Now store Pin state (fix for #13 on F1 parts, F4 still looks broken)
            Added Graphics.stringWidth
            Added internal Printf function
	           Misc speed and code size improvements
            This version has gone to Seeed for use on the KickStarter boards

     1v42 : [ebirger] allowing 'new' with no brackets
            Allow built-in functions with variable numbers of arguments (fix #83)
            Implement 'String' constructor in the normal way (fix #110)
            Fix regression with parsing constructors while not executing
            Allow multiple arguments to print and console.log (fix #92)
            Make 'arguments' array available in functions (fix #100)
            Fix an assert fail, and handle some potential memory leaks
            Don't show __proto__ and constructor with for..in, keys(), or JSON.stringify
            Make 'trace()' output more readable debug data for complex structures
            Fix memory leak whe parsing functions iwht variable numbers of arguments - fix #115
            Defined NaN
            Stop 'new undefined()' crashing Espruino - fix #120
            Get A13/A14 working on Espruino board (these were JTAG)
            Get bootloader size direct from Python (remove hard-coding)
	           Fix '~' operator when acting on variables
            Made bootloader a bit more error tolerate (CRC on write)
            Added %=, /=, and *= operators (fix #121)
            Allowed Object.toString() to take a radix argument for integers (fix #125)
            Fix error message issue - broken strncat (fix #124)
            Add comma operator (fix #122)
            Added some basic code for STM32F429IDISCOVERY - not currently working though
            This version is the one sent off on the Test Harness (so will probably appear on boards)

     1v41 : Fix Olimexino compile (https://github.com/espruino/Espruino/issues/6)
            [ebirger] Member constructors (eg. new a.b() )
            [ebirger] Ensuring integers with radix specifiers can still be parsed if a radix is specified
            Fix for tests/test_json_arraybuffer_001.js - iteration of arraybuffers of length==1
            Add Object.keys(...)
            More arraybuffer iteration fixes
            On linux, use built-in stringToFloat to aid debugging. Handle exponentials, fix #31
            'make serialflash' is now works correctly for Espruino Boards with bootloader
            setWatch(..A0);setWatch(..A0);clearWatch(1) does not now kill the other watch, fix #25
            One-based setTimeout/setWatch, fix #3
            Added Function.call and Function.apply, fix #54
            'http' and 'fs' are now libraries that need to be 'require'd, fix #8
            Updated pin info for STM32F103xC/D/E chips, fix #84
            Fixed linker script for STM32F4 (discovery board now works)
            Object prototypes are now Objects, fix #101
            Board docs now specify '3.3v' only pins fix #104
            Add Array.forEach
            Fix searching down >1 prototype to find functions (one more issue posted in #99)
            Fix "12345"/5 type issues (fix #90)
            'Consting' some string functions
            Fixing arrays with string indices that are actually numbers \o/ (fix #19)
            Released onto website

     1v40 : Ensure that LCD.prototype.setPixel = function actually works
            Refactor LCD driver code to allow lcdInit (and start of making it non-platform-specific)
            Built 'LCD' support into linux/raspi/carambola
            Add initial SPI.send(ArrayBuffer) support - even if NO VALUES RETURNED
            Start of built-in Nokia 5110 LCD support
            Remove GPIO clock removal on sleep for now (it kills setWatch)
            Fix (sub)ArrayBuffer problems (test100.js)
            Added setDeepSleep - still beta put power consumption drops to 1mA
            Fix broken name for httpCRq.write
            Changed LCD to Graphics - added ability to render to ArrayBuffer
            Fix 8 char built-in class names
            Adding preliminary Sony SmartWatch support
            Adding preliminary support for completely bare 36 pin chip
            Fixing pin defs for Espruino board rev 1v1
            Added proper SDL/ArrayBuffer and JS Callback graphics support
            Added "ifdef" ability in build_jswrapper
            Take JSVAR_CACHE_SIZE out of jsutils and put it in the board config file
            Added JSV_PARENTINFO which will allow us to do things like setTimeout(foo.bar,10)
            Fixed arrays in non-executes streams - 'if (0) print([1,2,3]);'
            Added 'require' function loading modules from node_modules on SD card
            Added module cache to stop modules being re-loaded
            Renamed internal vars to start with '>' - much easier to distinguish for 'dump'/etc
            Only use parentInfo on functions
            Load all tests in test dir - don't do them by number
            Added 'zigzag' ordering for ArrayBuffer Graphics
            Added 'vertical_byte' ordering for ArrayBuffer Graphics
            toJSON now ignores 'hidden' object elements
            Special-case jsvArrayBufferIteratorSetIntegerValue
            Make SPI output an ArrayBuffer
            Use best out of 3 for DelayMicroseconds calibration - something seems flaky right after bootup
	           Lines now drawn from p1 to p2 inclusive
	           Events now use jshPushIOWatchEvent (should cut down on code) also fixed bug with watching pin #11
	           Now remember if pinMode was set or not
       	    Transform ```code``` in JSON into a code tag in the documentation
            Graphics now supports FSMC for HY boards again
            Drawing vector fonts is now roughly the right size and position (still not 100%)
            Remove registration code
            Adding MPL licence
            Remove Arduino bit manipulation functions - nobody seems to use them anyway
            # of flash pages/etc now comes from board info
            [ebirger] Supply the correct arguments to Array.map
            [ebirger] Method calls and membership evaluation should be done on all factors (ee. [1,2,3].foo())
            [ebirger] When running multiple tests, only set up terminal once or it breaks the terminal window on exit
            Added STM32-style USB CDC bootloader for Espruino Boards
            Added scripts/create_espruino_image.sh to package up bootloader and espruino into one binary
            SHIPPED on Impatient developer boards

     1v39 : Added Bitwise NOT operator
            Added Raspberry Pi version to ZIP (with HTTP support)
            Fixed load/save on Linux Devices
            Added pinMode function (to allow pull-ups/pull-downs to be turned on)
            SPI.send4bit/send8bit will now not mess up the final element
            changeInterval now clears up stored up callbacks (eg, setInterval(.., 0.01)...wait...changeInterval(...,20)
            Ctrl-C no longer prints anything, which avoids lockups
            No longer print "Execution Interrupted" if nothing was interrupted!
            Added >>>= >>= and <<=
            When entering text interactively, ensure that there are no trailing spaces

     1v38 : Tweaks for Arduino IDE compile
            Removed '(char #)' from stack trace, as a bit pointless now
            Added better reporting of execution location when Ctrl-C pressed
            Urgent fix for non-working Olimexino since 1v33
            Fix string comparison when strings contain "\0"
            Added LED1/2/OSC/SD/etc to Olimexino Board docs

     1v37 : Urgent fix - power saving code made it difficult to re-flash Espruino (now only apply this to Espruino Board)

     1v36 : Fix documentation for Array.pop()
            Added some much better board documentation
            Fixed DAC output on F3
            Fixed DAC output on devices where PWM is also available and the alternate function is less than the DAC's

     1v35 : Attempt to reduce power consumption when sleeping by turning off GPIO, and setting GPIOs to AIN on reset
            Fix F3 issue where ADC/DAC weren't picked up properly
            Tidy up register text and add KickStarter mention
            var a = {}; a[LED1]=0; - not converted to String
            JSON (and hence dump()) now dumps ArrayBuffer correctly

     1v34 : Faster jshFromDeviceString
            Preliminary support for flow control on Serial receive
            Speed improvements by removing jsvGetRef from jsvUnLock
            fast 4 byte pre-check in jsvFindChildFromString
            Skip lock/unlock in FindChildFromString to help increase speed
            When we unplug USB, only go to the default console device IF that is the device we're currently on
            Support for custom Espruino board
            Added ArrayBufferView.interpolate
            16 bit SPI send for send4bit/sevrnd8bit (better reliability on low-end chips)
            Fix JSON dump of typed array
            Added Math.clip(x, min, max)
            When saving on flash, don't do jslTokenAsString properly
            B3/B4 move from alternate fn
            Fix incorrect reporting of analog pins
            Fix I2C.readFrom on STM32F1/4
            Make 1/2 == 0.5 (was being sensible before, but now follow JS spec)
            Ctrl-C while in timer fn clears timers (but not outside it)
            Fixed broken clearInterval from within setInterval
            Hopefully fixed issue on SSD1289 LCD controller
            Trigger wheel handler to use interrupts
            2D arraybuffer interpolation
            Added Math.wrap, fixed a lot of trigger issues
            Fixed SysTick priority/preempt problems
            Slowed the SysTick timer back down for everything
            Fix Int8Array signedness on F4 boards
            Refactored source code tree

     1v33 : fix character encoding issue of "\16"+"1" != "\161"
            Refactoring of ArrayBuffer into iterator, and addition of a general purpose iterator
            Fancier assert for debugging
            jsvArrayJoin to use new iterator
            for (i in ...) to use new iterator
            I2C and SPI use new iterator
            Serial.write() - to allow single ints to easily be written
            changeInterval assert fail when given a function by accident
            added peek8/poke8/peek16/poke16
            memory() now takes account of command history size
            memory() on ARM reports the end address of the stack - so it can be used as a scratchpad with peek and poke
            Try and reduce code size by not inlining several functions
            No refs for StringExts - so we get one more byte per JsVar (~5%) more storage efficiency
            Move from jsvIsBuiltInFunction to computer-generated jswIsBuiltInFunction
            When creating Objects, check for built-in function BEFORE creating an Object class for it
            Built process now checks that flash usage is under the allowed value
            Added short compare to jswHandleFunctionCall to reduce code size
            Added 3 byte compare (4 byte read and AND off top byte) - faster, less code
            Auto-generate jsvGetBasicObjectName from docs
            No longer using refs for storing whether free or not - use flags with JSV_UNUSED and get one extra var with 8 bit refs
            Switch to using STRING_0...STRING_MAX in flags, rather than specific bits in JsVarFlags - allows more that 15 chars to be used per JsVar
            Make ArrayBuffers actually be ArrayBufferViews - saves on extra string-handling code at expense of one var
            Make sure Uint8Array,etc inherits from ArrayBufferView
            Fix issue where a '\0' coming in from serial was not put in e.data properly
            Don't inline some functions when we're trying to save on flash
            Re-use sin for cos, pow for sqrt to reduce code size

     1v32 : Fixed embarassing issue with 0.999=="0.A"
            Added and checked Pin.writeAtTime on STM32
            Now don't allocate events array - just allocate directly, which saves memory and is faster (although slighty out of order)
            Docs: now Alphabetically sorted, and class instances not listed by accident
            Fix issue where Ctrl-C on ANY Serial port caused execution to be interrupted
            Updated busy indicator to cope with recent change to not allocate events in an array
            Fixed I2C on HY 2.4 board - I2C needed hard reset
            Added basic ArrayBuffers/TypedArray support
            Fix memory leak when error created with [] on a non-array/object
            Improved hyperlinking in documentation
            Fix I2C receive bug on F4
            Increased VL board's input buffer size

     1v31 : Fix PWM output on TIMER1/8 pins of the STM32F4
            Fix PWM output for negated timers
            memory() now runs a GC pass
            Fixed multiple occurrence of functions in reference

     1v30 : STM32F1: fixed AF issue meant peripherals would never return from AF mode
            STM32F1: When given an invalid pin, now reports if pins are 'af' or not
            Updated SPI.setup docs to mention that you can't mix AF and non-AF
            If one SPI pin is specified but others aren't, only that pin will be set up
            Added Olimexino hack so SPI1.setup works as expected
            Allow using [] on a function
            Fix precedence issue, so var a = function() { return 1; }(); works
            Update SPI documentation
            for (i in f) can now iterate over functions
            Optional argument to trace() for object to start tracing from
            Small steps towards ArrayBuffers
            Added smart edit that checks for internal functions, and uses Function.replaceWith
            Added Function.replaceWith to replace the internals of a function while keeping the scope

     1v29 : Some hacky sysfs-based IO for running on Linux
            HTTP Callbacks are now stored as names so they can be changed on the fly (Linux only)
            Successful compile for Carambola
            Filesystem support on Linux
            Switch to variable size ref counter (marginally more efficient on very small devices, safe on Linux)
            Linux now has unlimited memory available
            Added linux/sysfs 'setWatch' (non-irq driven, so very noddy)
            Checked jswrapper check from using multi-char constants to a #define
            Improve pin suggestions for SPI/I2C/USART
            Auto-initialise USART with default values when setConsole is used
            Support for new Graphics LCD types
            3.2" VCT6 board support

     1v28 : Faster LCD fillrect for HY 2.8
            Fix for multi-byte SPI writes on HY board at 1Mhz (touchscreen control bug)
            Fix issue with delayMicrosecond calibration on HY (and hence OneWire)
            Fixed digitalPulse on STM32VLDISCOVERY

     1v27 : Fixed problem with OneWire constructor execution
            Added |=, &= and ^=
            Added Array.splice()
            Faster, more ROM-efficient built-in symbol table
            Fix for potential issue when using field accessor on an undefined var

     1v26 : I2C Support on STM32F1 and STM32F4 boards too
            Emergency cut in variables for Olimexino with bootloader (as flash usage has got too high for save to flash!)

     1v25 : http.writeHead to accept an empty header
            Fixed issue finding methods on built in classes (0 termination)
            make sure http server with no data still sends headers...
            Start of MINI-HY-2.8" support (all ok, but no SD card yet)
            Reduce RAM usage by consting some arrays that are not modified
            Vector fonts now use polys - 8kb less ROM, and faster rendering
            Start of LCD 'driver' code
            Standard way of handling events, Object.on/emit/removeAllListeners - like Node.js's EventEmitter
            Self-calibrating Microsecond delay (for intermal OneWire/etc)
            OneWire class
            Correct handling of built-in class constructors
            Fix error when parsing a zero-argument function that has been given arguments
            I2C support - currently ONLY tested on STM32F3 board

     1v24 : SDIO-based fat driver on the HY STM32 board
            Added DAC to the HY boards (103xE-based)
            Re-named the fileSystem functions to make them more compatible with node.js (readFile/writeFile/etc)
            Added fs.appendFile
            Removed HTTP from the reference until it is included in some boards

     1v23 : Fix 'ERROR: INTERNAL: stmADCChannel' on STM32VLDISCOVERY/F1 boards when accessing PA0
            Reference now mentions which Espruino version it is for

     1v22 : Important fix - Events got executed in the wrong order if they got queued up

     1v21 : Ensure SPI clock does not stop between bytes
            Added SPI.send4bit and SPI.send8bit
            Made sure the VL board's code fits into available flash
            Smart += that can append to a string rather than cloning it
            dump() prints functions properly, rather than 'var f = function() {}'
            Pageup/down move the cursor to the beginning/end of input
            LCD draw/fill with negative x and y

     1v20 : Add console.log
            Fix automatic usleep for Linux
            Added node.js-style HTTP server for Linux version
            Fixed null-pointer issue when accessing something that doesn't exist on an object
            Added node.js-style HTTP client for Linux version
            Start of bit bashing functionality
            for (i in "ABCD") console.log(i) -> 0,1,2,3
            String array access (but not for writing - doesn't work in JS anyway)
            String String.fromCharCode / charCodeAt
            Added SPI baud rate setting
            Vector font chars 'a' and '4' now work ok
            Fix numeric exception when rendering a poly that has some identical points
            Better digitalPulse (uses timer + interrupts)
            analogWrite can now take an object with a 'frequency' argument for PWM

     1v19 : Fixed issue where var M=Math;M.random() failed
            Fixed issue with var U=USB;U.print("Hello");
            Remove loop iteration limit
            Fix memory leak when a syntax error is in for '(i in arr)'
            Save state of pin on setWatch interrupt (e.state)
            Change setWatch to allow only on rise or fall as an option
            clearWatch() clears all watches

     1v18 : DAC support on F3/F4
            Serial.setup() can also take a second parameter of an object {tx,rx}
            Better support for dump() with echo/setBusyIndicator/etc
            Better dumping of prototypes on built-in vars
            Don't add chars<32 (Except tab) to the input line
            SPI1/2/3/4.setup() to take an object {baud,sck,miso,mosi}
            Better hardware initialisation code (not UARTS auto-init if they are used)
            Fix issues with prototypes
            Peek/poke instructions
            Start of I2C support (not usable yet)
            Added Math. ceil/floor/exp/log

     1v17 : Support for running alongside the Maple bootloader
            Fix parsing of numbers beginning with 0 when forceRadix!=8
            Fixed USART1 on Maple/Olimexino devices

     1v16 : Inlining of jsvLock/UnLock in jsvar.h to improve speed
            Move non-hardware-dependent stuff into jsdevices
            Move jshardware.c into targets/stm32/jshardware.c, create 'targets/linux' and use a single makefile
            For + While loops work without reallocating lex
            Fix AddNativeFunction when function already exists (and tests + saved state)
            Change jsvFindChildFromX to use JsVar* from JsVarRef - saves a lot of lock/unlock
            Handle new Foo() as per spec (return value + init of this+prototype) - still does not cope with non-object prototype
            Beginning of SD card support (works on Olimexino, but not very flexible)
            Fix for parse/eval when given non-strings
            Strings can now contain '\0'
            Jumptable-friendly reserved word check
            Jumptable-friendly builtin functions (massive refactor)
            SPI support
            HY board support, and graphics LCD
            Added fillPoly, and Vector fonts
            Added Registration code
            Fixed some undefined function/array warnings
            Much better HTML function documentation
            Fixed edit() function
            STM32F3 support, and now peripheral stuff is done with a script
            explain what pins are available if a pin is not capable of requested fn
            power on ADCs only when needed
            LCD fillPoly speed improvements, + drawLine
            Add datatype for Pin, so pins written to console by pin name rather than integer value.
            Added Pin.set/Pin.reset
            Change warning about 'undefined.' into an error (foo.reset() had unexpected consequences!)
            Fix parsing of '1.0/-3'!
            Add typeof and instanceof operators
            Ensure that Serial1/SPI1/etc are objects of type 'Serial'/'SPI' - so prototypes can be added

     1v15 : Escaping JSON strings
            Fix parsing of octal numbers in strings (so don't have to be 3 chars long)
            Drastically improved stack usage using small stub functions (at expense of a bit of speed)
            dump() also dumps out prototypes for functions

     1v14 : Fix complaint about pins during setBusyIndicator()
            Increase available memory on OLIMEXINO
            Added function memory() to return memory usage
            setWatch now links to function names (rather than just functions)
            dump() also handles Serial.onData(...)
            Fix issue with JSON printing functions with arguments to console
            prefix builtin variables with '_'
            fix ArrayIndexOf when array contains undefineds
            move all devices into one git repository
            USB on F4
            call onInit function/string if it exists when Espruino powers on
            Compile F4 with -O2 - as we have the program memory for it
            Serial3/4/5/6 on F4
            Serial3 on Olimexino
            Make Serial.onData() clear onData handler

     1v13 : Operations like + on Object/Array convert them to strings rather than error
            var now doesn't error if there is no semi-colon
            Allow new line or line delete in multi-line editing
            add edit(functionName) - which copies function definition into inputline so it can be updated
            When printing lines, delete current inputline and then put it back in idle loop (only if echo=1)
            Support *,/ etc on numpad

     1v12 : Issue when printing lots of data and then disconnect USB
            Hide USB/Serial in Dump()
            add Array.map(fn(x), thisArg)
            For newline, count [] and () (as well as {}) - also knows about comments/strings/etc
            Fix assert fail is setTimeout with non-function
            If space at end of input line, enter still executes
            Removed some hard-coded arrays in favour of JsVar strings
            Fix confusion with jsvIsName/jsvIsString
            Handle numpad end key
            Add code to check stack and stop stack overflow if too much recursion
            Ensure that setTimeout/setWatch store the link to a function, not the function
            Fix nasty ref loop in ref loop GC issue
            Add dotty output
            Fix memory leak when error in jspParseSingleFunction
            Now run Garbage collection if we're idle, and we know we have a few ms spare
            Added setSleepIndicator
            Fix line/col indicator in errors/warnings
            Fix JSON parsing and printing when 'undefined' encountered
            Rewritten object handling code to be way more standard JavaScript compliant
            Array initialisation with 'new Array()', also for Strings
            Added a few more built in functions
            Nice error reporting with line + pointer
            fixed Math.random
            Binary style ops on doubles now work - they are just converted to ints
            Added boolean datatype

     1v11 : Add Math functions
            Add command history (and dynamic history free if low memory)
            Fix broken jsvArrayPop
            Add tests for and fix Array.indexOf
            In-line editing for commands
            Fix bug in basicVarEquals for big strings
            More fixes for low memory conditions
            Multi-line edit for commands (but no newline or line delete yet)
            Handle Home, End + reverse delete keys
            Fix nested for loops not handling interrupts correctly
            Fix AppendString issue when given start value greater than string
            Add 'changeInterval' to allow things created with setInterval to have the frequency changed (eg. stepper motor control)
            Now puts itself to sleep to save power, when it knows nothing is required and it'll be woken up by SysTick before
            Change Math library to avoid putting constants in RAM

     1v10 : Increase FIFO size for VL
            Marginally decrease amount of F4 vars to ensure they all fit in one flash sector
            Allow strings to be longer than the max token size
            '"key" in obj' syntax
            Detect if in FOR or WHILE loop, and if not, disallow break and continue
            Change min setInterval time to 0.1ms - F4 can get close to this
            Better analog pin error message
            USB support on Olimexino/Maple
            Start of multiple COM port support (ioEvent queue)
            Ctrl-C now clears the input line
            Save state of 'echo' into flash with save()
            Add 'setBusyIndicator(pin)' to set pin high when Espruino is busy
            Inbuilt function handling speed improvements
            Allow Serial comms via other UARTS. Serial1/2.onData and print/println
            now inserts elements into arrays in the correct order (GetLength can be (is) now much faster)
            Faster code to work out pins from strings
            Automatically convert IDs in form A#,A##,B#,B## etc into numbers.
            Built-in constants for LED1/BTN/etc.

     1v09 : Enabled 'abs' by default
            Added flash programming to STM32F4
            analogWrite now working!

     1v08 : Add preliminary STM32F4 support
            Allowed test cases to test timers - eg. code in jsinteractive.c
            Fix memory leak for timer
            Fix memory leak for digitalWrite

     1v07 : Fix string charAt
            Fix watch on different pin
            Pass arguments to event handlers - eg. time
            digitalWrite/Read to take arrays of pins, and int for value

     1v06 : Add break + continue
            Add switch statement
            Handle /r, /r/n or just /n for newlines - phone compatible
            Handle different type of delete

     1v05 : Allow setWatch/setTimeout/setInterval with a string
            Handle adding Open bracket then deleting it
            When calling a NAMED function, zero the scopes - this stops scope table overflow

     1v04 : Renamed to Espruino
            Fixed issue with event add when out of memory
            If out of memory happens during a timer, kill all timers<|MERGE_RESOLUTION|>--- conflicted
+++ resolved
@@ -39,11 +39,8 @@
             nRF52: Add setAdvertising({},{scannable:false}) for disabling scan response
             nRF52: Add note about connectable:false requiring >=100ms intervals
             STM32: Fix issue where occasionally STM32 would be ~0.2s late waking from light sleep
-<<<<<<< HEAD
+            ESP8266: add Wifi.connect options channel and bssid for faster AP connects (fix #1595, #1640)
             Fix index in E.mapInPlace and improve docs
-=======
-            ESP8266: add Wifi.connect options channel and bssid for faster AP connects (fix #1595, #1640)
->>>>>>> 5c886d04
 
      2v01 : ESP32: update to esp-idf V3.1
             Fix issues with Class Extends
