            ESP32: update sdk to esp-idf 3.0.1, set Espruino build tools back to master branch
	    Allow changeInterval with large (>32 bit) intervals (fix #1438)
            changeInterval now changes the interval immediately when it's called inside the interval it is changing (fix #1440)
            Fix parsing of try..catch when not executing (fix #1439)
            Add extra ReferenceError checks, even if variable is not used
            Allow Ctrl-C out of while...continue loop (fix #1441)
            Fix bug if using an undefined member of an object for for..in (fix #1437)
            Allow for..in to iterate over prototype chains down from Array and Object
            Add for(var i of array) to iterate over elements
            Added getter and setter support
            Stop parsing blocks if not executing (fix #572)
            Fix stack overflow if interpreting a file full of '{' (fix #1448)
            Fix exception when performing record access on object from getter (fix #1454)
            Switch to non-recursive StringExt copy (fix #1451)
            Fix rounding errors in fillPoly -> improve vector font rendering
            Fix issue that caused 'dump()' not to report variables/functions on Pixl.js
            Add E.lookupNoCase to allow searching case-insensitively for Object keys
            Fix HTTP Chunked transfers when the server uses lowercase headers (fix #1458)
            Fix TypedArray.indexOf (fix #1468)
            Allow require('Storage').write('a','',0,15) (zero length data) (fix #1465)
            edit() now chooses the shortest way to describe the function
            Fixed bug when RegExp.match/test called on non-strings
            Added Global isFinite
            Add missing ArrayBufferView.filter
            Added Array.find and findIndex (also for ArrayBufferViews)
            Fix unreliable ArrayBufferView.indexOf (#1468)
            Added String.startsWith/endsWith/includes (#1302)
            parseFloat(".s") now returns NaN
            Fixed /\S+/.test(" ")
            Added Storage.getFree() to return available space
            Enable E.setTimeZone on boards with very little flash memory
            Lower saved code area to 2k on micro:bit (from 3)
            Remove RGB colour handling in setColor on devices with low flash
            Reduce available variable count on STM32VL - we were too low on RAM
            Added Graphics.asBMP/asURL/dump - allowing easy debugging of Graphics via IDE
<<<<<<< HEAD
            Allow '.then' on already-resolved promise (fix #1476)
=======
            Stop atob adding trailing 0s when strings are not a multiple of 3 long
            Reconstruct start and end newlines when dumping multi-line functions  
>>>>>>> 23da4402

     1v99 : Increase jslMatch error buffer size to handle "UNFINISHED TEMPLATE LITERAL" string (#1426)
            nRF5x: Make FlashWrite cope with flash writes > 4k
            Increase max size of native strings on platforms that support it - 16 bit to 32 bit (#1432)
            Fix stack size detection on Linux (fix #1427)
            Fix strncat/cpy bounding issues (fix #1425)
            Promises now ignore a second resolve/reject (fix #1433)
            Fix stack overflow if void void void... is repeated many times (fix #1434)
            Fix font rendering issue caused by signed bit field handling by GCC on non-x86 platforms (fix #1436)
            Added E.reboot() to allow hard reboots from software (fix #1429)
            Added 'Graphics.getInstance()' for more platform independent graphics
            Added VT100 'erase in Display' to Terminal
            In REPL, use x.toString() for objects if we know their name and it is available
            Pixl.js add BLE aerial test to self-test, now also start immediately on BTN4 at boot

     1v98 : Allow Crypto SHA1 without SHA256/512 (for ESP8266 where flash is scarce)
            Add better docs for the form of Wifi callback functions
            Modify ESP8266/ESP32 callbacks to match the node.js style used elsewhere
            nRF52: fix pin.toggle() on software-negated pins
            Pixl.js: Reorder pins so 0..13 are also D0..13 for better Arduino compatibility
            Fix dump() when used with code written using E.setBootCode(..), (fix #1398)
            Allow parseInt/parseFloat to be used on very large strings if the number doesn't extend right to the end (fix #1397)
            nRF5x: Fix memory leak on NRF.connect
            Fix memory leak if an exception is thrown within a rejected promise
            ESP8266: rewrite wifi.save and restore to use the storage lib (imp #1380)
	    ESP8266: Add missing option ssid_hidden for Wifi.startAP() (imp #1358)
            Fixed double-connect issue for TCP sockets
            Pixl.js: Ensure Pixl.menu changes to bitmap fonts
            Pixl.js: tweaked bias/contrast to improve display quality
            ESP32: update esp-idf to v3.0. BLE support - thanks to @jumjum. Erase flash before flashing. vars now 2500
            ESP8266: rearange rf_cal_sector (fix #1294)
            ESP8266: Wifi.scan() now return authmode as text 
            ESP32: Fix accidental initialisation of UART3 when switching to Telnet (fix #1362)
            nRF52: Added `NRF.setAddress` to allow the MAC address to be changed
            Added Graphics.setFontAlign for font alignment and rotation
            Make software I2C bitrate and waveform more accurate
            Move default I2C bitrate to 100kbit/sec
            Linux: don't create a espruino.flash file if we're not writing to flash
            Add height check for Graphics.createArrayBuffer(...vertical_byte:true) (fix #1421)
            Add sanity check for debug trace print statement (fix #1420)
            Fix handling of exceptions in switch statements (fix #1352)
            Fix 'return when not in function' regression when returning inside a catch block (fix #1422)
            Don't load saved firmware images from different firmware versions - saved JS code still loaded (fix #1174)
            Remove Graphics.setFontAlign and Graphics.getModified on devices with low flash memory

     1v97 : nRF52: fix NRF.on('connect',...) issue
            STM32: Fix setDeviceClockCmd error for USB.setConsole()
            nRF5x: Fix getPinMode, which fixes SW I2C after save()
            Thingy52: Don't report contents of 'Thingy' in 'dump()'
            Thingy52: Allow multiple sounds to play at once
            nRF5x: Ensure Waveform triggers a finished event
            Thingy52: Enable simple bootloader, add travis build for DFU
            Add Serial.inject to allow data to be added as if it was received from that device
            Fix UDP handling so that it copes with packets not all being received in one go
            STM32L496: increase variables - use full 320kB of RAM as it is contiguous
            Add a maximum time for setTimeout/setInterval (100 years)
            Fix Storage.write when writing partial file of the same length and initial contents
            Fix corrupted timer channels returned by Pin.getInfo
            Add command history to debugger
            Remove process.env.EXPORTS (EXPTR does the same but takes less space)
            Thingy52: Add 9 axis MPU support
            Errors now store message in 'message', not 'msg' (fix #1366)
            Ensure 'in' operator checks the prototype chain (fix #1365)
            Promise.resolve now handles promises/thenables as arguments (fix #1363)
            try..catch now creates exception in its own scope (fix #1367)
            Thingy52,Pixl.js: add default NFC URL of the Espruino IDE 
            Add ArrayBuffer.byteLength property (fix #1374)
            setWatch(..., {edge:"rising",debounce:25}) is now default for built-in buttons
            Pixl.js: add Pixl.menu function for easy menus, build in graphical_menu.js
            Fix regression in MDBT42Q advertised name
            nRF52: Add E.getBattery as a more global battery percentage function, deprecate `Puck.getBatteryPercentage`
            Fix '.buffer' regression in 'JSON.stringify(new Uint8Array([1,2,3,4]).buffer)'
            Allow `typeof 123 .testing` without an exception (fix #1351)
            Add crypto.AES to Puck.js and other nRF52 Espruino devices

     1v96 : ESP8266: no callback if SSID is not available (fix #1297)
            ESP8266: esp8266 wifi getStatus doesn't show savedMode (fix #752)
            ESP8266: cleanup defines WIFI_DBG and NET_DBG for RELEASE
            ESP8266: switch to single ld file eagle.app.v6.new.2048.ld for ESP8266_4MB board
            Allow JS modules to be built-in by adding files to JSMODULESOURCES
            Fix slow/hacky handling of 7 bit serial data for STM32
            Add more stack checks so invalid code `typeof typeof typeof x100` can't break stack (fix #1310)
            nRF5x: Fix PWM output via Waveform class
            Fix free stack checking on ARM
            nRF52: Make slightly more space available for stack
            nRF5x: Move to SDK 12.3
            Stop stack traces from being gathered in functions for Ctrl-C (fix #1313)
            nRF5x: Fix crash if I2C is used before being initialised (fix #1301)
            Internal printf can now pad with spaces
            Add `E.dumpFreeList` in non-release builds to help with debugging
            Fix mild memory leak in jsvMakeIntoVariableName that caused GC to run more often than normal
            E.toString now tries harder to allocate a Flat String, and works with no-alloc for Uint8Array/FlatStrings
            WIO_LTE fix SD card initialisation
            Improve SD card reliability on all boards by trying to initialise multiple times before failing
            Remove forced inlining in variable inspection functions (reduces flash usage by ~10k)
            Remove un-needed DNS lookup for localhost
            Add WIZnet UDP support
            Tidying up build to avoid making un-needed bin, hex or lst files
            Simplify flash save (and help debugging) by using the 'fake flash' implementation on Linux builds
            Added Graphics.scroll command to scroll graphics contents
            Added 'Terminal' class with built-in VT100 terminal
            Tweak Espruino logo to be exactly 32 chars wide
            Improved code for returning console device to the most useful place
            Fix pinToString for devices with port A but no port B
            Speed improvements for ArrayBuffer Graphics
            Tidied up bootloader - devices with one LED now flash LED when button pressed
            Simplify data returned by process.env
            Add process.env.MODULES - to contain a list of the libraries provided in the firmware by require
            Include WiFi and AT libraries inside Espruino WiFi builds
            Add 'E.asm' placeholder to detect E.asm calls that haven't been replaced by the IDE
            Add process.env.EXPTR to link to table of functions - will work better for compiled code over BLE
            Added SAVE_ON_FLASH_EXTREME for HYSTM32_28, where we're now cutting out some Math.X functionality to keep builds going 
            Added `jshFlashGetMemMapAddress` to allow remapping of addresses for ESP8266/ESP32 without loads of code duplication
            Remap peek8/16/32 addresses on ESP32/ESP8266 so it can be used on flash memory
            Swapped save/load/E.setBootCode to use the flash library
            Allow STM32LL port to write 32 bits to flash at a time to bring it in line with other ports
            Allow flash writes *from* unaligned addresses on nRF52 and ESP8266 (previously this crashed the ESP8266)
            Update process.ENV.EXPORTS to bring it in line with what the compiler uses
            Now set 'this' correctly for Arrow Functions
            Add ES6 classes and 'super'
            nRF5x: Move all bluetooth events to event queue (removing MEMORY_BUSY issues)
            Fix potential issue where EV_TYPE_MASK enum could be set incorrectly  
            setWatch's edge argument can also be an integer now
            Add 'data' option to setWatch to allow clocked data to be decoded easily
            nRF52: Increase flash available for stored code from 12kB for 40kB
            Now store/display appreviated commit in process.env, remove build date
  
     1v95 : nRF5x: Swap to UART fifo to avoid overrun errors at high baud rates
            Ensure Exceptions/errors are reported on a blank line
            Internal: Added initialiser argument to jsvNewStringOfLength
            Internal: Added jsvObjectSetChildVar/jsvObjectSetChildVar/jsvObjectSetChildVar
            Internal: Fix jsvCopy if given a NAME_INT/etc
            Added ES6's Object.assign
            nRF5x: NRF.setScan now reads service data automatically
            nRF5x: NRF.findDevices aggregates data from multiple advertising packets
            nRF5x: Remove app_uart and use nrf_drv_uart with double buffering - fix uart overflow errors (fix #1238)
            nRF5x: Fix issue with findDevices/setScan servicedata when all digits of service are numbers (eg "1809")
            Fix memory leak in tab completion code
            Add `E.errorFlag` event to allow JS to respond to internal errors
            Use Esc[J VT100 code when cycling through command history (much faster REPL on low bandwidth connections)
            ESP8266: Remove debugger again as it will never work on 8266
            ESP8266: Enable unaligned reads for ESP8266_4MB (fix #1240,#837)
            ESP8266: move code save section to fist partition for memory mapping for ESP8266_4MB (fix #1240)
            ESP8266: Add GPIO16 as D16 without watch (#1206) but soft PWM/I2C/SPI/etc 
            ESP8266: Remove osprintf for RELEASE=1 
            Internal: Networkjs now forwards `socketType` - laying groundwork for UDP over AT command (#1232)
            Added simple RegExp implemention (partial fix #256)
            Speed up JSON.stringify for Arrays, and output non-numeric array elements in REPL (fix #64)
            nRF5x: Bump nRF52-based boards variable count from 2000 to 2500 (fix #1215)
            Ensure Ctrl-C doesn't redraw the input line if it's already empty
            Added String.replace(regex, function) (fix #1256)
            With E.setFlags({pretokenise:1}), ensure stack traces are not tokenised (fix #1258)
            Allow digitalWrite/Read to take an object as an argument (calling .write and .read on it)
            Add `E.getAddressOf` to allow embedded targets to get memory addresses for DMA/etc
            nRF5x: Fix issue where doing a soft reset in the middle of some BLE ops could cause an assert in debug builds
            nRF5x: Manufacturer Data is now decoded in advertising packets
            Fix memory leak when allocating DataViews
            nRF5x: Fix memory leak on BLE notifications
            Ensure net/http .listen return the server instance (fix #1276)
            nRF5x: Allow Manufacturer Data to be specified with setAdvertising
            Internal: Fix memory leak in jsvArrayPushAll
            nRF5x: jsvArrayPushAll memory leak fixes NRF.findDevices memory leak when services present
            Internal: jsvNewIterator now has an option to iterate over sparse arrays as if they weren't sparse
            Fixed some built-in functions that misbehaved when given sparse arrays
            Puck.js: Allow flash memory protection to be overwridden with E.setFlags
            Fix lexing of '/*/' as a complete block comment
            nRF5x: Add support for negating pins in software (eg. buttons/LEDs)
            Add `E.setFlags({unsyncFiles:1}` which doesn't sync the file to the SD card after each write - it's *much* faster
            Filesystem API now uses flat strings (avoiding the 512 byte copy for each call)
            Increase default internal SD card bitrate to 4MHz (from 100k)
            nRF5x: Handle promise completions and advertising using IO queue, to avoid MEMORY_BUSY messages (#1277)
            Allow E.HSBtoRGB to wrap 'hue' value, and allow it to return an array of [r,g,b] (fix #1283)
            Remove spikes when changing pin state (fix #1274)
            Changes to reduce code duplication in jswrapper.c
            Fix `E.setBootCode` when no argument is supplied
            Add WIZnet W5500 support to Espruino WiFi build

     1v94 : Allow Espruino boards to reset straight out of the DFU Bootloader             
            Improvements in handling errors in code running in IRQs
             - if writing to disconnected Bluetooth device, throw data away immediately
             - Drop chars if output buffer is full while waiting in an IRQ
             - Handle out of memory errors in jsvCreateNewChild
             - Do not garbage collect inside an IRQ
            On nRF52 devices, allow button press at boot to clear out peer manager data
            Work out length of typed array with offset correctly (fix #1204)
            nRF5x: Add Watchdog timer handling
            nRF52: start new connections on idle to ease memory allocation conflicts between code execution & IRQs
            nRF52: Ignore INVALID_STATE from CONN_PARAM_UPDATE_REQUEST (it can happen if we disconnect and then SD requests an update)
            Fix Date.toString for dates before 1970
            STM32: Fix handling of months when setting the internal RTC
            Move to a faster jsvNewFlatStringOfLength which avoids blocking memory allocation
            nRF5x: If a task is in progress, report the task ID (BleTask enum)
            nRF52: Report central mode promise errors correctly if returned by softdevice
            Remove 'out of memory' warning messages (it's stored as a flag anyway)
            nRF5x: Don't disable IRQs completely for some things - only disable Espruino ones
            Fix tab complete for Pins (fix #1213)
            ESP8266: Fix load() causes endless loops (fix #1037)
            ESP8266: Wifi library doesn't handle {password: null} (fix #753)
            ESP8266: make topstrings and topreadonly work on Mac OS X (fix #1210)
            Change order of execution for init - E.on('init',...) now executed before onInit
            Added Error flag to show if a UART overflow has occurred
            Change more instances of jsWarn to jsException
            Avoid printing error messages during execution, and report to console on idle when if errors were flagged (fix #766)
            Increase HTTP server and client version from 1.0 to 1.1 (needed for Websockets on Safari)
            Stop 'require' creating an undefined Module entry in the modules list (fix #1218)
            Stop require dumping filesystem errors as well as 'module not found'
            Now throw an exception when writing to a closed socket (fix #1220)
            Set the internal 'conn' variable to false when a connection closes to avoid confusion
            nRF5x: Fix typo so we wake every 4 min for RTC, not 0.25 sec!
            process.memory() now reports time taken for GC and vars GC'd
            Slightly more aggressive idle GC on most platforms (at 5% free)
            Don't warn the user when we had to run a GC pass during execution
            Fix issue drawing on right-hand side of rotated graphics where H>W (regression in 1v93) 
            If >1 button, set pin state correctly at boot/reset
            Add an argument to `reset`. `reset(true)` will now cause all Flash memory to be cleared as well.
            Puck.js: Holding down the button while booting (past the the 5 LED flashes) will now cause data saved in Flash to be cleared
            STM32: Remove the 'utility timer' from the list of available PWM pins, fixing A0/1/2 PWM on F4 (fix #1229)
            Disable Graphics.createCallback on devices with small amounts of flash memory - rarely used on those devices and fixes HYSTM32_28 build

     1v93 : Ensure that specifying too many advertising UUIDs causes an exception, not a reboot
            nRF5x: Fix for time jump caused by reentrancy in jshGetSystemTime
            Fix regression causing multiple end/close callbacks when using standard TCP/IP socket client/server
            Ensure NetworkJS reports receive errors back correctly
            nRF5x: Fix issue where connect and immediate disconnect could in some cases trigger an error from nordic's libraries that'd cause a reboot
            Fix regression that caused Original Espruino to have lost Filesystem/hashlib/neopixel support in 1v92
	    Re-add TV output to Original Espruino
            Fix some stack overflow bugs on Linux found by fuzzing (#1147)
            Remove un-needed code for parsing '.' in var statement (#1147)
            Add autocomplete for pin names (fix #1124)
            Add Array.indexOf fromIndex support (fix #162)
            Puck.js: Add BluetoothRemoteGATTServer.startBonding to allow bonding to be initiated when Puck.js is a central
            Fat FS: closedir after readdir, FS errors should be catchable (#1164), fs.statSync (#1163)
            Allow hardware (CTS) flow control (fix #1165)
            nRF52: Add AntiCat's patch to Nordic's NFC library to cope with malformed NFC requests
            Puck.js: Fix increased battery drain after NFC usage (fix #1171)
            Puck.js: Fix WS2811 output library that would output bad data after neopixel waveform (fix #1154)
            nRF52: Seed random number generator at boot (fix #1166)
            Stop trailing decimal point if there are no digits after it - which could cause issues in JSON
            Don't enter debugger if we're in the middle of uploading (echo_off_for_line) (fix #644)
            Added Date setters (fix #504)
            Allow Timezone to be set for Date with E.setTimeZone(...) (fix #530)
            Added RegEx lexing (part of #256)
            Puck.js: fix error 8 from NRF.sleep during an active connection 
            nRF5x: Fix `NRF.updateServices` when a 128 bit service shares the same 16 bit UUID
            Add 'errors' option when using `Serial.setup` to enable error handling (and turn it off by default as it can fill the input queue)
            nRF52: Re-initialise services and HID after a `save()` (fix #1185)
            nRF5x: Add NRF.getAdvertisingData
            nRF5x: Allow array of objects in NRF.setAdvertising (fix #1188)
            Fix internal vcbprintf JSON dumping
            nRF5x: NRF.findDevices will now throw an exception if no callback is supplied
            nRF52: Added BluetoothRemoteGATTServer.getSecurityStatus to check the status of the link
            nRF52: Disable auto-whitelisting by default, add with `NRF.setWhitelist` (fix #1187)
            nRF52: Allow secure Bluetooth LE connections
            Don't draw font characters that are off the edge of the screen
            Make atob and btoa use flat string for larger amounts of data (faster & more memory efficient) (fix #1192)
            nRF52: Pull in Nordic SDK13 code to crash caused by writing large characteristic (fix #1181)
            Puck.js: Added Puck.magTemp() function to get the magnetometer's temperature as well
            nRF5x: Fix issue where 'NRF.sleep()' called while a connection was active could cause Espruino to go into a high power draw mode
            Fix Object.setPrototypeOf when called on undefined (fix #1194)
            Fix dumping of an ArrayBuffer containing data (new ArrayBuffer([1,2,3]) isn't valid)
            Fix setAdvertising regression where name would be lost after save() (fix #1193)
            Add `E.set/getFlags` to allow interpreter state to be controlled from one place
            Add `E.setFlags({pretokenise:1})` to dynamically turn on pretokenisation (fix #1178)

     1v92 : nRF5x: Fix issue where Espruino could crash during save() if the flash got into a strange state
            Added Pin.toggle() function
            Fix implicit casting to bool/number on ArrayBuffers (fix #1030)
            Fix jstExecuteTaskChecker bug, and allow jstExecuteFn to take a userdata argument
            Puck.js: Reduce IR LED to 10% duty cycle
            Puck.js: Allow Puck.IR to take pins for external IR LED (fix #927)
            nRF52: Allow arbitrary NFC data to be specified (fix #1021)
            nRF5x: Allow multiple advertising packets to be set at once with NRF.setAdvertising
            nRF52: Add 'properties' object to BluetoothRemoteGATTCharacteristic
            nRF52: Perform write without response if that is what is required 
            Pico/WiFi: Allow USB HID to work on Windows (from @nailxx)
            Allow Puck.js/nRF52 devices to drive Neopixel/WS281x/APA10x LEDs with require("neopixel").write (fix #1023)
            Fix crash in JSON.stringify for zero-length typed arrays
            Fix precedence of 'void' keyword (fix #1079)
            nRF52: Add BluetoothRemoteGATTCharacteristic.startNotifications (fix #959)
            nRF52: Added BluetoothDevice.gattserverdisconnected event
            nRF5x: Report back reason codes for BLE disconnect
            Added DataView class
            nRF52: char.readValue now returns DataView to be more Web Bluetooth compliant (fix #1091)
            nRF5x: Fix explicit disconnect being able to reboot Puck (fix #1088)
            nRF5x: Respond to conn_params update request, fix puck-puck disconnection after ~65 sec (fix #1089)
            nRF52: Change connection params for central mode so NRF.setLowPowerConnection affects connection speed
            Un-inlining jsvGet*AndUnLock functions to give us a little more free flash
	    ESP8266: RELEASE=1 sets WIFI_DBG and NET_DBG to 0 to shrink firmware size
	    ESP8266: Add Wifi.setAPIP() and Wifi.setIP
	    ESP8266: Add i2c clock stretch (#1097)
	    Fix E.FFT output (enable magnitude when one array specified)
            Puck.js: Correct reading if using analogWrite to red LED and *then* using Puck.light()
            Improved build process for all boards
            Pin.toggle now returns a boolean (fix #1111)
            nRF52: Now use 'high drive' mode for GPIOs
            Puck.js: tweak IR duty cycle, with high drive GPIO range is ~3x more
            nRF52: switch compilation to size optimisation, not speed
            nRF5x: Allow services to be advertised (fix #996)
            JSON.parse now throws an exception if an incorrect value type is found (fix #1117)
            Pipe close event handlers now use 'this' arg - solves auto-closing pipe when piping from HTTP
            nRF5x: stop app_timer NRF_ERROR_INVALID_PARAM errors (trying to sleep for too little time)
            Added flash emulation to Linux port
            Increase max graphics size from 1023 to 32767
	    Add Fat File System to boards with large Flash (ESP32)
            nRF52: Don't get stuck in 'HID Busy' state if a HID send failed
            Change name of socket close internal variable so it doesn't conflict with Pipe's close call
            Stop pipe from causing errors if fields of the requested names exist but aren't functions
            nRF52: Fix upgrade from older firmwares if saved code is in flash, reduce virtual pages to 2
            Fix segfault detected by fuzzing (#1133)
            Fix File.read so that end of file triggers pipe.end event
            ESP8266: Add BOARD ESP8266_4M with 1600 vars, 64K save area and GRAPHICS (#1110)
            ESP8266: Add ESP8266.deepSleep(micros, option) (#1102)

     1v91 : Fix recent regression if no Boot Code defined at startup
            Fix handling of return of rejected promise within a promise
            Fix regression where HTTPS without cert/ca or key failed
            nRF52: Making NRF.getPrimaryService/etc more robust
            nRF5x: Add NRF.getAddress() - fix #1001
            Fix bug that caused load() not to clear memory if only E.setBootCode was used
            microbit: Update Espruino with pin polarity, so saved code gets loaded without BTN1 pressed
            Fix bug that caused Bluetooth/TV/USB objects to be added in devices that didn't support them (fix #832)
            nRF52: Increase custom UUID count from 3 to 10
            Adding Global built-in objects like SPI1/Serial1 and Bluetooth to the docs
            Puck.js: Tweak battery percentage calculation to try and make it more linear
            Puck.js: Adjust Puck.light() levels based on battery percentage (and add comments)
            nRF5x: Fix E.hwRand() (fix #1010)
            Ensure tab complete/others include the Object proto even on functions/strings
            nRF5x: Add NRF.restart() to force the restart of the Bluetooth Softdevice if required
            nRF5x: Add E.setLowPowerConnection(bool) to allow continuous connections to Puck.js (fix #995)
            Allow implicit conversion of hexadecimal strings to numbers (fix #1016)
            Allow arrow functions inside nonexecuting functions (fix #1011)

     1v90 : Fixes for Promise.all (passing in non-promises, pre-resolved, and ordering) (fix #976)
            Fix arrow function bug when parsing multiple arguments
            Added more helpful error messages for TLS
            Allow `Modules.addCached` to take a function (makes module loading more memory efficient)
            Re-add Espruino's old `rand` function (so no malloc, and ~1kB RAM, ~3kB ROM saved)
            nRF5x: Ensure 'NRF.sleep' works even when connected
            Fix bug when using >32 bit integers as array indices (fix #984)
            Fix bug when parsing '.catch' while not executing (fix #989)
            Stop PWM 'glitching' when moving from a nonzero value down to 0 (partial #991)
            nRF5x: Add multi-channel hardware PWM (fix #991, fix #972)
            'dump()' now outputs code written with E.setBootCode as well (fix #999)
            nRF5x: Remember advertising information even after softdevice reboot  (fix #997)
            nRF51: Remove heap placeholder on nRF51 as not needed since no malloc. Increase nRF51 var count (fix #985)
            nRF5x: 'connect' event now contains address of device that has connected, and fix docs
            nRF5x: Add a 'NRF.disconnect' function to disconnect a client that has connected to Puck.js
            nRF5x: Fix timing accuracy problems with setWatch

     1v89 : Allow entering of multi-line Templated Literals on the command-line (fix #970)
            Make lexer fail when parsing non-templated strings with newlines in 
            Add 'let' and 'const' keywords - treat them like 'var' for now
            Increased findDevices timeout to 2 seconds
            Allowed 16 bit UUIDs to be specified as simply "ABCD" (no "0x")
            Improved BLE error messages (especially from Promises)
            Fix STM32F1 regression caused by F4 LSE fixes
            Fix comma operator regression caused by recent arrow functions addition
            Remove RTC changes for STM32F1
            nRF5x: Make sure that updateServices(notify) on a non-notifyable service will just error, rather than reset (fix #973)
            nRF5x: Ensure setWatch doesn't reset pin state
            nRF5x: Reset pin states to default on 'reset()'
            nRF5x: Move advertising back to 375ms (more reliable connections)
            Puck: allow Puck.mag to work while magnetometer is on

     1v88 : jshSetEventCallback callbacks now get an argument with the channel number
            Tab complete now offers a much better set of completions (fix #926)
            Fix emitting of events with long names (fix #906)
            Ensure 'af_opendrain' pin mode gets remembered when saving (fix #890)
            Add second Promise.then argument (fix #869)
            Fix 'chained' promises (fix #894)
            Fixed memory leak when automatically converting a simple object to a String
            Added ES6 Template Literals
            Initial commit of ES6 arrow functions
            Add 'opendrain_pullup' pinMode (including emulation on STM32F1)
            Make OneWire use opendrain_pullup (no resistor needed for short runs now)
            Add Software I2C (with opendrain_pullup) (ref #549, fix #29)
            Cope with new escape codes for home and end on Ubuntu 16.04 (27,91,70/72)
            Tweak VGA output back porch to 2ms (so leftmost pixels always on screen)
            Fix regression with 2 concurrent waveforms on different pins (fix #930)
            nRF5x: add updateServices, and allow setServices to be called multiple times (partial #936)
            Added Puck.getBatteryPercentage() utility function
            nRF5x: setServices can now uninitialise SD in order to remove added services
            Added E.lockConsole() for use with E.setPassword()
            Calling jsvRemoveChild at end of array now updates the length (fix #946)
            Allow padding to be specified as 3rd argument of JSON.stringify
            JSON.stringify now dumps typed arrays as arrays (fix #489)
            nRF52: BLE HID support and switchable Nordic UART
            Fix STM32 regression where pinMode was set when it shouldn't have been
            Add Third option to pinMode to allow the pin mode to be set while keeping it 'unforced'
            Save and dump now keep track of whether pin mode had been forced or not
            readFile (and File.read) now uses Flat Strings to allow more memory efficient reads (fix #932)
            nRF5x: Add ability to get RSSI of current connection (fix #928)
            More STM32 changes to LSI->LSE clock switchover to fix RTC misconfiguration on Espruino WiFi
            Move LED + BTN definitions to Symbol Table (allows autocomplete)
            When moving console before printing has started, move all buffer contents as well
            Fix regression where replacing a function starting with 'return' with another would cause errors
            Fix potential issues with Telnet server and return values from netCreateSocket/netAccept on some platforms (fix #931)
            nRF5x: Add Puck.js self-test code, fix issue where analogRead reset pin state
            nRF5x: Change central mode API to mirror Web Bluetooth
            Fix switch fall-through to default (fix #964)
            Started using jsvObjectRemoveChild to remove some internal object properties that are undefined (frees some variables)
            Added E.dumpLockedVars() in non-release builds to help debug memory leaks in libraries
            nRF5x: Added NRF.findDevices as a helper function to easily list BT devices in range
            Console now prints the type of Objects if their constructor is in the root scope
            nRF5x: setScan/findDevices now parses advertising data
            nRF5x: Added Web Bluetooth style requestDevice function
            Add spaces between large tab completes
            Correct the handling of exceptions in promises
            Ensure that exceptions have a 'stack' attribute if they can have children
            nRF5x: Added list of free flash areas
            Make sure Puck.js users can't overwrite bootloader/softdevice (doing so would brick the board)
            Fix micro:bit/nRF51 ctrl-c behaviour (fix #905)
            Simplified process.env on devices with little memory
            nRF5x: fixed serial number reporting
            Move button state setup to jshResetDevices
            Had to remove 'dump()' and SW I2C on devices with very little flash memory (Olimexino/Micro:bit)

     1v87 : Add support for compiling with float-abi=hard (even if it doesn't give us real-world benefits)
            Add shortcut for quick execution of common call types
            Fix BBC micro:bit save() regression from 1v86
            Fix 'lock overflow' when calling methods with 'this' bound (fix #870, fix #885)
            Fix jsvStringIteratorGetCharOrMinusOne for zero-length strings
            Allow tab-completion straight after '.'
            Make sure execution stops for native functions if there's an error when parsing arguments
            NRF5x: remove setName and add functionality to setAdvertising, along with advertising interval
            NRF5x: allow raw advertising data in setAdvertising
            Add E.setPassword - allows Espruino console to be locked
            Fix pin header numbering for BBC micro:bit (it changed for the production version) (fix #896)
            Allow Magnetometer speed to be specified for Puck.js
            Fix out of memory when appending a string to itself
            Allow members of the same name as function arguments to be added to a function (fix #913)
            Fix STM32F4 RTC stopping if reset during first 1 sec of boot, also fix Espruino WiFi board clock startup
            Fix issue where native functions couldn't be replaced by non-native fns (fix #879)
            If statements now return values (fix #909)
            Fix >8 bit SPI when sending single elements with SPI.send (fix #897)
            Sockets now fire 'end' events (fix #886)
            Added Graphics.draw/fillCircle (fix #920)

     1v86 : Compile Telnet server into linux by default, Add '--telnet' command-line option to enable it
            Fix lock 'leak' in Telnet when Telnet is turned off
            Add Telnet serial device to allow redirection
            Create errors for unterminated expressions (fix #814)
            Remove Espruino's built-in strcpy/etc
            Remove Espruino's built-in maths
            Add basic Taylor series sin and atan for when we're trying to save memory
            Refactoring to use global var for lexer - save some memory and increase parse speed
            Add .removeListener (fix #30)
            Added better micro:bit `show()` that works well with Graphics
            Add `require("Flash").getFree()` as multiplatform way to find free flash pages (fix #815)
            Add the ability to set clock frequencies on STM32F4 chips (like Pico) with E.setClock (fix #52)
            `jsvEvaluate` now uses memory area for execution of JS strings (fix #817)
            Add `E.setBootCode` to allow JS scripts to be run without being in RAM (fix #740)
            'Expecting a number or something iterable, got X' changed to exception rather than warning (gives stack trace)
            Drop '.init' and '.fini' symbols, allowing GCC 5.x compilation on STM32
            Ensure that pinMode/digitalWrite is re-constituted properly by dump() and save() (fix #833)
            ESP8266: add stack dump on fatal exception, ./targets/esp8266/printstack can extract a backtrace
            ESP8266: move JswSymPtr and JswSymList to flash to free up gobs of RAM, bump jsvars to 1600
            Fix write to flash when BLE connected on nRF51/2
            Fix potential variable corruption issue when copying objects/arrays containing packed ints
            Fix ESP8266 printLog memory leak (fix #852)
            When parsing from a Native String (E.memoryArea), use Native String for function code too.
            Added built-in Promise implementation
            Fix broken Object.keys/getOwnPropertyNames caused by ESP8266 RAM saving tweaks
            Add Object.g/setPrototypeOf (fix #856)
            Fix memory leak when executing bound function with 'this'
            Fix missing PBKDF2 & AES libs on Pico + Linux caused by an untested ESP8266 commit
            Fix negative Date to string code (fix #854)
            Convert type warnings to exceptions (to provide stack traces for problems)
            Add uncaughtException event (fix #846)
            Stop eval in a switch statement from confusing parsing (Fix #845)
            Fix regression in 'mode' argument of SPI.setup (allows custom CC3000 pins to work)
            Fix '.on' with long event names
            Enable F4Discovery button pull-down. Newer boards don't seem to have one fitted
            Add 'force' to 'Serial.setConsole' - you can force the console to stay in one place
            Fix micro:bit compass problems (fix #864)
            Ensure that Pico can properly enter deep sleep even if USB is never used
            Only inline the very basic variable iterator functions (save enough space to allow Espruino board build again)
            Don't include Promises on devices where flash memory of Scarce (fix Olimexino compile)
            Fix glitches in PWM output when updating Software PWM quickly (fix #865)
            Added `E.kickWatchdog()` to allow you to keep your JavaScript running - not just the interpreter (fix #859)
            Ensure all pins set to AIN on startup
            Fix regression where setWatch would remove pulldown from button if called after reset()
            Reduce amount of flash available for saved code on Original Espruino (until we can get code size down)

     1v85 : Ensure HttpServerResponse.writeHead actually sends the header right away
             - enables WebSocket Server support from JS
            Fix issue where GC'd objects referencing non-GC'd data wouldn't unreference it
            Add E.memoryArea to allow memory addresses to be treated as variables
            Fix STM32F4 LSI clock frequency - should make the Pico's RTC a lot more accurate (fix #776)
            Added HeatShrink compression to saved code (instead of RLE)
            If saving fails, delete command history and try again.
            Make sure `reset()` resets the sleep and busy indicator pins
            Now escape characters >=127 as well (fix #780)
            Add decodeURIComponent (fix #779)
            Allow reset();save() on one line
            Fix potential issue parsing HTTP headers when more data is sent after the header (fix #783)
            Fix broken storage of floating point values when <255 variables
            Fix regression where DACs didn't work on Original Espruino Board
            Improve tab complete's memopry usage
            Added Tab complete and Debug to low-end Nordic uCs
            Limit the number of events processed each time around the idle loop to the number that were in it at the start
             - helps to fix issues with out of memory when receiving big files over ESP8266 serial connection
            Allow different types of network to have different buffer sizes - enlarge JS, Linux and WIZnet buffers
            Fix bug where clearInterval() and setWatch with debounce could cause setWatch to momentarily stop working
            Make HTTP server only close connection after Content-Length bytes received
            Speed up jsvNewFlatStringOfLength by combining it with updating the free var list
            Update the free var list when garbage collecting (makes allocation at the start of memory more likely)
            Don't zero the contents of memory when freeing - speeds up deallocation
            Removal of un-needed zero initialisations for variables
            Only garbage collect on idle if we're low on memory (fix #767)
            Improve malloc behaviour for crypto lib (try and free all command history is first alloc fails)
            Improve HTTPS error messages
            Add READ_FLASH_UINT8, allowing ESP8266 to read&exec strings stored in Flash with E.memoryArea
            Start the RTC up running off LSI, and switch after a few seconds if the LSE has started correctly
            Allow JSV_GET_AS_CHAR_ARRAY to get a pointer to memory in ArrayBuffers or memoryAreas
            Reset PinStateIsManual in reset (fix #765)

     1v84 : Fix device initialisation flags not working when the device number is above 32 (fix #751, #748)
             - this fixes broken SPI when not on standard pins

     1v83 : Moved to size optimisation for Pico (needed to get HTTPS into 384kB)
            Ensure Modules.addCached doesn't reset parse state (fix #723)
            dump() in Espruino Pico now ignored the pull-down for the button (fix #731)
            Warn when "compiled" functions gets into Espruiono (fix #707)
            Fix lost character on Espruino Startup (fix #704)
            Fix duplicated characters when USB+USART IRQs fire at the same time  (fix #635)
            Fixed Serial.find(...)
            Detect UART framing and parity errors and emit them as events on the Serial object
            Fix [] instanceof Object (fix #737)
            Fix regression in jsvCopyNameOnly (Object.getOwnPropertyNames when names are >8 characters long)
            HTTP requests (and sockets) can now emit 'error' event (fix #706)
            Add optional `ca`,`key`, and `cert` for server public key when using HTTPS or TLS (fix #736)

     1v82 : Fix debugger regression (where quit/reset/etc don't exit properly)
            Fix wakeup when setDeepSleep used at startup (fix #645)
            Add `shiftOut` function (fix #631)
            Store line numbers for functions (via `Esc [ 1234 d` escape code before decl) and use in debug + stack traces
            Allow Ctrl-C to break out of tight loops with function calls in
            Add tab -> autocomplete in Console (fix #677)
            Fix I2C repeated start (#390)
            Fix regression in Math.random() - now back between 0 and 1 (fix #656)
            Fix `var a=0;typeof a -> "undefined"` (fix #683)
            Don't store brackets in functions (fix #204)
            Store functions as 'flat strings' if long enough (fix #467)
            Move most functions out of jsvar.h header file - improves code size on devices where they're not inlined
            Fix parse error for switch statements which meant that `switch (a,b)` caused an error
            Fix error message when `LoopbackA.setConsole()` called
            Move SPI/I2C/Serial initialisers to jsvReadConfigObject, will now error on invalid args (fix #413)
            Fix issue where double-buffered waveforms would use the wrong buffer in the callback
            Fix memory leak in tab autocomplete on objects
            Added AES crypto library (Pico only)
            Fix `typeof (new Uint8Array([1, 2, 3, 4]))`
            Store `function(){return ...}` without the return (fix #700)
            Increased simple string usage from 4 chars up to 8
            Swap order of JsVar internals, string usage up to 10 chars
            Add handling for uint32_t,uint64_t,uint32_t case for Raspberry Pi
            Add startup sanity checks for jsnative.c (in non-release builds)
            Added fix for returning floats on Raspberry Pi
            When <1024 JsVars, `lastChild`'s top bits are stored in `flags`, and pack
               is moved such that we get 1 extra character in StringExts
            Allow events of >12 characters length
            Fix regression in flash memory write (introduced via AES merge)
            Fixed instability when resetting after using SD card on non-standard pins
            HTTPS support on Pico (when compiled in)
            Rename USE_HTTPS to USE_TLS, and enable by default for Pico + Linux
            Add 'tls' module with 'connect' - for TLS Socket connections

     1v81 : Fix regression on UART4/5 (bug #559)
            Fix Serial3 on C10/C11 for F103 boards (fix #409)
            Remove Graphics.setColorHSV, add E.HSBtoRGB (fix #554)
            Make jsiDumpState/jsiAppendHardwareInitialisation use callbacks (fix #398)
            Add `E.dumpStr()` to dump current state of interpreter as a string
            Add ReferenceError, and ensure that TypeError gets converted to a string properly
            Actually create ReferenceError for undefined variables
            Fix Object constructor behaviour (fix #561)
            Now remove intervals/watches if they occur within 0.1s of a Ctrl-C on a blank line
            Fix parsing of trailing commas [,,1,,,]
            Treat vertical tab as whitespace
            Make sure we ReferenceError on '+='/etc
            Allow reserved words in record access and structure definitions
            Add Object.defineProperty/defineProperties (even if they ignore most args)
            Fix value returned when redefining an existing function
            Ensure Pico powers down USB in deep sleep - now down to 20uA!
            Fix Exception throw within catch block (fix #566)
            Fix issue where new Array(3.0) wouldn't produce a 3 element array
            Keep track of modified area in Graphics (so modules with `.flip()` can be speeded up)
            Fix `new Date('December 17, 1995 03:24:00')` - check only first 3 chars of month
            Allow Software PWM via `analogWrite(..., {soft:true})`
            Add `encodeURIComponent`
            Make sure `typeof unknown` doesn't ReferenceError
            Fix isNaN behaviour for 2 element array
            Fix jshPopIOEventOfType when element is at the top of queue anyway
            Produce more reasonable behaviour when converting very long strings to ints/floats
            Added built-in JavaScript debugger! See espruino.com/Debugger for details (fix #37)
            Fix crash when using E.getSizeOf() in some cases
            Make sure a TCPIP connection closes even if no data sent
            Make `flash.erasePage` safe if called without arguments (fix #586)
            Add `Pin.getInfo` to see what a Pin can do (for #93)
            Move Pin function code out of jshardware
            Add `E.on('init', ...)` - like `onInit` but allows multiple handlers
            Make sure `dump()` and `E.dumpStr()` dump the contents of Serial as well as events for other objects
            `E.getSizeOf(.., 1)` can now recurse into objects showing the sizes of all their children (fix #579)
            Fix bug when appending to a flat string (fix #614)
            Add `Serial/SPI/I2C.find(pin)` - so we can figure out what device to use based on the pin
            Ensure that when uploading, each command gets checked for errors (rather than right at the end)
            Fix writes on HTTP requests after a timeout, and add chunked encoding if the header is set.
            Added pin info for bit-banded pin addresses (and jshGetPinAddress).

     1v80 : Fix SD card IO that can corrupt SD card on file append since 1v73 (fix #536)
            Fix some potential pointer issues in hashlib
            Make debounced setWatch output state+time information (regression fix #537)
            Shorten some internal property names (faster/less mem is 4 chars or under)
            Change 'internal property' prefix from '>' (fix #540)
            Duplicate properties in an object defn. now cause second to be used (fix #495)
            Make sure `E.unmountSD` doesn't forget custom SD card configs from `E.connectSDCard`
            Added support for USB CK pin (fix #544)
            ES5 parseInt behaviour - don't treat numbers beginning with 0 as octals (fix #538)
            SPI.send now returns Uint8Array when passed an array. Also takes `{data:X, count:Y}` as argument (fix #485)
            Fix `parseFloat(Infinity)` (fix #314)
            Speed up jsvIterateCallback for arraybuffers
            SPI speed improvements, esp for SPI.write (fix #547)
            TV out tidyup, and VGA output can now do line doubling
            Merge in USB HID support for STM32F4 (keeping old USB for the F1)
            Add built-in 'Flash' module to allow Flash memory to be accessed from user code
            Pulled load/save code out of jshardware into jswrap_flash.c
            Remove jsiOneSecondAfterStartup from Linux builds (fix #551)
            Add RLE compression when saving to flash, increase Pico RAM from 3000 to 5000 vars (fix #543)
            Fix `JSON.parse` when not given strings (fix #546)
            Tweak Olimexino board - 700->1k vars, but lowered code flash to 6k
            Disable flash prefetch on Pico (~1% slower, but less power and way more accurate ADC readings) (fix #545)
            Now throw errors when 'in' is used on an invalid datatype (fix #550)
            Updated (inaccurate) docs for Serial.write/print and removed duplicated code
            Changed Pico's device class to 0x02 - now works on older Mac OS 10.6.8
            Change reported USB HID type to 0, from 2 (mouse)
            Improve digitalWrite/etc documentation
            Add `pin.mode` and `pin.getMode` functions (mirroring `pinMode`)
            `Serial.setup` now remembers options if none specified (fix #557)

     1v79 : Fix Mac address parsing for top nibbles
            Make bind reference function internals not copy them. Fix scoped vars in bind (fix #533)
            Use jsvUnlockMany to tidy up code and save some space
            jsiExecuteEventCallback can now take an arbitrary number of arguments
            Allow setTimeout/setInterval to take extra arguments (fix #532)
            Ensure HTTP is closed even when no data handler (fix #535)
            Seed random number from analog input, add W.hwRand and E.srand (fix #534)
            Fix timing bug when setting timeouts from intervals in Deep Sleep
            Reduce timeout for IO (eg. I2C write) on F401 and F4
            Tweaks to keep code size low enough for Olimexino

     1v78 : Fix regression where SPI2/3 weren't working on most pins (fix #525)
            Allow MAC address to be set for WIZnet (fix #527)
            Ensure res.on('close') is called for empty HTTP requests (fix #528)
            Ensure that A9 is never the default pin for USART1 output (fix #526)

     1v77 : Add E.mapInPlace
            Allowed ArrayBuffer Graphics to store pixels MSB-first
            Added faster software SPI path for simple writes
            Make sure filesystem support gets compiled into Espruino Pico
            Fix jsvGetFlatStringPointer to return the correct address
            Fix I2C2/I2C3 on Pico
            Fix issue where garbage collect of a Flat String corrupted the free variable list
            Fix issue where Array.sort on big array with identical elements failed (#515)
            Add 'modules' variable, and set 'this' to 'exports' when parsing a module (fix #520)
            Fix instanceof implementation (and fix mem leak) (fix #523)

     1v76 : Merged in NetworkJS library (for JS networking implementations)
            Ensure that 'wrapped' libraries are killed before timers/watches
            Made 'Field or method doesn't exist' report back the field that doesn't exist
            Added quick and dirty scripts/test262.js runner script
            Fix propogation of Errors and Exceptions through function calls
            Allow parsing of integers > base 16
            Now allow functions with >16 arguments (fix #490)
            Fix assert fail for syntax error in do or while loop
            Maths operations now call Object.valueOf if it's needed
            Fix assert fail when jswrap_object_getOwnPropertyDescriptor called with non-string
            Fix Array.indexOf when array contains non-basic values
            valueOf returns a type error when called on undefined
            Make sure analogRead doesn't overwrite pin state if it was set previously with pinMode
            Make sure pinMode works with ADC input mode
            Tweak event handling - events such as `Serial.on('data'` now set `this` to `Serial`
            Add Function.bind (fix #318)
            Fix SPI.setup memory leak (fix #496)
            Fix assert fail on debug builds on Waveform output (fix #511)
            Added more allowed types of whitespace
            Added String.prototype.trim() (fix #507)
            Allow argument lists in Function() (fix #505)
            Propagate `this` into eval (fix #513)

     1v75 : Fixed issue with Pins/Bools as Array indices
            Fix crash when out of memory while creating built-in object
            Fix continue statement in nested loops (fix #501)
            On Linux, Exit nonzero when an error occurs (fix #499)
            Ensure that pipes 'complete' if the source closes (was previously only the destination)
            Make HTTP/Sockets throttle reads so internal buffers don't get full when piping
            Added http statusCode, statusMessage, and httpVersion

     1v74 : On Espruino Board, allow setTime to use full 64 bits so setTime(Date.parse("...")/1000) works
            Fixed issues with Waveform after 1v72 update to flat strings
            Added 'global' built-in value
            Fix inaccuracy of 'Date.now()' on STM32
            Improve jsvIteratorGetIntegerValue speed for arrays (fix #493)
            Change process.env.EXPORTS to something more useful for compiler
            Fix issue with graphics fill on PCD8544 LCD
            Add TypedArray.slice (from ES6) to help modules that use I2C

     1v73 : Add Uint8ClampedArray, remove code duplication in ArrayBuffer (fix #486)
            Fix regression where accessing certain member names of an undefined variable would cause a crash (fix #488)
            Fix behaviour of char code 16 at beginning of the line (it now doesn't re-add the prompt after processing the line)
            Added jspGetNamedVariable for use in compiled JS
            Fix glitchy time values on the Espruino Board (fix #394)
            Fix getTime()==0 in onInit, which could break timeouts in onInit after a reset (fix #462)
            Refactor Software SPI code into jsspi.c
            Allow filesystem to work on user-defined pins (fix #427)

     1v72 : Stop RTC being reset by hard reset (getTime will now be time since power first applied) (fix #412)
            Allow Function.apply to take typed arrays (fix #442)
            Allow arrays to be passed to digitalPulse so square waves can be created easily
            Force inlining of jsvLock/UnLock on most systems - improves performance a lot
            Fix issues with SPI.write, CS, and out of sync receive bytes
            Fix do..while without trailing semi-colon
            Ensure that &,|,^,etc all have different precedences (without extra recursion)
            Used new semi-recursive parse for expressions
            Fix filled column when fillpoly is off the end of the screen
            Fixed reporting of Serial RX pullup in `dump()`
            Add input thread on Linux, and fix idle and Ctrl+C behaviour (fix #451)
            Stop huge amounts of input events blocking Espruino's timers (fix #452)
            Add ability to use serial ports on Linux with Serial1.setup({path:"/dev/ttyUSB0"})
            Started ability to use SPI from Linux
            Added 'net' library with support for sockets
            Fix JSON parse of negative numbers (fix #456)
            Only keep RTC settings if the relevant oscillator is running (fix #444)
            Finally fixed sporadic compilation problems with '-Os'
            Fixed issues with intervals in onInit (#462)
            Remove libraries from root scope (fix #463)
            Fix pin namings on Nucleo boards
            Fix addition of stdlib's exit on Nucleo debug
            Allow setWatch to execute native functions inside the IRQ
            When dumping typed arrays, use the size if all elements are 0 (fix #448)
            eval() can now access local variables and function arguments (fix #460)
            Added 'flat strings' for typed arrays.
              - these use a continuous chunk of memory so are much faster
            Ensure that we only create as many Serial/I2C/etc items in Symbol table as we need (fix #453)
            Allow modules to return whatever was assigned to exports - not just the original object
            Allowed E.nativeCall (assembler/compiled functions) to execute directly from a flat string
            Working F401 USB VCP bootloader
            Make Press-poweron-release-press boot back into Espruino (this may confuse your OS)
            Assert failures (in non-release builds) now reboot the system on ARM
            Fix issues with freeing of variables not clearing the lock flags (fix #474)
            Make Uint32Array actually return uints (even if they're so big they have to be represented as doubles)
            Allow peek/poke to read and write arrays of values
            Add Boolean constructor (fix #311)
            Fix difference between String() and String(undefined) (fix #312)
            Fix I2C/SPI on F401/F411-based boards (fix #470, fix #473)
            Improved ArrayBuffer write performance
            Massively improved ArrayBuffer Graphics fill performance for bpp<8
            Fix issues with floating point on devices with <1024 vars (using 12 byte JsVar)
            Add ability to change I2C bit rate from I2C.setup
            Added VGA TV output
            Added E.toString (for converting anything into a string)
            Pulled Typed Array creation into its own function
            Added E.toString and E.toUint8Array
            Made I2C.readFrom return a Uint8Array (fix #479)
            Allow multiple byte OneWire reads and writes
            Fix setWatch on F3Discovery (fix #183)
            Ensure that E.getSizeOf() works for ArrayBuffers (fix #484)
            Don't allocate Flat Strings if we can get away with 2 normal string blocks
              - it's actually faster to allocate and uses less memory

     1v71 : Allowed WIZnet + CC3000 to be instantiated on any pins
            Fix break inside loop inside case inside function (fix 428)
            Added fs.stat and File.seek (fix #429, fix #430)
            Allow use of DLE (char 16) on an empty line to turn echo off for *just that line*
            Add XON/XOFF flow control on Serial + USB. This is enabled by default for Serial (fix #20)
            Fix irregular timing on Espruino boards with clock crystal (inc rev 1v4)
            Sort out 'Number()' constructor not being picky enough - parseFloat now parses 'Infinity' (Fix #325, mostly fix #322)
            Stop iterator in FOR loop being called once more after a break
            Fix bug allObjects found with iterating over undefined
            Fix ArrayBuffer.sort issue with element size >1
            Fix network de-initialisation on Linux
            Fix reference count issue caused by removing a timer that had already been removed
            Power up SYSCFG on F2/3/4 parts, allowing watch to work on ports other than A
            Wait after setting the RTC time, to allow registers to update (fix #438, fix #441)
            Now using gcc-arm-none-eabi-4_8-2014q3 for compilation - CodeSourcery stopped being supported

     1v70 : Make pipe remove its drain/close listeners. Stops out of memory for repeated piping.
            Fix parseInt for values too large to go in an int (#406)
            Fix integer maths when result is too large for an integer
            Fix mod operator with NaN/Infinity (fix #315)
            Fix signed array values in PACKED_BIT devices
            Drop JsVar size from 20 bytes to 16, increase Espruino variable count accordingly
            Fix Array.fill on sparse arrays (fix #410)
            Allow I2C repeated start (fixes some odd I2C devices, fix #390)
            Refactoring to use iterators wherever possible
            Merge fs_kill and file_kill to ensure that files always die before the filesystem
            Add `E.unmountSD()` to allow SD cards to be removed once they have been used
            Stop String.split("") adding an empty elementy to the array
            Tidy up linker script, allow F401 to use 3x16kB pages for storing program data
            Fix regression in long timeouts (fix #416)
            Use 'interval' var to specify if we're an interval or not (don't use 'recur' var)
            Stop while/for/etc resetting exception state (fix #419)
            Add  E.getSizeOf (fix #421)
            Fix jsvCountJsVarsUsed for names with values
            Make hidden names smaller to save a few JsVars
            If there's only one function scope, don't define an array and save 2 JsVars
            Fix setInterval on non-F1 boards (fix #415)
            Fix issue where large doubles (> +/- 2^31) were converted to -1 rather than truncated ints
            Fix E.getSizeOf (fix #424)
            Fixed JSON indentation issue
            Made 'pretty' JSON output look a bit better

     1v69 : Fix 1v67's regression of digitalPulse when doing lots of pulses
            Add configurable OneWire search command (for finding DS18B20s with alarm set)

     1v68 : Fix memory leak in String.split
            Fix references to `this` - you can now write `this["LED1"]`
            Fix memory leak when calling toString on a normal object
            Fix memory leak in Graphics.createArrayBuffer
            Fix memory leak when joining arrays containing null
            Fix memory leak when syntax error while getting function arguments
            Fix memory leak test when running on Linux
            Fix memory leak in filesystem file open (when failure)
            Fix memory leak on Syntax error
            Stop multiple exceptions from being reported (eg. Syntax Errors)
            Fix parsing of '!!' when not executing
            Improve Error.toString, and fix bug when an exception was thrown from a function
            Improve jsvObjectGetChild when out of memory
            Switch native function decls from 32 bits to 16
            Swap HY2.4 board to software LCD driver as well, work out pin mappings from PY file
            Fix inaccuracy in setInterval, which had started since 32 bit switch in 1v65
            Store JSWAT_EXECUTE_IMMEDIATELY in a way that will fit in 16 bit function decls
            Allow bit-packing of refs for low memory boards (fix #145)
            Now dump 'debounce' for setWatch
            Make sure that dump() outputs correct JS for undefined variables
            Allow pin counts per port of >31 on Linux-based systems
            Fix issue with lost high-speed events when using setWatch with small debounce
            Fix HTTP client regression
            Fix Date constructor issue (uninitialised variable) (fix #408)
            Fix invalid conversion of large ints to floats on ARM
            Fix reset behaviour for non-standard default Serial ports

     1v67 : Lower size of timer task array of devices with little RAM (fix #401)
            Move hidden lists out of the root scope (fix #357)
            Fixed exception catching
            Fix Serial1 initialisation after 'reset()'
            Fix parsing of try..catch when a serious error (not an exception) occurred
            Stop the utility timer queue filling with WAKEUP tasks if Espruino gets woken up early
            Add ability to specify default Serial TX and RX pins in BOARD.py
            Reduce how many digits of floating point values are normally displayed
            Fixed PWM output on B4 + B5
            Fix regression when using pins as array indices
            Remove negation for CHxN outputs - it seems they don't negate after all. Fixes PWM polarity on A7,B1,B13,B14,B15
            Add pullup to USART RX. Reduces wakeups and random characters on Serial1.
            Add error flags and E.getErrorFlags to report possible issues like buffer overflows and low memory (fix #136)
            I2C timeouts now throw exceptions (fix #403)
            Fix String.prototype.split with non-string args
            Add fake digital pins D0..D7 under linux (helps with testing)
            Rewrite ff_wtoupper and save 650 bytes \o/ (fix #368)
            Update Makefile to make it easier to cross-compile RPi->Espruino board
            Fix HYSTM32_32 LCD at the expense of a bit of speed (fix #137, fix #327)

     1v66 : Ensure that analogWrite(pin,1) works on negated outputs
            Allow multiple Waveform playback on one pin (+ wave fixes)
            Improve dump() for objects and Serial.on('data') (part of #397)
            Fix Date.getSeconds,Milliseconds, and documentation on getMonth (#399)
            Fix memory leak on Serial receive
            Fix all Serial receive characters being 0 if no bytesize is specified

     1v65 : SPI.send/I2C.write/Serial.write can now take variable number of arguments (fix #370)
            Don't check for token matches where we already know what it should be (fix #280)
            Improve file read speed for large reads
            Waveform stability improvements
            Fix Float32Array.set (and improve speed for non-float arrays)
            OneWire library now uses hex strings for addresses rather than 64 bit ints
            Fix issue with uninitialised function arguments (fix #391)
            Fix parseURL for numeric keys in query string (fix #388)
            When running JS files under Linux, do two parses to ensure that Functions are 'hoisted'
            Add Object.create()
            Add Function constructor
            Add Object.getOwnPropertyDescriptor (although it won't return spec-compliant values)
            Add some Stubs for inbuilt Date and Error classes
            Added throw and try..catch..finally (see #40)
            Fixed overriding of builtins with other Builtins
            Added Date.valueOf
            Stop warning about break at the end of 'default' in switch statement
            Switch to 32 bit ints (fix #324)
            Added Array.prototype.reverse, and also for ArrayBuffers (fix #389)
            Swap JsVar fields around so everything is aligned on the correct boundaries
            Merge jsvNewWithFlags and jsvNew - making variable allocation a bit faster
            Fix changeInterval regression after int32 changes
            Remove JSV_NAME flag - paving the way for more efficient variable storage
            Store only 32 bit time for events (work out full 64 bits in event loop)
            Increase event buffer size to 128 (from 64)
            Enabled Graphics + CC3k support in the F3Discovery
            Make `Serial.onData` call back with >1 char (#383)
            Move `Serial.onData(...)` to `Serial.on('data',...)`
            Add Serial.read/available/pipe (fix #383)
            Add HTTP client/server read/available/pipe
            Add documentation for events (and tidy it up for constructors)
            Stop HTTP server closing before all data has been read
            Fixed parsing of multiple shifts
            setWatch now reports the pin back (fix #275)
            Fixed memory leak in g.getPixel with arraybuffers
            Fixed memory leak in "".indexOf(".")
            Fixed ArrayBuffer Graphics where width*height*bpp&7!=0
            Converted parse errors to throw exceptions
            Added Date.parse and Date.toString
            Fix parsing of integers that are too big to fit in an int32 (they're stored as doubles)
            Fix Linux Espruino when no tty is present
            Shave a few bytes off size of jsiDumpState using printf
            url.parse now unescapes the query string (fix #227)

     1v64 : Fix 'a=[2,3,4];delete a[1];'
            Make sure parseInt("0x01",16)==1 and parseInt("0x01")==1 but parseInt("0b01",16)==0
            Fix equality check used in switch, so false !== 0
            Improve Math.pow accuracy for small integer powers (fix #374)
            Make Ctrl-C only interrupt code if it has been running for too long (fix Ctrl-C -> CC3000 restart issues)
            Removed duplication in symbol lookup (fix #372, fix #323, fix #343)
            Fix JSON.stringify with circular references (fix #378)
            Fix String.indexOf when search string is bigger than the string being searched (fix #377)
            Add String.prototype.slice() (fix #376)
            Changed to more compact binary search symbol table (fix #278)
            hasOwnProperty now doesn't check prototypes #24
            Added Object.getOwnPropertyNames (fix #79, fix #158)
            Move 'constructor' into the correct place, be more aware of builtins in prototypes (helps #380)
            Handle __proto__ on builtin object types (eg. [].__proto__) (fix #381)
            Remove indirection of __proto__ (fix #102)
            Properly fix Object.getOwnPropertyNames (fix #380)
            Remove jsvFindChild*Ref (fix #375)
            Added LoopbackA/LoopbackB serial ports (fix #61)
            Fix slowdown when lexing long strings
            Remove Lock/UnLock in jslGetNextCh - should speed it up
            fs.appendFile() now works even if the file doesn't exist (fix #385)
            Support unicode escape sequence (\uXXXX) but crop to 8 bits (fix #386)
            Stop setInterval/etc increasing index numbers (fix #382)
            Clear existing digitalWrites on reset() (fix #231)
            Stop setWatch getting invalid data on load/save/reset (fix #254)

     1v63 : Memory leak when defining functions (fix #359)
            Fix Instance properties overwrite prototype (fix #360)
            Fix `edit(functionName)` without quotes (fix #356)
            Fix 'Uint32Array is not unsigned' (fix #330)
            Ensure Object.keys([9,,undefined,9])==[0,2,3] (partial #349)
            Store array length in the array root node rather than the last element (fix #351 #361)
            Object.keys on array now returns strings (fix #348)
            Remove jsvArrayGetLast (fix #363)
            Fix issue parsing `function() { return }`
            Stop jspNewObject creating a new object name if one already exists
            startup_stm32f10x_hd.s now explicitly sets the stack pointer. Allows Espruino images to use more RAM
            Add BusFault hander, to allow peek and poke to unmapped addresses without HardFaulting the ARM
            Fix edit(...) so that functions themselves (not just the variable) are updated (fix #366)
            Crop lines in errors when > 60 chars (fix #364)
            Improve when stack traces happen for error reporting
            Better error messages, and more efficient handler
            Improving Util Timer rescheduling to try and avoid 64 bit divisions
            Fix a lot of WIZnet W5500 issues (thanks @mgg1010!)
            Add E.reverseByte
            Add HIGH and LOW (fix #371)
            Improve docs for SPI/I2C/Serial.setup
            Force reconnect on CC3000 disconnect (fix #373)
            Added cephdon's streaming file API (fix #12)
            More WIZnet W5500 stability fixes - try and ensure that HTTP server never goes down
            Fix HTTP client Host header when accessing ports!=80

     1v62 : Added ArrayBufferView functions as per ES6 spec (fix #310)
            Added Graphics.setRotation (fix #321)
            Added Graphics.drawImage (fix #198)
            Added E.toArrayBuffer for fast string->array conversion
            Accessing an undefined array/object element now doesn't create it (fix #63)
            Fix fs.unlink returns true if the file does not exist (fix #331)
            Try and improve timer overlays by reordering the alternate function list
            Ensure that PWM output doesn't enable negated/non-negated outputs when it doesn't have to
            Improve console performance when sending long strings
            Initialise Graphics flags Graphics.createCallback - could have caused all kinds of issues
            Now make setInterval > 5s less accurate when setDeepSleep is on (saves ~0.5 sec of non-sleep time)
            Fixed problem when accessing an array with a string in a variable
            Fix issues with `"0" in {0:1}` (and hasOwnProperty)
            Improved interpolate function, and moved it out of ArrayBufferView into E
            Fix Problem with Object.keys on a string (fix #347)
            Fix assert fail when deleting a property that doesn't exist (fix #344)
            Ensure that dump remembers function names if they were in the root scope (fix #338)
            Fix memory leak in fs.readdir
            Ensure that abbreviations in console's '=...' output appear on newline if needed
            Add String.replace (fix #334)
            Make Graphics.drawImage draw bottom line of pixels (fix #329)
            Add Array.shift/unshift (fix #342)
            Fix Defining function after return causes error (fix #326)
            Fix deleting the last element in array (fix #346)
            More helpful I2C error messages (fix #10)
            Fix overriding built-in functions (fix #202)
            Add ES6 Array.prototype.fill (fix #317)
            Modified jsiQueueObjectCallbacks (and Object.emit) to support >2 args
            Added support for SPI LSB-first
            WIZnet improvements (specifically on HTTP server)
            Added WLAN.setIP for CC3000
            Fix String.split issue with last element (fix #352)
            Remove order warning for SPI if no order given (fix #353)
            process.env will now contain the git commit
            Move setInterval/Timeout implementations into jswrap_interactive (makes more sense)
            Add setWatch warning if it's not possible (fix #337)

     1v61 : Fix toString crash for large numbers
            Support floating-point literals without a leading 0 - eg '.5' (fix #296)
            Fix array access with booleans (fix #290)
            Fix "==" issues where only one argument is an array (fix #283)
            Make Array.join ignore null values (fix #289)
            Callback graphics now works even without a fillRect implementation (fix #295)
            ArrayBuffer Graphics now supports 2 and 4 bits as well as 1,8,16,24,32 (fix #301)
            Allowed array.splice to as many arguments as needed
            Make Array.sort() use string compare by default (fix #291, fix #292)
            Allow [,] and [1,2,,4] - (fix #287)
            Stop JSON.stringify using 'undefined' (fix #286)
            function.call can now have more than 4 arguments
            Rewrite native function caller (fix #277)
            Fix conversion of floats to booleans (fix #307)
            Fix parseInt of NaN/Infinity (fix #309)
            Add extra escape codes in strings (fix #304)
            Ensure String.charAt returns empty string for out of range (fix #305)
            Make REPL faster when receiving large amounts of data (fix #303)
            Improved jspeFunctionCall speed, added Named functions (fix #77)
            Allow Array.map.forEach to be applied to Strings and ArrayBuffers (for #310)
            Tweaks to make more Array functions work on non-arrays
            Added Array.reduce
            Allow commas in expressions at end of for loop - `for (;;i++,j++)`
            Fix SPI send with a single number

     1v60 : Fix unary plug on variable not working (fix #268)
            Added DNS with eth.setIP() for W5500
            Fix lock 'leak' when creating Graphics with callbacks
            Small fixes for trigger/timer
            Make dump() + console aware of built-in SPI/I2C/etc
            Add Pin constructor for converting numbers into a pin object
            Added getPinMode
            Fixed I2C saving state (fix #270)
            Add JTAG to ignore list for some boards
            Fix LCD FSMC formatting and report if LCD is unknown
            You can now reference built-in functions. eg. [1,2,3].map(Math.sqrt)
            Add Object.valueOf - help with #187
            Add Object.hasOwnProperty (although it does have some false positives) - #24
            Add software SPI - fix #41
            Fix issue when constructing an ArrayBuffer with a floating point length
            Fix Math.round regression and add checks to ensure it can't happen again
            Fix DEVICE_IS_XXX defines (fix SW SPI regression)
            Fix hardware SPI regression (getting out of sync after ArrayBuffer write)
            Removed non-standard Integer.valueOf - use "A".charCodeAt(0)
            Fix non-standard ArrayBuffer behaviour when constructing an ArrayBuffer from an ArrayBufferView
            Fix `1 in [2,3,4]` behaviour - it searches keys, not values
            Make parseInt(..., >36) return NaN
            Make Number.toString() use lowercase chars for hex
            Fix issues with NaN, negative zero, and Math.round
            Fix equality checks with null
            Fix comparison of integers with empty string/whitespace+number
            Added nativeCall, which allows C/Assembler to be called from JavaScript
            Fix custom font memory leak

     1v59 : (function(){})?1:0 should == 1 (fix #261)
            Fix Math.pow (Fix #260)
            Fix String.split() (Fix #259)
            Added Array.concat (Fix #262)
            Increase RTC/getTime reliability by ensuring overflow can't happen
            Added Math.min/max
            Allow jswrapper to wrap objects with a name >8 characters long (fix #264)
            dump() now doesn't print 'var X = undefined;' - just 'var X;'

     1v58 : Fix Serial.parity
            Fix glitches in jshGetSystemTime
            Added Graphics.setFontCustom for custom fonts
            Added String.lastIndexOf, and made String.indexOf with fromIndex work
            Used non-bold vector font, improve alignment, and make curves lower quality
            I2C can now write any size (as long as it fits on the stack!)
            Try and enlarge fillRects caused by polygons
            Fix === issues, fix #257
            Add Graphics.getColor/getBgColor for Juergen
            Added E.convolve for doing fast calculations with Waveforms
            Allow String.fromCharCode with multiple arguments
            Add builtin_modules to board's JSON
            Added E.FFT for Fast Fourier Transforms
            Added 16 bit read/write to Waveform (and speed up utility timer)
            Fix utility timer - now interrupts just in time

     1v57 : Tweak IRQ priorities to try and make SPI RX more reliable
            Make http default to port 80 if no port is specified in options
            Try and stop issue with System Time suddenly jumping forwards
            Fix assert fail when clearing and adding timeouts from within a timeout
            Fix modulo (actually remainder) operator for floating point values :/

     1v56 : Added atob and btoa (for base64 encode/decode) - fix #244
            Added Array.sort() - fix #220
            fs.writeFile/appendFile now return false if they fail for some reason
            Move Graphics init and idle functions out of jsinterface.c
            Add HttpServer.close
            Ensure that Linux command-line tests keep running if there's something to do
            Epic networking refactor - it should now be possible to support multiple network devices in a single binary
            Now only remove the interval/timeout/watch that's causing the error - not every one
            Change names of functions in callback-based Graphics so they don't conflict with the real ones
            More CC300 reliability - now range check the return value from send+recv, because if there's a timeout it can be wrong
            Fix memory leak in setWatch with debounce
            Fix 'repeat:false' in debounced setWatch
            Make sure 'repeat:false' disables the hardware watch
            Initialise RTC roughly 1 sec after reset, and use external 32kHz oscillator if it exists
            Added E.enableWatchdog (fix #252)
            Fix negative start value for String.substr()
            Fix problem where the RTC's full 32 bits weren't combined properly

     1v55 : Add String.toUpperCase/LowerCase
            Fix E.getAnalogVRef() regression
            Add Math.tan()
            Ensure Double/Integer have Number as a prototype (fixes: Number.prototype.n=function();(5.0).n() )
            ||/&& now doesn't use booleans (fix #251)
            More resilient parseInt behaviour
            Allow data listener for HTTP POST (fix #226)
            Stop JSON.parse using eval (fix #249, fix #208)
            `.toString` is now called when a String is needed from an Object (fix #57)
            Fixed reference count error when looking for functions in an Object's prototype
            Fix issues with Numbers as Strings in maths (eg. '-5'|0)
            Make sure NaN|0 == 0 (and not some huge number)
            Ensure that [1.23]*1.0 == 1.23 (fix #91)
            Don't pull in cos (use sin(x+PI/2))
            Try and save flash memory on Olimexino board

     1v54 : Add 4x6 font (instead of 8x8)
            Fix occasional instability with Waveform read/write
            Refactor JSON to improve speed and code size (using cbprintf)
            Now print special 'short' JSON for console.log (and the REPL) (fix #47)
            JSON.stringify now doesn't print functions (fix #207)
            Refectoring jsparse.c to name functions after their JS Grammar names
            IF statement now accepts commas
            Ensure that undefined+0 == NaN (only worked for floats previously)
            Fix assert fail (issue unlocking when executing built-in functions)
            Fix setInterval regression in dump (and tidy up code)
            FS lib now resets when issuing the reset() command (fix #200)

     1v53 : Attempt to deal with the case where CC3000 crashes on initialization
            Fix regression with setInterval/timeout and saving
            Fix issue with saving Serial baud rates
            Added ArrayBuffer.set
            Use jswrapper.c for executing idle/init/kill events for libraries (cleans up jsinteractive.c)
            Added beta 'Waveform' API to allow simple audio output
            Improved non-deep-sleep power draw by allowing Espruino to wake itself on the Utility timer (rather than SysTick)
            Allowed Waveform API to output on both DAC and PWM
            Improve auto-generated documentation
            Speed up ArrayBuffer.set and allow Strings to be used properly
            Fix jsvArrayJoin if memory runs out
            Added E.sum and E.variance array operations
            Added Waveform Analog Input

     1v52 : Fix memory leak in Array.slice
            Fix broken Serial initialisation (partial fix for #241)
            Add fs.unlink (for deleting files)
            Fix url parsing when there are two slashes
            Fix recent changeInterval regression
            Making CC3000 recover properly in the case of repeated HTTP GET
            Add alternate function remapping for Serial and improve Serial.setup error reporting, fix #241
            Added preliminary WIZnet W5500 support (see http://www.espruino.com/WIZnet)
            Alt Enter (27 + 10) now always inserts a newline: (eg. for `if (X) \n Y`)
            Fix digitalPulse with not a number
            Make digitalPulse(... 0) wait until the last pulse is complete
            Stop Espruino sending out so many carriage return characters (fix #243)
            Added 'delete' keyword (fix #39)

     1v51 : Added debounce to setWatch (fix #14)
            Tidy up timeout/watch code and now store an integer for interval
            Fix crash in url.parse (string free)
            Fix Modules.addCached bug which means that Modules.removeAllModules created a memory leak
            Fix regression introducted by fix for #199
            Added 'Esc,[,2,K' escape sequence for clearing lines. Much safer than Ctrl+C which tends to break out of execution.
            Fix bootloader (broken by LTO in 1v49)
            Added Number.toFixed
            Make number.toString(base) work for floating point (fix #232)
            Fix Linux jshSleep so that timeouts are handled at <10ms if required (fixes test056)
            Now use jshardware's SPI for SD filesystems - more multiplatform
            Now ref thisVar, which stops it being repurposed into a Name for array accesses (fix #233)
            Fix Linux halting when there is one long timeout but no other activity
            fs.readFile returns 'undefined' if file is not found. Also make readdir return undefined on failure (fix #229)
            Remove disk_timerproc in SD card implementation
            Upgrade fatfs to R0.10a
            Tweak jsinteractive.c to help reduce code size
            Finally added Long filename support for FatFS (fix #78)
            Epic refactor to remove JsParse (fix #17)
            Implement faster Graphics ArrayBuffer fill (affects vector fonts + clear)
            Stop repeated analogWrite with messing up PWM waveform (fix #56)
            Swap open and close brackets in bitmap font (fix #191)
            Graphics arraybuffer/callback now accepts 16bpp
            Added ability to specify a JS function for Graphics fillRect
            Graphics setPixel(x,y,undefined) to use foreground colour (fix #215)
            Make sure that interruptions are handled better while drawing to graphics
            Make sure that stack overflow errors are handled more tidily (and increase limit for warning)
            Increase available stack on Espruino Board
            Stop FatFS using insane amounts of RAM
            High res timer (now to 1/2^23) using SysTick with RTC as a base (fix #168)
            Added 'Infinity' constant
            Fixed type equality check between int and float (should treat them as the same)
            Fix parsing of '018' - it's not Octal after all (but 017 is)
            More accurate values for PI and E
            Fix charCodeAt being signed (should be unsigned)
            When casting Strings to booleans, so s.length!=0
            Guess initial values for average SysTick time - means that getTime is more accurate for the first 1-2 seconds after startup
            setWatch now reports lastTime - time of last state change #238
            analogWrite now respects pinMode (fix #234)
            Add Open Drain support to pinMode (fix #225)
            Fix calling Number([value]) always returns undefined (fix #186)
            When disconnected from the net, make sure we free all HTTP clients/servers
            Completely remove IRQs from CC3k code
            Speed up CC3k code, try and make it automatically power cycle it on timeouts
            Fix SPI MISO on F4 board
            Move CC3000 to SPI3 (same pins) so SPI1 can be used for other things
            Compile CC3000 support in for the F4 (untested)
            Process.env now reports board serial # and current console device (se we can throttle for Bluetooth) (fix #219)
            General bugfixing for low memory situations
            Make string free non-recursive
            Fix issue where fs.readFile of a big file would cause Espruino to crash
            Fix memory test harness

     1v50 : Fix broken Web IDE caused by change to printing JSON for console.log (part of #206)
            Fix bug when trying to stringify {5:5}
            Allow {1:2} to be parsed (fix #199)
            Added SPI RX IRQ. Caved in and used a few bytes for buffers, made SPI significantly more reliable

     1v49 : Change compiler flags to allow link-time optimisation
            Increase buffer sizes on Linux
            Increase buffer sizes on boards with >= 20kB RAM
            Made Startup banner smaller
            Less printing when loading from flash
            Don't display startup banner if loading from flash (an easy way to fix #213)
            Fix HTTP response code of 0 (fix #212)
            Add timeouts to TI's CC3000 driver
            Add timeouts for SPI, and other timeouts now interrupt execution
            Lower USB interrupt priority, remove pesky PriorityGroupConfig that was breaking other IRQ priorities
            Until we sort out SPI RX and IRQs, lower default SPI baud rate to stop timeouts
            console.log and print output JSON now (part of #206)
            Added handling of query in url.parse - still not fully compatible though (fix #205)

     1v48 : Fix issue where the size of command history is being reported wrong and so process.memory().free is reported wrong too
            We now loop without a seek to position inside the string (much faster if loop is not near the start of a fn) (fix #53)
            Faster string iteration which doesn't involve incrementing it->index
            Swapped to jumptable to lexer (should be a bit faster)
            Added the 'E' class, with getAnalogVRef and getTemperature (fix #60)
            Deprecated Math.clip (not in spec) and introduced E.clip
            Fixed bug in common.py that meant that ifndefs in JSON were sometimes not obeyed (better mem usage on small chips)
            Fix deep sleep breaking ADCs

     1v47 : Fix issue with dump() and input_pullup not being quoted
            Fix regression that broke OneWire in Espruino Board (#197)
            Fix clock speed issue on SPI1 (https://github.com/espruino/EspruinoDocs/issues/18)
            Don't interrupt on USB ESOF or ERR  - allows 'normal' sleep without interrupting every 1ms (fix #195)
            Remove pointless KickStarter line printed on startup
            Added bootloader hack to Python bootloader

     1v46 : Fix parseFloat("") not returning NaN, and parseFloat(" \t 5 £$%^&(*$") returning NaN
            Added isNaN() function (fix #184)
            Fix parse order for 'typeof' (fix #172)
            Added Number object (fix #165)
            Bounded ftoa (stops crash when printing Number.MAX_VALUE) - helps with #185
            Added Array.isArray() (fix #160)
            Add do...while (fix #151)
            Stop Espruino board from crashing if you try to create a web server without a connected CC3k (fix #182)
            Remove Array.contains as it's not in the spec (use indexOf instead if you need it) (fix #161)
            Fix nasty bug where adding/removing intervals/timeouts while in one could cause issues
            Fix bug when printing 1.999999999 and similar (fix #190)
            Remove need for pow for exponentiation. Not great but it fixes some tests that failed on FP inaccuracies
            Change polarity of setSleepIndicator (fix #194)
            Allow array.push with multiple arguments (fix #189)
            Speed up array access by searching from the end backwards if we think the number is in the last half (fix #46)

     1v45 : Fix parseFloat("foo") not returning NaN (and assert) - fix #149
            Remove Integer.parseInt
            Fix parseInt("bar") - fix #150
            Ensure that maths ops with null do treat it as 0 rather than a string - fix #156
            Fix digitalPulse length (properly!) - fix #154
            Making sure that undefined gets cast to NaN
            Fix Array.indexOf() returns undefined instead of -1 - fix #155
            Moved memory() to process.memory() - added more info too
            Try and improve handling of PWM timer speeds
            Fixed varying SPI baud rates depending on device
            Makefile changes for OSX compile

     1v44 : Modified build system to store binary names in the python definition
            Fix nasty regression involving losing code at the end of Strings
            Fix segfault when pinMode is called on an invalid pin
            Now disable interrupts during 4 bit SPI send - it's just too much otherwise
            Detect unfinished block comments in console (fix #138)
            Fix flash write on most 10XxB boards
            Fix PWM output on all STM32 boards
            General hardware tidy in prep for more intelligent device management
            Run initialisation code before setWatch, to make sure pullup/down is set beforehand
            Change 'Pin' datatype to be an unsigned char - makes tests easier
            Now use the hardware RTC for keeping system time. Allows proper deep sleep on Espruino board
            FINALLY - fix the USB VCP lost characters issue (#94)

     1v43 : Added 'Modules' object with support for adding/removing cached modules
            Allow product ID to be changed via Makefile
            Fix documentation (and old-fashined Parsing style) for JSON
            build_jswrapper now outputs errors to stderr (more compatible with default (silent) build process)
            Fix issue when parsing quotes in strings
            Added void operator for closure minification compatibility
            Ensure that return takes the comma operator
            Fix issue where printing Infinity would crash Espruino (fix #129)
            Finally some working (extremely beta) cc3000 code
            Added jsvObjectGet/SetChild to simplify some wrappers
            'http' now uses JsVars for storage (so is suitable for non-linux devices)
            Turned 'http' into a library
            Added process.version and process.env (fix #131)
            Changed handling of 2nd arg of << so that precedence is correct
            Fixed handling of 'for (;;)'
            Fix lock leak in Module handling
            Update ST's library for the STM32F1
            Update ST's VCP implementation
            Added prefix operator (fix #130)
            Allow espruino for linux to be run with '#!' in scripts
            Fix indexOf on final element of strings (fix #133)
            Remove JSV_PARENTINFO, as it turns out JS doesn't keep track of function scopes anyway (fix #109)
            Make 'this' a keyword (now faster, more memory efficient)
            Make 'Hardware' (root) the default value of 'this'
            Add jsvArrayPushAndUnLock and modified code to use it (fix #135)
            Now remember I2C state (partial fix for #13)
            Replace 'pow' function with a smaller version - save ~2kb
            Shaved another 1200 bytes off jslTokenAsString
            Now store Pin state (fix for #13 on F1 parts, F4 still looks broken)
            Added Graphics.stringWidth
            Added internal Printf function
	           Misc speed and code size improvements
            This version has gone to Seeed for use on the KickStarter boards

     1v42 : [ebirger] allowing 'new' with no brackets
            Allow built-in functions with variable numbers of arguments (fix #83)
            Implement 'String' constructor in the normal way (fix #110)
            Fix regression with parsing constructors while not executing
            Allow multiple arguments to print and console.log (fix #92)
            Make 'arguments' array available in functions (fix #100)
            Fix an assert fail, and handle some potential memory leaks
            Don't show __proto__ and constructor with for..in, keys(), or JSON.stringify
            Make 'trace()' output more readable debug data for complex structures
            Fix memory leak whe parsing functions iwht variable numbers of arguments - fix #115
            Defined NaN
            Stop 'new undefined()' crashing Espruino - fix #120
            Get A13/A14 working on Espruino board (these were JTAG)
            Get bootloader size direct from Python (remove hard-coding)
	           Fix '~' operator when acting on variables
            Made bootloader a bit more error tolerate (CRC on write)
            Added %=, /=, and *= operators (fix #121)
            Allowed Object.toString() to take a radix argument for integers (fix #125)
            Fix error message issue - broken strncat (fix #124)
            Add comma operator (fix #122)
            Added some basic code for STM32F429IDISCOVERY - not currently working though
            This version is the one sent off on the Test Harness (so will probably appear on boards)

     1v41 : Fix Olimexino compile (https://github.com/espruino/Espruino/issues/6)
            [ebirger] Member constructors (eg. new a.b() )
            [ebirger] Ensuring integers with radix specifiers can still be parsed if a radix is specified
            Fix for tests/test_json_arraybuffer_001.js - iteration of arraybuffers of length==1
            Add Object.keys(...)
            More arraybuffer iteration fixes
            On linux, use built-in stringToFloat to aid debugging. Handle exponentials, fix #31
            'make serialflash' is now works correctly for Espruino Boards with bootloader
            setWatch(..A0);setWatch(..A0);clearWatch(1) does not now kill the other watch, fix #25
            One-based setTimeout/setWatch, fix #3
            Added Function.call and Function.apply, fix #54
            'http' and 'fs' are now libraries that need to be 'require'd, fix #8
            Updated pin info for STM32F103xC/D/E chips, fix #84
            Fixed linker script for STM32F4 (discovery board now works)
            Object prototypes are now Objects, fix #101
            Board docs now specify '3.3v' only pins fix #104
            Add Array.forEach
            Fix searching down >1 prototype to find functions (one more issue posted in #99)
            Fix "12345"/5 type issues (fix #90)
            'Consting' some string functions
            Fixing arrays with string indices that are actually numbers \o/ (fix #19)
            Released onto website

     1v40 : Ensure that LCD.prototype.setPixel = function actually works
            Refactor LCD driver code to allow lcdInit (and start of making it non-platform-specific)
            Built 'LCD' support into linux/raspi/carambola
            Add initial SPI.send(ArrayBuffer) support - even if NO VALUES RETURNED
            Start of built-in Nokia 5110 LCD support
            Remove GPIO clock removal on sleep for now (it kills setWatch)
            Fix (sub)ArrayBuffer problems (test100.js)
            Added setDeepSleep - still beta put power consumption drops to 1mA
            Fix broken name for httpCRq.write
            Changed LCD to Graphics - added ability to render to ArrayBuffer
            Fix 8 char built-in class names
            Adding preliminary Sony SmartWatch support
            Adding preliminary support for completely bare 36 pin chip
            Fixing pin defs for Espruino board rev 1v1
            Added proper SDL/ArrayBuffer and JS Callback graphics support
            Added "ifdef" ability in build_jswrapper
            Take JSVAR_CACHE_SIZE out of jsutils and put it in the board config file
            Added JSV_PARENTINFO which will allow us to do things like setTimeout(foo.bar,10)
            Fixed arrays in non-executes streams - 'if (0) print([1,2,3]);'
            Added 'require' function loading modules from node_modules on SD card
            Added module cache to stop modules being re-loaded
            Renamed internal vars to start with '>' - much easier to distinguish for 'dump'/etc
            Only use parentInfo on functions
            Load all tests in test dir - don't do them by number
            Added 'zigzag' ordering for ArrayBuffer Graphics
            Added 'vertical_byte' ordering for ArrayBuffer Graphics
            toJSON now ignores 'hidden' object elements
            Special-case jsvArrayBufferIteratorSetIntegerValue
            Make SPI output an ArrayBuffer
            Use best out of 3 for DelayMicroseconds calibration - something seems flaky right after bootup
	           Lines now drawn from p1 to p2 inclusive
	           Events now use jshPushIOWatchEvent (should cut down on code) also fixed bug with watching pin #11
	           Now remember if pinMode was set or not
       	    Transform ```code``` in JSON into a code tag in the documentation
            Graphics now supports FSMC for HY boards again
            Drawing vector fonts is now roughly the right size and position (still not 100%)
            Remove registration code
            Adding MPL licence
            Remove Arduino bit manipulation functions - nobody seems to use them anyway
            # of flash pages/etc now comes from board info
            [ebirger] Supply the correct arguments to Array.map
            [ebirger] Method calls and membership evaluation should be done on all factors (ee. [1,2,3].foo())
            [ebirger] When running multiple tests, only set up terminal once or it breaks the terminal window on exit
            Added STM32-style USB CDC bootloader for Espruino Boards
            Added scripts/create_espruino_image.sh to package up bootloader and espruino into one binary
            SHIPPED on Impatient developer boards

     1v39 : Added Bitwise NOT operator
            Added Raspberry Pi version to ZIP (with HTTP support)
            Fixed load/save on Linux Devices
            Added pinMode function (to allow pull-ups/pull-downs to be turned on)
            SPI.send4bit/send8bit will now not mess up the final element
            changeInterval now clears up stored up callbacks (eg, setInterval(.., 0.01)...wait...changeInterval(...,20)
            Ctrl-C no longer prints anything, which avoids lockups
            No longer print "Execution Interrupted" if nothing was interrupted!
            Added >>>= >>= and <<=
            When entering text interactively, ensure that there are no trailing spaces

     1v38 : Tweaks for Arduino IDE compile
            Removed '(char #)' from stack trace, as a bit pointless now
            Added better reporting of execution location when Ctrl-C pressed
            Urgent fix for non-working Olimexino since 1v33
            Fix string comparison when strings contain "\0"
            Added LED1/2/OSC/SD/etc to Olimexino Board docs

     1v37 : Urgent fix - power saving code made it difficult to re-flash Espruino (now only apply this to Espruino Board)

     1v36 : Fix documentation for Array.pop()
            Added some much better board documentation
            Fixed DAC output on F3
            Fixed DAC output on devices where PWM is also available and the alternate function is less than the DAC's

     1v35 : Attempt to reduce power consumption when sleeping by turning off GPIO, and setting GPIOs to AIN on reset
            Fix F3 issue where ADC/DAC weren't picked up properly
            Tidy up register text and add KickStarter mention
            var a = {}; a[LED1]=0; - not converted to String
            JSON (and hence dump()) now dumps ArrayBuffer correctly

     1v34 : Faster jshFromDeviceString
            Preliminary support for flow control on Serial receive
            Speed improvements by removing jsvGetRef from jsvUnLock
            fast 4 byte pre-check in jsvFindChildFromString
            Skip lock/unlock in FindChildFromString to help increase speed
            When we unplug USB, only go to the default console device IF that is the device we're currently on
            Support for custom Espruino board
            Added ArrayBufferView.interpolate
            16 bit SPI send for send4bit/sevrnd8bit (better reliability on low-end chips)
            Fix JSON dump of typed array
            Added Math.clip(x, min, max)
            When saving on flash, don't do jslTokenAsString properly
            B3/B4 move from alternate fn
            Fix incorrect reporting of analog pins
            Fix I2C.readFrom on STM32F1/4
            Make 1/2 == 0.5 (was being sensible before, but now follow JS spec)
            Ctrl-C while in timer fn clears timers (but not outside it)
            Fixed broken clearInterval from within setInterval
            Hopefully fixed issue on SSD1289 LCD controller
            Trigger wheel handler to use interrupts
            2D arraybuffer interpolation
            Added Math.wrap, fixed a lot of trigger issues
            Fixed SysTick priority/preempt problems
            Slowed the SysTick timer back down for everything
            Fix Int8Array signedness on F4 boards
            Refactored source code tree

     1v33 : fix character encoding issue of "\16"+"1" != "\161"
            Refactoring of ArrayBuffer into iterator, and addition of a general purpose iterator
            Fancier assert for debugging
            jsvArrayJoin to use new iterator
            for (i in ...) to use new iterator
            I2C and SPI use new iterator
            Serial.write() - to allow single ints to easily be written
            changeInterval assert fail when given a function by accident
            added peek8/poke8/peek16/poke16
            memory() now takes account of command history size
            memory() on ARM reports the end address of the stack - so it can be used as a scratchpad with peek and poke
            Try and reduce code size by not inlining several functions
            No refs for StringExts - so we get one more byte per JsVar (~5%) more storage efficiency
            Move from jsvIsBuiltInFunction to computer-generated jswIsBuiltInFunction
            When creating Objects, check for built-in function BEFORE creating an Object class for it
            Built process now checks that flash usage is under the allowed value
            Added short compare to jswHandleFunctionCall to reduce code size
            Added 3 byte compare (4 byte read and AND off top byte) - faster, less code
            Auto-generate jsvGetBasicObjectName from docs
            No longer using refs for storing whether free or not - use flags with JSV_UNUSED and get one extra var with 8 bit refs
            Switch to using STRING_0...STRING_MAX in flags, rather than specific bits in JsVarFlags - allows more that 15 chars to be used per JsVar
            Make ArrayBuffers actually be ArrayBufferViews - saves on extra string-handling code at expense of one var
            Make sure Uint8Array,etc inherits from ArrayBufferView
            Fix issue where a '\0' coming in from serial was not put in e.data properly
            Don't inline some functions when we're trying to save on flash
            Re-use sin for cos, pow for sqrt to reduce code size

     1v32 : Fixed embarassing issue with 0.999=="0.A"
            Added and checked Pin.writeAtTime on STM32
            Now don't allocate events array - just allocate directly, which saves memory and is faster (although slighty out of order)
            Docs: now Alphabetically sorted, and class instances not listed by accident
            Fix issue where Ctrl-C on ANY Serial port caused execution to be interrupted
            Updated busy indicator to cope with recent change to not allocate events in an array
            Fixed I2C on HY 2.4 board - I2C needed hard reset
            Added basic ArrayBuffers/TypedArray support
            Fix memory leak when error created with [] on a non-array/object
            Improved hyperlinking in documentation
            Fix I2C receive bug on F4
            Increased VL board's input buffer size

     1v31 : Fix PWM output on TIMER1/8 pins of the STM32F4
            Fix PWM output for negated timers
            memory() now runs a GC pass
            Fixed multiple occurrence of functions in reference

     1v30 : STM32F1: fixed AF issue meant peripherals would never return from AF mode
            STM32F1: When given an invalid pin, now reports if pins are 'af' or not
            Updated SPI.setup docs to mention that you can't mix AF and non-AF
            If one SPI pin is specified but others aren't, only that pin will be set up
            Added Olimexino hack so SPI1.setup works as expected
            Allow using [] on a function
            Fix precedence issue, so var a = function() { return 1; }(); works
            Update SPI documentation
            for (i in f) can now iterate over functions
            Optional argument to trace() for object to start tracing from
            Small steps towards ArrayBuffers
            Added smart edit that checks for internal functions, and uses Function.replaceWith
            Added Function.replaceWith to replace the internals of a function while keeping the scope

     1v29 : Some hacky sysfs-based IO for running on Linux
            HTTP Callbacks are now stored as names so they can be changed on the fly (Linux only)
            Successful compile for Carambola
            Filesystem support on Linux
            Switch to variable size ref counter (marginally more efficient on very small devices, safe on Linux)
            Linux now has unlimited memory available
            Added linux/sysfs 'setWatch' (non-irq driven, so very noddy)
            Checked jswrapper check from using multi-char constants to a #define
            Improve pin suggestions for SPI/I2C/USART
            Auto-initialise USART with default values when setConsole is used
            Support for new Graphics LCD types
            3.2" VCT6 board support

     1v28 : Faster LCD fillrect for HY 2.8
            Fix for multi-byte SPI writes on HY board at 1Mhz (touchscreen control bug)
            Fix issue with delayMicrosecond calibration on HY (and hence OneWire)
            Fixed digitalPulse on STM32VLDISCOVERY

     1v27 : Fixed problem with OneWire constructor execution
            Added |=, &= and ^=
            Added Array.splice()
            Faster, more ROM-efficient built-in symbol table
            Fix for potential issue when using field accessor on an undefined var

     1v26 : I2C Support on STM32F1 and STM32F4 boards too
            Emergency cut in variables for Olimexino with bootloader (as flash usage has got too high for save to flash!)

     1v25 : http.writeHead to accept an empty header
            Fixed issue finding methods on built in classes (0 termination)
            make sure http server with no data still sends headers...
            Start of MINI-HY-2.8" support (all ok, but no SD card yet)
            Reduce RAM usage by consting some arrays that are not modified
            Vector fonts now use polys - 8kb less ROM, and faster rendering
            Start of LCD 'driver' code
            Standard way of handling events, Object.on/emit/removeAllListeners - like Node.js's EventEmitter
            Self-calibrating Microsecond delay (for intermal OneWire/etc)
            OneWire class
            Correct handling of built-in class constructors
            Fix error when parsing a zero-argument function that has been given arguments
            I2C support - currently ONLY tested on STM32F3 board

     1v24 : SDIO-based fat driver on the HY STM32 board
            Added DAC to the HY boards (103xE-based)
            Re-named the fileSystem functions to make them more compatible with node.js (readFile/writeFile/etc)
            Added fs.appendFile
            Removed HTTP from the reference until it is included in some boards

     1v23 : Fix 'ERROR: INTERNAL: stmADCChannel' on STM32VLDISCOVERY/F1 boards when accessing PA0
            Reference now mentions which Espruino version it is for

     1v22 : Important fix - Events got executed in the wrong order if they got queued up

     1v21 : Ensure SPI clock does not stop between bytes
            Added SPI.send4bit and SPI.send8bit
            Made sure the VL board's code fits into available flash
            Smart += that can append to a string rather than cloning it
            dump() prints functions properly, rather than 'var f = function() {}'
            Pageup/down move the cursor to the beginning/end of input
            LCD draw/fill with negative x and y

     1v20 : Add console.log
            Fix automatic usleep for Linux
            Added node.js-style HTTP server for Linux version
            Fixed null-pointer issue when accessing something that doesn't exist on an object
            Added node.js-style HTTP client for Linux version
            Start of bit bashing functionality
            for (i in "ABCD") console.log(i) -> 0,1,2,3
            String array access (but not for writing - doesn't work in JS anyway)
            String String.fromCharCode / charCodeAt
            Added SPI baud rate setting
            Vector font chars 'a' and '4' now work ok
            Fix numeric exception when rendering a poly that has some identical points
            Better digitalPulse (uses timer + interrupts)
            analogWrite can now take an object with a 'frequency' argument for PWM

     1v19 : Fixed issue where var M=Math;M.random() failed
            Fixed issue with var U=USB;U.print("Hello");
            Remove loop iteration limit
            Fix memory leak when a syntax error is in for '(i in arr)'
            Save state of pin on setWatch interrupt (e.state)
            Change setWatch to allow only on rise or fall as an option
            clearWatch() clears all watches

     1v18 : DAC support on F3/F4
            Serial.setup() can also take a second parameter of an object {tx,rx}
            Better support for dump() with echo/setBusyIndicator/etc
            Better dumping of prototypes on built-in vars
            Don't add chars<32 (Except tab) to the input line
            SPI1/2/3/4.setup() to take an object {baud,sck,miso,mosi}
            Better hardware initialisation code (not UARTS auto-init if they are used)
            Fix issues with prototypes
            Peek/poke instructions
            Start of I2C support (not usable yet)
            Added Math. ceil/floor/exp/log

     1v17 : Support for running alongside the Maple bootloader
            Fix parsing of numbers beginning with 0 when forceRadix!=8
            Fixed USART1 on Maple/Olimexino devices

     1v16 : Inlining of jsvLock/UnLock in jsvar.h to improve speed
            Move non-hardware-dependent stuff into jsdevices
            Move jshardware.c into targets/stm32/jshardware.c, create 'targets/linux' and use a single makefile
            For + While loops work without reallocating lex
            Fix AddNativeFunction when function already exists (and tests + saved state)
            Change jsvFindChildFromX to use JsVar* from JsVarRef - saves a lot of lock/unlock
            Handle new Foo() as per spec (return value + init of this+prototype) - still does not cope with non-object prototype
            Beginning of SD card support (works on Olimexino, but not very flexible)
            Fix for parse/eval when given non-strings
            Strings can now contain '\0'
            Jumptable-friendly reserved word check
            Jumptable-friendly builtin functions (massive refactor)
            SPI support
            HY board support, and graphics LCD
            Added fillPoly, and Vector fonts
            Added Registration code
            Fixed some undefined function/array warnings
            Much better HTML function documentation
            Fixed edit() function
            STM32F3 support, and now peripheral stuff is done with a script
            explain what pins are available if a pin is not capable of requested fn
            power on ADCs only when needed
            LCD fillPoly speed improvements, + drawLine
            Add datatype for Pin, so pins written to console by pin name rather than integer value.
            Added Pin.set/Pin.reset
            Change warning about 'undefined.' into an error (foo.reset() had unexpected consequences!)
            Fix parsing of '1.0/-3'!
            Add typeof and instanceof operators
            Ensure that Serial1/SPI1/etc are objects of type 'Serial'/'SPI' - so prototypes can be added

     1v15 : Escaping JSON strings
            Fix parsing of octal numbers in strings (so don't have to be 3 chars long)
            Drastically improved stack usage using small stub functions (at expense of a bit of speed)
            dump() also dumps out prototypes for functions

     1v14 : Fix complaint about pins during setBusyIndicator()
            Increase available memory on OLIMEXINO
            Added function memory() to return memory usage
            setWatch now links to function names (rather than just functions)
            dump() also handles Serial.onData(...)
            Fix issue with JSON printing functions with arguments to console
            prefix builtin variables with '_'
            fix ArrayIndexOf when array contains undefineds
            move all devices into one git repository
            USB on F4
            call onInit function/string if it exists when Espruino powers on
            Compile F4 with -O2 - as we have the program memory for it
            Serial3/4/5/6 on F4
            Serial3 on Olimexino
            Make Serial.onData() clear onData handler

     1v13 : Operations like + on Object/Array convert them to strings rather than error
            var now doesn't error if there is no semi-colon
            Allow new line or line delete in multi-line editing
            add edit(functionName) - which copies function definition into inputline so it can be updated
            When printing lines, delete current inputline and then put it back in idle loop (only if echo=1)
            Support *,/ etc on numpad

     1v12 : Issue when printing lots of data and then disconnect USB
            Hide USB/Serial in Dump()
            add Array.map(fn(x), thisArg)
            For newline, count [] and () (as well as {}) - also knows about comments/strings/etc
            Fix assert fail is setTimeout with non-function
            If space at end of input line, enter still executes
            Removed some hard-coded arrays in favour of JsVar strings
            Fix confusion with jsvIsName/jsvIsString
            Handle numpad end key
            Add code to check stack and stop stack overflow if too much recursion
            Ensure that setTimeout/setWatch store the link to a function, not the function
            Fix nasty ref loop in ref loop GC issue
            Add dotty output
            Fix memory leak when error in jspParseSingleFunction
            Now run Garbage collection if we're idle, and we know we have a few ms spare
            Added setSleepIndicator
            Fix line/col indicator in errors/warnings
            Fix JSON parsing and printing when 'undefined' encountered
            Rewritten object handling code to be way more standard JavaScript compliant
            Array initialisation with 'new Array()', also for Strings
            Added a few more built in functions
            Nice error reporting with line + pointer
            fixed Math.random
            Binary style ops on doubles now work - they are just converted to ints
            Added boolean datatype

     1v11 : Add Math functions
            Add command history (and dynamic history free if low memory)
            Fix broken jsvArrayPop
            Add tests for and fix Array.indexOf
            In-line editing for commands
            Fix bug in basicVarEquals for big strings
            More fixes for low memory conditions
            Multi-line edit for commands (but no newline or line delete yet)
            Handle Home, End + reverse delete keys
            Fix nested for loops not handling interrupts correctly
            Fix AppendString issue when given start value greater than string
            Add 'changeInterval' to allow things created with setInterval to have the frequency changed (eg. stepper motor control)
            Now puts itself to sleep to save power, when it knows nothing is required and it'll be woken up by SysTick before
            Change Math library to avoid putting constants in RAM

     1v10 : Increase FIFO size for VL
            Marginally decrease amount of F4 vars to ensure they all fit in one flash sector
            Allow strings to be longer than the max token size
            '"key" in obj' syntax
            Detect if in FOR or WHILE loop, and if not, disallow break and continue
            Change min setInterval time to 0.1ms - F4 can get close to this
            Better analog pin error message
            USB support on Olimexino/Maple
            Start of multiple COM port support (ioEvent queue)
            Ctrl-C now clears the input line
            Save state of 'echo' into flash with save()
            Add 'setBusyIndicator(pin)' to set pin high when Espruino is busy
            Inbuilt function handling speed improvements
            Allow Serial comms via other UARTS. Serial1/2.onData and print/println
            now inserts elements into arrays in the correct order (GetLength can be (is) now much faster)
            Faster code to work out pins from strings
            Automatically convert IDs in form A#,A##,B#,B## etc into numbers.
            Built-in constants for LED1/BTN/etc.

     1v09 : Enabled 'abs' by default
            Added flash programming to STM32F4
            analogWrite now working!

     1v08 : Add preliminary STM32F4 support
            Allowed test cases to test timers - eg. code in jsinteractive.c
            Fix memory leak for timer
            Fix memory leak for digitalWrite

     1v07 : Fix string charAt
            Fix watch on different pin
            Pass arguments to event handlers - eg. time
            digitalWrite/Read to take arrays of pins, and int for value

     1v06 : Add break + continue
            Add switch statement
            Handle /r, /r/n or just /n for newlines - phone compatible
            Handle different type of delete

     1v05 : Allow setWatch/setTimeout/setInterval with a string
            Handle adding Open bracket then deleting it
            When calling a NAMED function, zero the scopes - this stops scope table overflow

     1v04 : Renamed to Espruino
            Fixed issue with event add when out of memory
            If out of memory happens during a timer, kill all timers<|MERGE_RESOLUTION|>--- conflicted
+++ resolved
@@ -33,12 +33,9 @@
             Remove RGB colour handling in setColor on devices with low flash
             Reduce available variable count on STM32VL - we were too low on RAM
             Added Graphics.asBMP/asURL/dump - allowing easy debugging of Graphics via IDE
-<<<<<<< HEAD
             Allow '.then' on already-resolved promise (fix #1476)
-=======
             Stop atob adding trailing 0s when strings are not a multiple of 3 long
             Reconstruct start and end newlines when dumping multi-line functions  
->>>>>>> 23da4402
 
      1v99 : Increase jslMatch error buffer size to handle "UNFINISHED TEMPLATE LITERAL" string (#1426)
             nRF5x: Make FlashWrite cope with flash writes > 4k
