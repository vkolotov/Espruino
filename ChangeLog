--- conflicted
+++ resolved
@@ -111,11 +111,8 @@
             Ensure `Date.getTimezoneOffset()` returns the correct timezone offset (fix #1515)
             Search for and execute files '.boot0'/1/2/3 in Storage at boot time if they exist
             Pixl.js: reduce saved code area to 9 x 4kb to allow for extra features
-<<<<<<< HEAD
             ESP8266: switch to SDK 2.2.1 (fix #1207)
-=======
             Fix Serial port path regression on Linux, and add docs
->>>>>>> 81fc13f0
 
      1v99 : Increase jslMatch error buffer size to handle "UNFINISHED TEMPLATE LITERAL" string (#1426)
             nRF5x: Make FlashWrite cope with flash writes > 4k
