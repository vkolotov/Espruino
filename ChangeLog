            ESP8266: no callback if SSID is not available (fix #1297)
            ESP8266: esp8266 wifi getStatus doesn't show savedMode (fix #752)
            ESP8266: cleanup defines WIFI_DBG and NET_DBG for RELEASE
            ESP8266: switch to single ld file eagle.app.v6.new.2048.ld for ESP8266_4MB board
            Allow JS modules to be built-in by adding files to JSMODULESOURCES
            Fix slow/hacky handling of 7 bit serial data for STM32
            Add more stack checks so invalid code `typeof typeof typeof x100` can't break stack (fix #1310)
            nRF5x: Fix PWM output via Waveform class
            Fix free stack checking on ARM
            nRF52: Make slightly more space available for stack
            nRF5x: Move to SDK 12.3
            Stop stack traces from being gathered in functions for Ctrl-C (fix #1313)
            nRF5x: Fix crash if I2C is used before being initialised (fix #1301)
            Internal printf can now pad with spaces
            Add `E.dumpFreeList` in non-release builds to help with debugging
            Fix mild memory leak in jsvMakeIntoVariableName that caused GC to run more often than normal
            E.toString now tries harder to allocate a Flat String, and works with no-alloc for Uint8Array/FlatStrings
            WIO_LTE fix SD card initialisation
            Improve SD card reliability on all boards by trying to initialise multiple times before failing
<<<<<<< HEAD
            Remove forced inlining in variable inspection functions (reduces flash usage by ~10k)
            Remove un-needed DNS lookup for localhost
            Add WIZnet UDP support
            Tidying up build to avoid making un-needed bin, hex or lst files
            Simplify flash save (and help debugging) by using the 'fake flash' implementation on Linux builds
=======
            Added Graphics.scroll command to scroll graphics contents
            Added 'Terminal' class with built-in VT100 terminal
            Tweak Espruino logo to be exactly 32 chars wide
            Improved code for returning console device to the most useful place
            Fix pinToString for devices with port A but no port B
            Speed improvements for ArrayBuffer Graphics
>>>>>>> 45e8525a
  
     1v95 : nRF5x: Swap to UART fifo to avoid overrun errors at high baud rates
            Ensure Exceptions/errors are reported on a blank line
            Internal: Added initialiser argument to jsvNewStringOfLength
            Internal: Added jsvObjectSetChildVar/jsvObjectSetChildVar/jsvObjectSetChildVar
            Internal: Fix jsvCopy if given a NAME_INT/etc
            Added ES6's Object.assign
            nRF5x: NRF.setScan now reads service data automatically
            nRF5x: NRF.findDevices aggregates data from multiple advertising packets
            nRF5x: Remove app_uart and use nrf_drv_uart with double buffering - fix uart overflow errors (fix #1238)
            nRF5x: Fix issue with findDevices/setScan servicedata when all digits of service are numbers (eg "1809")
            Fix memory leak in tab completion code
            Add `E.errorFlag` event to allow JS to respond to internal errors
            Use Esc[J VT100 code when cycling through command history (much faster REPL on low bandwidth connections)
            ESP8266: Remove debugger again as it will never work on 8266
            ESP8266: Enable unaligned reads for ESP8266_4MB (fix #1240,#837)
            ESP8266: move code save section to fist partition for memory mapping for ESP8266_4MB (fix #1240)
            ESP8266: Add GPIO16 as D16 without watch (#1206) but soft PWM/I2C/SPI/etc 
            ESP8266: Remove osprintf for RELEASE=1 
            Internal: Networkjs now forwards `socketType` - laying groundwork for UDP over AT command (#1232)
            Added simple RegExp implemention (partial fix #256)
            Speed up JSON.stringify for Arrays, and output non-numeric array elements in REPL (fix #64)
            nRF5x: Bump nRF52-based boards variable count from 2000 to 2500 (fix #1215)
            Ensure Ctrl-C doesn't redraw the input line if it's already empty
            Added String.replace(regex, function) (fix #1256)
            With E.setFlags({pretokenise:1}), ensure stack traces are not tokenised (fix #1258)
            Allow digitalWrite/Read to take an object as an argument (calling .write and .read on it)
            Add `E.getAddressOf` to allow embedded targets to get memory addresses for DMA/etc
            nRF5x: Fix issue where doing a soft reset in the middle of some BLE ops could cause an assert in debug builds
            nRF5x: Manufacturer Data is now decoded in advertising packets
            Fix memory leak when allocating DataViews
            nRF5x: Fix memory leak on BLE notifications
            Ensure net/http .listen return the server instance (fix #1276)
            nRF5x: Allow Manufacturer Data to be specified with setAdvertising
            Internal: Fix memory leak in jsvArrayPushAll
            nRF5x: jsvArrayPushAll memory leak fixes NRF.findDevices memory leak when services present
            Internal: jsvNewIterator now has an option to iterate over sparse arrays as if they weren't sparse
            Fixed some built-in functions that misbehaved when given sparse arrays
            Puck.js: Allow flash memory protection to be overwridden with E.setFlags
            Fix lexing of '/*/' as a complete block comment
            nRF5x: Add support for negating pins in software (eg. buttons/LEDs)
            Add `E.setFlags({unsyncFiles:1}` which doesn't sync the file to the SD card after each write - it's *much* faster
            Filesystem API now uses flat strings (avoiding the 512 byte copy for each call)
            Increase default internal SD card bitrate to 4MHz (from 100k)
            nRF5x: Handle promise completions and advertising using IO queue, to avoid MEMORY_BUSY messages (#1277)
            Allow E.HSBtoRGB to wrap 'hue' value, and allow it to return an array of [r,g,b] (fix #1283)
            Remove spikes when changing pin state (fix #1274)
            Changes to reduce code duplication in jswrapper.c
            Fix `E.setBootCode` when no argument is supplied
            Add WIZnet W5500 support to Espruino WiFi build

     1v94 : Allow Espruino boards to reset straight out of the DFU Bootloader             
            Improvements in handling errors in code running in IRQs
             - if writing to disconnected Bluetooth device, throw data away immediately
             - Drop chars if output buffer is full while waiting in an IRQ
             - Handle out of memory errors in jsvCreateNewChild
             - Do not garbage collect inside an IRQ
            On nRF52 devices, allow button press at boot to clear out peer manager data
            Work out length of typed array with offset correctly (fix #1204)
            nRF5x: Add Watchdog timer handling
            nRF52: start new connections on idle to ease memory allocation conflicts between code execution & IRQs
            nRF52: Ignore INVALID_STATE from CONN_PARAM_UPDATE_REQUEST (it can happen if we disconnect and then SD requests an update)
            Fix Date.toString for dates before 1970
            STM32: Fix handling of months when setting the internal RTC
            Move to a faster jsvNewFlatStringOfLength which avoids blocking memory allocation
            nRF5x: If a task is in progress, report the task ID (BleTask enum)
            nRF52: Report central mode promise errors correctly if returned by softdevice
            Remove 'out of memory' warning messages (it's stored as a flag anyway)
            nRF5x: Don't disable IRQs completely for some things - only disable Espruino ones
            Fix tab complete for Pins (fix #1213)
            ESP8266: Fix load() causes endless loops (fix #1037)
            ESP8266: Wifi library doesn't handle {password: null} (fix #753)
            ESP8266: make topstrings and topreadonly work on Mac OS X (fix #1210)
            Change order of execution for init - E.on('init',...) now executed before onInit
            Added Error flag to show if a UART overflow has occurred
            Change more instances of jsWarn to jsException
            Avoid printing error messages during execution, and report to console on idle when if errors were flagged (fix #766)
            Increase HTTP server and client version from 1.0 to 1.1 (needed for Websockets on Safari)
            Stop 'require' creating an undefined Module entry in the modules list (fix #1218)
            Stop require dumping filesystem errors as well as 'module not found'
            Now throw an exception when writing to a closed socket (fix #1220)
            Set the internal 'conn' variable to false when a connection closes to avoid confusion
            nRF5x: Fix typo so we wake every 4 min for RTC, not 0.25 sec!
            process.memory() now reports time taken for GC and vars GC'd
            Slightly more aggressive idle GC on most platforms (at 5% free)
            Don't warn the user when we had to run a GC pass during execution
            Fix issue drawing on right-hand side of rotated graphics where H>W (regression in 1v93) 
            If >1 button, set pin state correctly at boot/reset
            Add an argument to `reset`. `reset(true)` will now cause all Flash memory to be cleared as well.
            Puck.js: Holding down the button while booting (past the the 5 LED flashes) will now cause data saved in Flash to be cleared
            STM32: Remove the 'utility timer' from the list of available PWM pins, fixing A0/1/2 PWM on F4 (fix #1229)
            Disable Graphics.createCallback on devices with small amounts of flash memory - rarely used on those devices and fixes HYSTM32_28 build

     1v93 : Ensure that specifying too many advertising UUIDs causes an exception, not a reboot
            nRF5x: Fix for time jump caused by reentrancy in jshGetSystemTime
            Fix regression causing multiple end/close callbacks when using standard TCP/IP socket client/server
            Ensure NetworkJS reports receive errors back correctly
            nRF5x: Fix issue where connect and immediate disconnect could in some cases trigger an error from nordic's libraries that'd cause a reboot
            Fix regression that caused Original Espruino to have lost Filesystem/hashlib/neopixel support in 1v92
	    Re-add TV output to Original Espruino
            Fix some stack overflow bugs on Linux found by fuzzing (#1147)
            Remove un-needed code for parsing '.' in var statement (#1147)
            Add autocomplete for pin names (fix #1124)
            Add Array.indexOf fromIndex support (fix #162)
            Puck.js: Add BluetoothRemoteGATTServer.startBonding to allow bonding to be initiated when Puck.js is a central
            Fat FS: closedir after readdir, FS errors should be catchable (#1164), fs.statSync (#1163)
            Allow hardware (CTS) flow control (fix #1165)
            nRF52: Add AntiCat's patch to Nordic's NFC library to cope with malformed NFC requests
            Puck.js: Fix increased battery drain after NFC usage (fix #1171)
            Puck.js: Fix WS2811 output library that would output bad data after neopixel waveform (fix #1154)
            nRF52: Seed random number generator at boot (fix #1166)
            Stop trailing decimal point if there are no digits after it - which could cause issues in JSON
            Don't enter debugger if we're in the middle of uploading (echo_off_for_line) (fix #644)
            Added Date setters (fix #504)
            Allow Timezone to be set for Date with E.setTimeZone(...) (fix #530)
            Added RegEx lexing (part of #256)
            Puck.js: fix error 8 from NRF.sleep during an active connection 
            nRF5x: Fix `NRF.updateServices` when a 128 bit service shares the same 16 bit UUID
            Add 'errors' option when using `Serial.setup` to enable error handling (and turn it off by default as it can fill the input queue)
            nRF52: Re-initialise services and HID after a `save()` (fix #1185)
            nRF5x: Add NRF.getAdvertisingData
            nRF5x: Allow array of objects in NRF.setAdvertising (fix #1188)
            Fix internal vcbprintf JSON dumping
            nRF5x: NRF.findDevices will now throw an exception if no callback is supplied
            nRF52: Added BluetoothRemoteGATTServer.getSecurityStatus to check the status of the link
            nRF52: Disable auto-whitelisting by default, add with `NRF.setWhitelist` (fix #1187)
            nRF52: Allow secure Bluetooth LE connections
            Don't draw font characters that are off the edge of the screen
            Make atob and btoa use flat string for larger amounts of data (faster & more memory efficient) (fix #1192)
            nRF52: Pull in Nordic SDK13 code to crash caused by writing large characteristic (fix #1181)
            Puck.js: Added Puck.magTemp() function to get the magnetometer's temperature as well
            nRF5x: Fix issue where 'NRF.sleep()' called while a connection was active could cause Espruino to go into a high power draw mode
            Fix Object.setPrototypeOf when called on undefined (fix #1194)
            Fix dumping of an ArrayBuffer containing data (new ArrayBuffer([1,2,3]) isn't valid)
            Fix setAdvertising regression where name would be lost after save() (fix #1193)
            Add `E.set/getFlags` to allow interpreter state to be controlled from one place
            Add `E.setFlags({pretokenise:1})` to dynamically turn on pretokenisation (fix #1178)

     1v92 : nRF5x: Fix issue where Espruino could crash during save() if the flash got into a strange state
            Added Pin.toggle() function
            Fix implicit casting to bool/number on ArrayBuffers (fix #1030)
            Fix jstExecuteTaskChecker bug, and allow jstExecuteFn to take a userdata argument
            Puck.js: Reduce IR LED to 10% duty cycle
            Puck.js: Allow Puck.IR to take pins for external IR LED (fix #927)
            nRF52: Allow arbitrary NFC data to be specified (fix #1021)
            nRF5x: Allow multiple advertising packets to be set at once with NRF.setAdvertising
            nRF52: Add 'properties' object to BluetoothRemoteGATTCharacteristic
            nRF52: Perform write without response if that is what is required 
            Pico/WiFi: Allow USB HID to work on Windows (from @nailxx)
            Allow Puck.js/nRF52 devices to drive Neopixel/WS281x/APA10x LEDs with require("neopixel").write (fix #1023)
            Fix crash in JSON.stringify for zero-length typed arrays
            Fix precedence of 'void' keyword (fix #1079)
            nRF52: Add BluetoothRemoteGATTCharacteristic.startNotifications (fix #959)
            nRF52: Added BluetoothDevice.gattserverdisconnected event
            nRF5x: Report back reason codes for BLE disconnect
            Added DataView class
            nRF52: char.readValue now returns DataView to be more Web Bluetooth compliant (fix #1091)
            nRF5x: Fix explicit disconnect being able to reboot Puck (fix #1088)
            nRF5x: Respond to conn_params update request, fix puck-puck disconnection after ~65 sec (fix #1089)
            nRF52: Change connection params for central mode so NRF.setLowPowerConnection affects connection speed
            Un-inlining jsvGet*AndUnLock functions to give us a little more free flash
	    ESP8266: RELEASE=1 sets WIFI_DBG and NET_DBG to 0 to shrink firmware size
	    ESP8266: Add Wifi.setAPIP() and Wifi.setIP
	    ESP8266: Add i2c clock stretch (#1097)
	    Fix E.FFT output (enable magnitude when one array specified)
            Puck.js: Correct reading if using analogWrite to red LED and *then* using Puck.light()
            Improved build process for all boards
            Pin.toggle now returns a boolean (fix #1111)
            nRF52: Now use 'high drive' mode for GPIOs
            Puck.js: tweak IR duty cycle, with high drive GPIO range is ~3x more
            nRF52: switch compilation to size optimisation, not speed
            nRF5x: Allow services to be advertised (fix #996)
            JSON.parse now throws an exception if an incorrect value type is found (fix #1117)
            Pipe close event handlers now use 'this' arg - solves auto-closing pipe when piping from HTTP
            nRF5x: stop app_timer NRF_ERROR_INVALID_PARAM errors (trying to sleep for too little time)
            Added flash emulation to Linux port
            Increase max graphics size from 1023 to 32767
	    Add Fat File System to boards with large Flash (ESP32)
            nRF52: Don't get stuck in 'HID Busy' state if a HID send failed
            Change name of socket close internal variable so it doesn't conflict with Pipe's close call
            Stop pipe from causing errors if fields of the requested names exist but aren't functions
            nRF52: Fix upgrade from older firmwares if saved code is in flash, reduce virtual pages to 2
            Fix segfault detected by fuzzing (#1133)
            Fix File.read so that end of file triggers pipe.end event
            ESP8266: Add BOARD ESP8266_4M with 1600 vars, 64K save area and GRAPHICS (#1110)
            ESP8266: Add ESP8266.deepSleep(micros, option) (#1102)

     1v91 : Fix recent regression if no Boot Code defined at startup
            Fix handling of return of rejected promise within a promise
            Fix regression where HTTPS without cert/ca or key failed
            nRF52: Making NRF.getPrimaryService/etc more robust
            nRF5x: Add NRF.getAddress() - fix #1001
            Fix bug that caused load() not to clear memory if only E.setBootCode was used
            microbit: Update Espruino with pin polarity, so saved code gets loaded without BTN1 pressed
            Fix bug that caused Bluetooth/TV/USB objects to be added in devices that didn't support them (fix #832)
            nRF52: Increase custom UUID count from 3 to 10
            Adding Global built-in objects like SPI1/Serial1 and Bluetooth to the docs
            Puck.js: Tweak battery percentage calculation to try and make it more linear
            Puck.js: Adjust Puck.light() levels based on battery percentage (and add comments)
            nRF5x: Fix E.hwRand() (fix #1010)
            Ensure tab complete/others include the Object proto even on functions/strings
            nRF5x: Add NRF.restart() to force the restart of the Bluetooth Softdevice if required
            nRF5x: Add E.setLowPowerConnection(bool) to allow continuous connections to Puck.js (fix #995)
            Allow implicit conversion of hexadecimal strings to numbers (fix #1016)
            Allow arrow functions inside nonexecuting functions (fix #1011)

     1v90 : Fixes for Promise.all (passing in non-promises, pre-resolved, and ordering) (fix #976)
            Fix arrow function bug when parsing multiple arguments
            Added more helpful error messages for TLS
            Allow `Modules.addCached` to take a function (makes module loading more memory efficient)
            Re-add Espruino's old `rand` function (so no malloc, and ~1kB RAM, ~3kB ROM saved)
            nRF5x: Ensure 'NRF.sleep' works even when connected
            Fix bug when using >32 bit integers as array indices (fix #984)
            Fix bug when parsing '.catch' while not executing (fix #989)
            Stop PWM 'glitching' when moving from a nonzero value down to 0 (partial #991)
            nRF5x: Add multi-channel hardware PWM (fix #991, fix #972)
            'dump()' now outputs code written with E.setBootCode as well (fix #999)
            nRF5x: Remember advertising information even after softdevice reboot  (fix #997)
            nRF51: Remove heap placeholder on nRF51 as not needed since no malloc. Increase nRF51 var count (fix #985)
            nRF5x: 'connect' event now contains address of device that has connected, and fix docs
            nRF5x: Add a 'NRF.disconnect' function to disconnect a client that has connected to Puck.js
            nRF5x: Fix timing accuracy problems with setWatch

     1v89 : Allow entering of multi-line Templated Literals on the command-line (fix #970)
            Make lexer fail when parsing non-templated strings with newlines in 
            Add 'let' and 'const' keywords - treat them like 'var' for now
            Increased findDevices timeout to 2 seconds
            Allowed 16 bit UUIDs to be specified as simply "ABCD" (no "0x")
            Improved BLE error messages (especially from Promises)
            Fix STM32F1 regression caused by F4 LSE fixes
            Fix comma operator regression caused by recent arrow functions addition
            Remove RTC changes for STM32F1
            nRF5x: Make sure that updateServices(notify) on a non-notifyable service will just error, rather than reset (fix #973)
            nRF5x: Ensure setWatch doesn't reset pin state
            nRF5x: Reset pin states to default on 'reset()'
            nRF5x: Move advertising back to 375ms (more reliable connections)
            Puck: allow Puck.mag to work while magnetometer is on

     1v88 : jshSetEventCallback callbacks now get an argument with the channel number
            Tab complete now offers a much better set of completions (fix #926)
            Fix emitting of events with long names (fix #906)
            Ensure 'af_opendrain' pin mode gets remembered when saving (fix #890)
            Add second Promise.then argument (fix #869)
            Fix 'chained' promises (fix #894)
            Fixed memory leak when automatically converting a simple object to a String
            Added ES6 Template Literals
            Initial commit of ES6 arrow functions
            Add 'opendrain_pullup' pinMode (including emulation on STM32F1)
            Make OneWire use opendrain_pullup (no resistor needed for short runs now)
            Add Software I2C (with opendrain_pullup) (ref #549, fix #29)
            Cope with new escape codes for home and end on Ubuntu 16.04 (27,91,70/72)
            Tweak VGA output back porch to 2ms (so leftmost pixels always on screen)
            Fix regression with 2 concurrent waveforms on different pins (fix #930)
            nRF5x: add updateServices, and allow setServices to be called multiple times (partial #936)
            Added Puck.getBatteryPercentage() utility function
            nRF5x: setServices can now uninitialise SD in order to remove added services
            Added E.lockConsole() for use with E.setPassword()
            Calling jsvRemoveChild at end of array now updates the length (fix #946)
            Allow padding to be specified as 3rd argument of JSON.stringify
            JSON.stringify now dumps typed arrays as arrays (fix #489)
            nRF52: BLE HID support and switchable Nordic UART
            Fix STM32 regression where pinMode was set when it shouldn't have been
            Add Third option to pinMode to allow the pin mode to be set while keeping it 'unforced'
            Save and dump now keep track of whether pin mode had been forced or not
            readFile (and File.read) now uses Flat Strings to allow more memory efficient reads (fix #932)
            nRF5x: Add ability to get RSSI of current connection (fix #928)
            More STM32 changes to LSI->LSE clock switchover to fix RTC misconfiguration on Espruino WiFi
            Move LED + BTN definitions to Symbol Table (allows autocomplete)
            When moving console before printing has started, move all buffer contents as well
            Fix regression where replacing a function starting with 'return' with another would cause errors
            Fix potential issues with Telnet server and return values from netCreateSocket/netAccept on some platforms (fix #931)
            nRF5x: Add Puck.js self-test code, fix issue where analogRead reset pin state
            nRF5x: Change central mode API to mirror Web Bluetooth
            Fix switch fall-through to default (fix #964)
            Started using jsvObjectRemoveChild to remove some internal object properties that are undefined (frees some variables)
            Added E.dumpLockedVars() in non-release builds to help debug memory leaks in libraries
            nRF5x: Added NRF.findDevices as a helper function to easily list BT devices in range
            Console now prints the type of Objects if their constructor is in the root scope
            nRF5x: setScan/findDevices now parses advertising data
            nRF5x: Added Web Bluetooth style requestDevice function
            Add spaces between large tab completes
            Correct the handling of exceptions in promises
            Ensure that exceptions have a 'stack' attribute if they can have children
            nRF5x: Added list of free flash areas
            Make sure Puck.js users can't overwrite bootloader/softdevice (doing so would brick the board)
            Fix micro:bit/nRF51 ctrl-c behaviour (fix #905)
            Simplified process.env on devices with little memory
            nRF5x: fixed serial number reporting
            Move button state setup to jshResetDevices
            Had to remove 'dump()' and SW I2C on devices with very little flash memory (Olimexino/Micro:bit)

     1v87 : Add support for compiling with float-abi=hard (even if it doesn't give us real-world benefits)
            Add shortcut for quick execution of common call types
            Fix BBC micro:bit save() regression from 1v86
            Fix 'lock overflow' when calling methods with 'this' bound (fix #870, fix #885)
            Fix jsvStringIteratorGetCharOrMinusOne for zero-length strings
            Allow tab-completion straight after '.'
            Make sure execution stops for native functions if there's an error when parsing arguments
            NRF5x: remove setName and add functionality to setAdvertising, along with advertising interval
            NRF5x: allow raw advertising data in setAdvertising
            Add E.setPassword - allows Espruino console to be locked
            Fix pin header numbering for BBC micro:bit (it changed for the production version) (fix #896)
            Allow Magnetometer speed to be specified for Puck.js
            Fix out of memory when appending a string to itself
            Allow members of the same name as function arguments to be added to a function (fix #913)
            Fix STM32F4 RTC stopping if reset during first 1 sec of boot, also fix Espruino WiFi board clock startup
            Fix issue where native functions couldn't be replaced by non-native fns (fix #879)
            If statements now return values (fix #909)
            Fix >8 bit SPI when sending single elements with SPI.send (fix #897)
            Sockets now fire 'end' events (fix #886)
            Added Graphics.draw/fillCircle (fix #920)

     1v86 : Compile Telnet server into linux by default, Add '--telnet' command-line option to enable it
            Fix lock 'leak' in Telnet when Telnet is turned off
            Add Telnet serial device to allow redirection
            Create errors for unterminated expressions (fix #814)
            Remove Espruino's built-in strcpy/etc
            Remove Espruino's built-in maths
            Add basic Taylor series sin and atan for when we're trying to save memory
            Refactoring to use global var for lexer - save some memory and increase parse speed
            Add .removeListener (fix #30)
            Added better micro:bit `show()` that works well with Graphics
            Add `require("Flash").getFree()` as multiplatform way to find free flash pages (fix #815)
            Add the ability to set clock frequencies on STM32F4 chips (like Pico) with E.setClock (fix #52)
            `jsvEvaluate` now uses memory area for execution of JS strings (fix #817)
            Add `E.setBootCode` to allow JS scripts to be run without being in RAM (fix #740)
            'Expecting a number or something iterable, got X' changed to exception rather than warning (gives stack trace)
            Drop '.init' and '.fini' symbols, allowing GCC 5.x compilation on STM32
            Ensure that pinMode/digitalWrite is re-constituted properly by dump() and save() (fix #833)
            ESP8266: add stack dump on fatal exception, ./targets/esp8266/printstack can extract a backtrace
            ESP8266: move JswSymPtr and JswSymList to flash to free up gobs of RAM, bump jsvars to 1600
            Fix write to flash when BLE connected on nRF51/2
            Fix potential variable corruption issue when copying objects/arrays containing packed ints
            Fix ESP8266 printLog memory leak (fix #852)
            When parsing from a Native String (E.memoryArea), use Native String for function code too.
            Added built-in Promise implementation
            Fix broken Object.keys/getOwnPropertyNames caused by ESP8266 RAM saving tweaks
            Add Object.g/setPrototypeOf (fix #856)
            Fix memory leak when executing bound function with 'this'
            Fix missing PBKDF2 & AES libs on Pico + Linux caused by an untested ESP8266 commit
            Fix negative Date to string code (fix #854)
            Convert type warnings to exceptions (to provide stack traces for problems)
            Add uncaughtException event (fix #846)
            Stop eval in a switch statement from confusing parsing (Fix #845)
            Fix regression in 'mode' argument of SPI.setup (allows custom CC3000 pins to work)
            Fix '.on' with long event names
            Enable F4Discovery button pull-down. Newer boards don't seem to have one fitted
            Add 'force' to 'Serial.setConsole' - you can force the console to stay in one place
            Fix micro:bit compass problems (fix #864)
            Ensure that Pico can properly enter deep sleep even if USB is never used
            Only inline the very basic variable iterator functions (save enough space to allow Espruino board build again)
            Don't include Promises on devices where flash memory of Scarce (fix Olimexino compile)
            Fix glitches in PWM output when updating Software PWM quickly (fix #865)
            Added `E.kickWatchdog()` to allow you to keep your JavaScript running - not just the interpreter (fix #859)
            Ensure all pins set to AIN on startup
            Fix regression where setWatch would remove pulldown from button if called after reset()
            Reduce amount of flash available for saved code on Original Espruino (until we can get code size down)

     1v85 : Ensure HttpServerResponse.writeHead actually sends the header right away
             - enables WebSocket Server support from JS
            Fix issue where GC'd objects referencing non-GC'd data wouldn't unreference it
            Add E.memoryArea to allow memory addresses to be treated as variables
            Fix STM32F4 LSI clock frequency - should make the Pico's RTC a lot more accurate (fix #776)
            Added HeatShrink compression to saved code (instead of RLE)
            If saving fails, delete command history and try again.
            Make sure `reset()` resets the sleep and busy indicator pins
            Now escape characters >=127 as well (fix #780)
            Add decodeURIComponent (fix #779)
            Allow reset();save() on one line
            Fix potential issue parsing HTTP headers when more data is sent after the header (fix #783)
            Fix broken storage of floating point values when <255 variables
            Fix regression where DACs didn't work on Original Espruino Board
            Improve tab complete's memopry usage
            Added Tab complete and Debug to low-end Nordic uCs
            Limit the number of events processed each time around the idle loop to the number that were in it at the start
             - helps to fix issues with out of memory when receiving big files over ESP8266 serial connection
            Allow different types of network to have different buffer sizes - enlarge JS, Linux and WIZnet buffers
            Fix bug where clearInterval() and setWatch with debounce could cause setWatch to momentarily stop working
            Make HTTP server only close connection after Content-Length bytes received
            Speed up jsvNewFlatStringOfLength by combining it with updating the free var list
            Update the free var list when garbage collecting (makes allocation at the start of memory more likely)
            Don't zero the contents of memory when freeing - speeds up deallocation
            Removal of un-needed zero initialisations for variables
            Only garbage collect on idle if we're low on memory (fix #767)
            Improve malloc behaviour for crypto lib (try and free all command history is first alloc fails)
            Improve HTTPS error messages
            Add READ_FLASH_UINT8, allowing ESP8266 to read&exec strings stored in Flash with E.memoryArea
            Start the RTC up running off LSI, and switch after a few seconds if the LSE has started correctly
            Allow JSV_GET_AS_CHAR_ARRAY to get a pointer to memory in ArrayBuffers or memoryAreas
            Reset PinStateIsManual in reset (fix #765)

     1v84 : Fix device initialisation flags not working when the device number is above 32 (fix #751, #748)
             - this fixes broken SPI when not on standard pins

     1v83 : Moved to size optimisation for Pico (needed to get HTTPS into 384kB)
            Ensure Modules.addCached doesn't reset parse state (fix #723)
            dump() in Espruino Pico now ignored the pull-down for the button (fix #731)
            Warn when "compiled" functions gets into Espruiono (fix #707)
            Fix lost character on Espruino Startup (fix #704)
            Fix duplicated characters when USB+USART IRQs fire at the same time  (fix #635)
            Fixed Serial.find(...)
            Detect UART framing and parity errors and emit them as events on the Serial object
            Fix [] instanceof Object (fix #737)
            Fix regression in jsvCopyNameOnly (Object.getOwnPropertyNames when names are >8 characters long)
            HTTP requests (and sockets) can now emit 'error' event (fix #706)
            Add optional `ca`,`key`, and `cert` for server public key when using HTTPS or TLS (fix #736)

     1v82 : Fix debugger regression (where quit/reset/etc don't exit properly)
            Fix wakeup when setDeepSleep used at startup (fix #645)
            Add `shiftOut` function (fix #631)
            Store line numbers for functions (via `Esc [ 1234 d` escape code before decl) and use in debug + stack traces
            Allow Ctrl-C to break out of tight loops with function calls in
            Add tab -> autocomplete in Console (fix #677)
            Fix I2C repeated start (#390)
            Fix regression in Math.random() - now back between 0 and 1 (fix #656)
            Fix `var a=0;typeof a -> "undefined"` (fix #683)
            Don't store brackets in functions (fix #204)
            Store functions as 'flat strings' if long enough (fix #467)
            Move most functions out of jsvar.h header file - improves code size on devices where they're not inlined
            Fix parse error for switch statements which meant that `switch (a,b)` caused an error
            Fix error message when `LoopbackA.setConsole()` called
            Move SPI/I2C/Serial initialisers to jsvReadConfigObject, will now error on invalid args (fix #413)
            Fix issue where double-buffered waveforms would use the wrong buffer in the callback
            Fix memory leak in tab autocomplete on objects
            Added AES crypto library (Pico only)
            Fix `typeof (new Uint8Array([1, 2, 3, 4]))`
            Store `function(){return ...}` without the return (fix #700)
            Increased simple string usage from 4 chars up to 8
            Swap order of JsVar internals, string usage up to 10 chars
            Add handling for uint32_t,uint64_t,uint32_t case for Raspberry Pi
            Add startup sanity checks for jsnative.c (in non-release builds)
            Added fix for returning floats on Raspberry Pi
            When <1024 JsVars, `lastChild`'s top bits are stored in `flags`, and pack
               is moved such that we get 1 extra character in StringExts
            Allow events of >12 characters length
            Fix regression in flash memory write (introduced via AES merge)
            Fixed instability when resetting after using SD card on non-standard pins
            HTTPS support on Pico (when compiled in)
            Rename USE_HTTPS to USE_TLS, and enable by default for Pico + Linux
            Add 'tls' module with 'connect' - for TLS Socket connections

     1v81 : Fix regression on UART4/5 (bug #559)
            Fix Serial3 on C10/C11 for F103 boards (fix #409)
            Remove Graphics.setColorHSV, add E.HSBtoRGB (fix #554)
            Make jsiDumpState/jsiAppendHardwareInitialisation use callbacks (fix #398)
            Add `E.dumpStr()` to dump current state of interpreter as a string
            Add ReferenceError, and ensure that TypeError gets converted to a string properly
            Actually create ReferenceError for undefined variables
            Fix Object constructor behaviour (fix #561)
            Now remove intervals/watches if they occur within 0.1s of a Ctrl-C on a blank line
            Fix parsing of trailing commas [,,1,,,]
            Treat vertical tab as whitespace
            Make sure we ReferenceError on '+='/etc
            Allow reserved words in record access and structure definitions
            Add Object.defineProperty/defineProperties (even if they ignore most args)
            Fix value returned when redefining an existing function
            Ensure Pico powers down USB in deep sleep - now down to 20uA!
            Fix Exception throw within catch block (fix #566)
            Fix issue where new Array(3.0) wouldn't produce a 3 element array
            Keep track of modified area in Graphics (so modules with `.flip()` can be speeded up)
            Fix `new Date('December 17, 1995 03:24:00')` - check only first 3 chars of month
            Allow Software PWM via `analogWrite(..., {soft:true})`
            Add `encodeURIComponent`
            Make sure `typeof unknown` doesn't ReferenceError
            Fix isNaN behaviour for 2 element array
            Fix jshPopIOEventOfType when element is at the top of queue anyway
            Produce more reasonable behaviour when converting very long strings to ints/floats
            Added built-in JavaScript debugger! See espruino.com/Debugger for details (fix #37)
            Fix crash when using E.getSizeOf() in some cases
            Make sure a TCPIP connection closes even if no data sent
            Make `flash.erasePage` safe if called without arguments (fix #586)
            Add `Pin.getInfo` to see what a Pin can do (for #93)
            Move Pin function code out of jshardware
            Add `E.on('init', ...)` - like `onInit` but allows multiple handlers
            Make sure `dump()` and `E.dumpStr()` dump the contents of Serial as well as events for other objects
            `E.getSizeOf(.., 1)` can now recurse into objects showing the sizes of all their children (fix #579)
            Fix bug when appending to a flat string (fix #614)
            Add `Serial/SPI/I2C.find(pin)` - so we can figure out what device to use based on the pin
            Ensure that when uploading, each command gets checked for errors (rather than right at the end)
            Fix writes on HTTP requests after a timeout, and add chunked encoding if the header is set.
            Added pin info for bit-banded pin addresses (and jshGetPinAddress).

     1v80 : Fix SD card IO that can corrupt SD card on file append since 1v73 (fix #536)
            Fix some potential pointer issues in hashlib
            Make debounced setWatch output state+time information (regression fix #537)
            Shorten some internal property names (faster/less mem is 4 chars or under)
            Change 'internal property' prefix from '>' (fix #540)
            Duplicate properties in an object defn. now cause second to be used (fix #495)
            Make sure `E.unmountSD` doesn't forget custom SD card configs from `E.connectSDCard`
            Added support for USB CK pin (fix #544)
            ES5 parseInt behaviour - don't treat numbers beginning with 0 as octals (fix #538)
            SPI.send now returns Uint8Array when passed an array. Also takes `{data:X, count:Y}` as argument (fix #485)
            Fix `parseFloat(Infinity)` (fix #314)
            Speed up jsvIterateCallback for arraybuffers
            SPI speed improvements, esp for SPI.write (fix #547)
            TV out tidyup, and VGA output can now do line doubling
            Merge in USB HID support for STM32F4 (keeping old USB for the F1)
            Add built-in 'Flash' module to allow Flash memory to be accessed from user code
            Pulled load/save code out of jshardware into jswrap_flash.c
            Remove jsiOneSecondAfterStartup from Linux builds (fix #551)
            Add RLE compression when saving to flash, increase Pico RAM from 3000 to 5000 vars (fix #543)
            Fix `JSON.parse` when not given strings (fix #546)
            Tweak Olimexino board - 700->1k vars, but lowered code flash to 6k
            Disable flash prefetch on Pico (~1% slower, but less power and way more accurate ADC readings) (fix #545)
            Now throw errors when 'in' is used on an invalid datatype (fix #550)
            Updated (inaccurate) docs for Serial.write/print and removed duplicated code
            Changed Pico's device class to 0x02 - now works on older Mac OS 10.6.8
            Change reported USB HID type to 0, from 2 (mouse)
            Improve digitalWrite/etc documentation
            Add `pin.mode` and `pin.getMode` functions (mirroring `pinMode`)
            `Serial.setup` now remembers options if none specified (fix #557)

     1v79 : Fix Mac address parsing for top nibbles
            Make bind reference function internals not copy them. Fix scoped vars in bind (fix #533)
            Use jsvUnlockMany to tidy up code and save some space
            jsiExecuteEventCallback can now take an arbitrary number of arguments
            Allow setTimeout/setInterval to take extra arguments (fix #532)
            Ensure HTTP is closed even when no data handler (fix #535)
            Seed random number from analog input, add W.hwRand and E.srand (fix #534)
            Fix timing bug when setting timeouts from intervals in Deep Sleep
            Reduce timeout for IO (eg. I2C write) on F401 and F4
            Tweaks to keep code size low enough for Olimexino

     1v78 : Fix regression where SPI2/3 weren't working on most pins (fix #525)
            Allow MAC address to be set for WIZnet (fix #527)
            Ensure res.on('close') is called for empty HTTP requests (fix #528)
            Ensure that A9 is never the default pin for USART1 output (fix #526)

     1v77 : Add E.mapInPlace
            Allowed ArrayBuffer Graphics to store pixels MSB-first
            Added faster software SPI path for simple writes
            Make sure filesystem support gets compiled into Espruino Pico
            Fix jsvGetFlatStringPointer to return the correct address
            Fix I2C2/I2C3 on Pico
            Fix issue where garbage collect of a Flat String corrupted the free variable list
            Fix issue where Array.sort on big array with identical elements failed (#515)
            Add 'modules' variable, and set 'this' to 'exports' when parsing a module (fix #520)
            Fix instanceof implementation (and fix mem leak) (fix #523)

     1v76 : Merged in NetworkJS library (for JS networking implementations)
            Ensure that 'wrapped' libraries are killed before timers/watches
            Made 'Field or method doesn't exist' report back the field that doesn't exist
            Added quick and dirty scripts/test262.js runner script
            Fix propogation of Errors and Exceptions through function calls
            Allow parsing of integers > base 16
            Now allow functions with >16 arguments (fix #490)
            Fix assert fail for syntax error in do or while loop
            Maths operations now call Object.valueOf if it's needed
            Fix assert fail when jswrap_object_getOwnPropertyDescriptor called with non-string
            Fix Array.indexOf when array contains non-basic values
            valueOf returns a type error when called on undefined
            Make sure analogRead doesn't overwrite pin state if it was set previously with pinMode
            Make sure pinMode works with ADC input mode
            Tweak event handling - events such as `Serial.on('data'` now set `this` to `Serial`
            Add Function.bind (fix #318)
            Fix SPI.setup memory leak (fix #496)
            Fix assert fail on debug builds on Waveform output (fix #511)
            Added more allowed types of whitespace
            Added String.prototype.trim() (fix #507)
            Allow argument lists in Function() (fix #505)
            Propagate `this` into eval (fix #513)

     1v75 : Fixed issue with Pins/Bools as Array indices
            Fix crash when out of memory while creating built-in object
            Fix continue statement in nested loops (fix #501)
            On Linux, Exit nonzero when an error occurs (fix #499)
            Ensure that pipes 'complete' if the source closes (was previously only the destination)
            Make HTTP/Sockets throttle reads so internal buffers don't get full when piping
            Added http statusCode, statusMessage, and httpVersion

     1v74 : On Espruino Board, allow setTime to use full 64 bits so setTime(Date.parse("...")/1000) works
            Fixed issues with Waveform after 1v72 update to flat strings
            Added 'global' built-in value
            Fix inaccuracy of 'Date.now()' on STM32
            Improve jsvIteratorGetIntegerValue speed for arrays (fix #493)
            Change process.env.EXPORTS to something more useful for compiler
            Fix issue with graphics fill on PCD8544 LCD
            Add TypedArray.slice (from ES6) to help modules that use I2C

     1v73 : Add Uint8ClampedArray, remove code duplication in ArrayBuffer (fix #486)
            Fix regression where accessing certain member names of an undefined variable would cause a crash (fix #488)
            Fix behaviour of char code 16 at beginning of the line (it now doesn't re-add the prompt after processing the line)
            Added jspGetNamedVariable for use in compiled JS
            Fix glitchy time values on the Espruino Board (fix #394)
            Fix getTime()==0 in onInit, which could break timeouts in onInit after a reset (fix #462)
            Refactor Software SPI code into jsspi.c
            Allow filesystem to work on user-defined pins (fix #427)

     1v72 : Stop RTC being reset by hard reset (getTime will now be time since power first applied) (fix #412)
            Allow Function.apply to take typed arrays (fix #442)
            Allow arrays to be passed to digitalPulse so square waves can be created easily
            Force inlining of jsvLock/UnLock on most systems - improves performance a lot
            Fix issues with SPI.write, CS, and out of sync receive bytes
            Fix do..while without trailing semi-colon
            Ensure that &,|,^,etc all have different precedences (without extra recursion)
            Used new semi-recursive parse for expressions
            Fix filled column when fillpoly is off the end of the screen
            Fixed reporting of Serial RX pullup in `dump()`
            Add input thread on Linux, and fix idle and Ctrl+C behaviour (fix #451)
            Stop huge amounts of input events blocking Espruino's timers (fix #452)
            Add ability to use serial ports on Linux with Serial1.setup({path:"/dev/ttyUSB0"})
            Started ability to use SPI from Linux
            Added 'net' library with support for sockets
            Fix JSON parse of negative numbers (fix #456)
            Only keep RTC settings if the relevant oscillator is running (fix #444)
            Finally fixed sporadic compilation problems with '-Os'
            Fixed issues with intervals in onInit (#462)
            Remove libraries from root scope (fix #463)
            Fix pin namings on Nucleo boards
            Fix addition of stdlib's exit on Nucleo debug
            Allow setWatch to execute native functions inside the IRQ
            When dumping typed arrays, use the size if all elements are 0 (fix #448)
            eval() can now access local variables and function arguments (fix #460)
            Added 'flat strings' for typed arrays.
              - these use a continuous chunk of memory so are much faster
            Ensure that we only create as many Serial/I2C/etc items in Symbol table as we need (fix #453)
            Allow modules to return whatever was assigned to exports - not just the original object
            Allowed E.nativeCall (assembler/compiled functions) to execute directly from a flat string
            Working F401 USB VCP bootloader
            Make Press-poweron-release-press boot back into Espruino (this may confuse your OS)
            Assert failures (in non-release builds) now reboot the system on ARM
            Fix issues with freeing of variables not clearing the lock flags (fix #474)
            Make Uint32Array actually return uints (even if they're so big they have to be represented as doubles)
            Allow peek/poke to read and write arrays of values
            Add Boolean constructor (fix #311)
            Fix difference between String() and String(undefined) (fix #312)
            Fix I2C/SPI on F401/F411-based boards (fix #470, fix #473)
            Improved ArrayBuffer write performance
            Massively improved ArrayBuffer Graphics fill performance for bpp<8
            Fix issues with floating point on devices with <1024 vars (using 12 byte JsVar)
            Add ability to change I2C bit rate from I2C.setup
            Added VGA TV output
            Added E.toString (for converting anything into a string)
            Pulled Typed Array creation into its own function
            Added E.toString and E.toUint8Array
            Made I2C.readFrom return a Uint8Array (fix #479)
            Allow multiple byte OneWire reads and writes
            Fix setWatch on F3Discovery (fix #183)
            Ensure that E.getSizeOf() works for ArrayBuffers (fix #484)
            Don't allocate Flat Strings if we can get away with 2 normal string blocks
              - it's actually faster to allocate and uses less memory

     1v71 : Allowed WIZnet + CC3000 to be instantiated on any pins
            Fix break inside loop inside case inside function (fix 428)
            Added fs.stat and File.seek (fix #429, fix #430)
            Allow use of DLE (char 16) on an empty line to turn echo off for *just that line*
            Add XON/XOFF flow control on Serial + USB. This is enabled by default for Serial (fix #20)
            Fix irregular timing on Espruino boards with clock crystal (inc rev 1v4)
            Sort out 'Number()' constructor not being picky enough - parseFloat now parses 'Infinity' (Fix #325, mostly fix #322)
            Stop iterator in FOR loop being called once more after a break
            Fix bug allObjects found with iterating over undefined
            Fix ArrayBuffer.sort issue with element size >1
            Fix network de-initialisation on Linux
            Fix reference count issue caused by removing a timer that had already been removed
            Power up SYSCFG on F2/3/4 parts, allowing watch to work on ports other than A
            Wait after setting the RTC time, to allow registers to update (fix #438, fix #441)
            Now using gcc-arm-none-eabi-4_8-2014q3 for compilation - CodeSourcery stopped being supported

     1v70 : Make pipe remove its drain/close listeners. Stops out of memory for repeated piping.
            Fix parseInt for values too large to go in an int (#406)
            Fix integer maths when result is too large for an integer
            Fix mod operator with NaN/Infinity (fix #315)
            Fix signed array values in PACKED_BIT devices
            Drop JsVar size from 20 bytes to 16, increase Espruino variable count accordingly
            Fix Array.fill on sparse arrays (fix #410)
            Allow I2C repeated start (fixes some odd I2C devices, fix #390)
            Refactoring to use iterators wherever possible
            Merge fs_kill and file_kill to ensure that files always die before the filesystem
            Add `E.unmountSD()` to allow SD cards to be removed once they have been used
            Stop String.split("") adding an empty elementy to the array
            Tidy up linker script, allow F401 to use 3x16kB pages for storing program data
            Fix regression in long timeouts (fix #416)
            Use 'interval' var to specify if we're an interval or not (don't use 'recur' var)
            Stop while/for/etc resetting exception state (fix #419)
            Add  E.getSizeOf (fix #421)
            Fix jsvCountJsVarsUsed for names with values
            Make hidden names smaller to save a few JsVars
            If there's only one function scope, don't define an array and save 2 JsVars
            Fix setInterval on non-F1 boards (fix #415)
            Fix issue where large doubles (> +/- 2^31) were converted to -1 rather than truncated ints
            Fix E.getSizeOf (fix #424)
            Fixed JSON indentation issue
            Made 'pretty' JSON output look a bit better

     1v69 : Fix 1v67's regression of digitalPulse when doing lots of pulses
            Add configurable OneWire search command (for finding DS18B20s with alarm set)

     1v68 : Fix memory leak in String.split
            Fix references to `this` - you can now write `this["LED1"]`
            Fix memory leak when calling toString on a normal object
            Fix memory leak in Graphics.createArrayBuffer
            Fix memory leak when joining arrays containing null
            Fix memory leak when syntax error while getting function arguments
            Fix memory leak test when running on Linux
            Fix memory leak in filesystem file open (when failure)
            Fix memory leak on Syntax error
            Stop multiple exceptions from being reported (eg. Syntax Errors)
            Fix parsing of '!!' when not executing
            Improve Error.toString, and fix bug when an exception was thrown from a function
            Improve jsvObjectGetChild when out of memory
            Switch native function decls from 32 bits to 16
            Swap HY2.4 board to software LCD driver as well, work out pin mappings from PY file
            Fix inaccuracy in setInterval, which had started since 32 bit switch in 1v65
            Store JSWAT_EXECUTE_IMMEDIATELY in a way that will fit in 16 bit function decls
            Allow bit-packing of refs for low memory boards (fix #145)
            Now dump 'debounce' for setWatch
            Make sure that dump() outputs correct JS for undefined variables
            Allow pin counts per port of >31 on Linux-based systems
            Fix issue with lost high-speed events when using setWatch with small debounce
            Fix HTTP client regression
            Fix Date constructor issue (uninitialised variable) (fix #408)
            Fix invalid conversion of large ints to floats on ARM
            Fix reset behaviour for non-standard default Serial ports

     1v67 : Lower size of timer task array of devices with little RAM (fix #401)
            Move hidden lists out of the root scope (fix #357)
            Fixed exception catching
            Fix Serial1 initialisation after 'reset()'
            Fix parsing of try..catch when a serious error (not an exception) occurred
            Stop the utility timer queue filling with WAKEUP tasks if Espruino gets woken up early
            Add ability to specify default Serial TX and RX pins in BOARD.py
            Reduce how many digits of floating point values are normally displayed
            Fixed PWM output on B4 + B5
            Fix regression when using pins as array indices
            Remove negation for CHxN outputs - it seems they don't negate after all. Fixes PWM polarity on A7,B1,B13,B14,B15
            Add pullup to USART RX. Reduces wakeups and random characters on Serial1.
            Add error flags and E.getErrorFlags to report possible issues like buffer overflows and low memory (fix #136)
            I2C timeouts now throw exceptions (fix #403)
            Fix String.prototype.split with non-string args
            Add fake digital pins D0..D7 under linux (helps with testing)
            Rewrite ff_wtoupper and save 650 bytes \o/ (fix #368)
            Update Makefile to make it easier to cross-compile RPi->Espruino board
            Fix HYSTM32_32 LCD at the expense of a bit of speed (fix #137, fix #327)

     1v66 : Ensure that analogWrite(pin,1) works on negated outputs
            Allow multiple Waveform playback on one pin (+ wave fixes)
            Improve dump() for objects and Serial.on('data') (part of #397)
            Fix Date.getSeconds,Milliseconds, and documentation on getMonth (#399)
            Fix memory leak on Serial receive
            Fix all Serial receive characters being 0 if no bytesize is specified

     1v65 : SPI.send/I2C.write/Serial.write can now take variable number of arguments (fix #370)
            Don't check for token matches where we already know what it should be (fix #280)
            Improve file read speed for large reads
            Waveform stability improvements
            Fix Float32Array.set (and improve speed for non-float arrays)
            OneWire library now uses hex strings for addresses rather than 64 bit ints
            Fix issue with uninitialised function arguments (fix #391)
            Fix parseURL for numeric keys in query string (fix #388)
            When running JS files under Linux, do two parses to ensure that Functions are 'hoisted'
            Add Object.create()
            Add Function constructor
            Add Object.getOwnPropertyDescriptor (although it won't return spec-compliant values)
            Add some Stubs for inbuilt Date and Error classes
            Added throw and try..catch..finally (see #40)
            Fixed overriding of builtins with other Builtins
            Added Date.valueOf
            Stop warning about break at the end of 'default' in switch statement
            Switch to 32 bit ints (fix #324)
            Added Array.prototype.reverse, and also for ArrayBuffers (fix #389)
            Swap JsVar fields around so everything is aligned on the correct boundaries
            Merge jsvNewWithFlags and jsvNew - making variable allocation a bit faster
            Fix changeInterval regression after int32 changes
            Remove JSV_NAME flag - paving the way for more efficient variable storage
            Store only 32 bit time for events (work out full 64 bits in event loop)
            Increase event buffer size to 128 (from 64)
            Enabled Graphics + CC3k support in the F3Discovery
            Make `Serial.onData` call back with >1 char (#383)
            Move `Serial.onData(...)` to `Serial.on('data',...)`
            Add Serial.read/available/pipe (fix #383)
            Add HTTP client/server read/available/pipe
            Add documentation for events (and tidy it up for constructors)
            Stop HTTP server closing before all data has been read
            Fixed parsing of multiple shifts
            setWatch now reports the pin back (fix #275)
            Fixed memory leak in g.getPixel with arraybuffers
            Fixed memory leak in "".indexOf(".")
            Fixed ArrayBuffer Graphics where width*height*bpp&7!=0
            Converted parse errors to throw exceptions
            Added Date.parse and Date.toString
            Fix parsing of integers that are too big to fit in an int32 (they're stored as doubles)
            Fix Linux Espruino when no tty is present
            Shave a few bytes off size of jsiDumpState using printf
            url.parse now unescapes the query string (fix #227)

     1v64 : Fix 'a=[2,3,4];delete a[1];'
            Make sure parseInt("0x01",16)==1 and parseInt("0x01")==1 but parseInt("0b01",16)==0
            Fix equality check used in switch, so false !== 0
            Improve Math.pow accuracy for small integer powers (fix #374)
            Make Ctrl-C only interrupt code if it has been running for too long (fix Ctrl-C -> CC3000 restart issues)
            Removed duplication in symbol lookup (fix #372, fix #323, fix #343)
            Fix JSON.stringify with circular references (fix #378)
            Fix String.indexOf when search string is bigger than the string being searched (fix #377)
            Add String.prototype.slice() (fix #376)
            Changed to more compact binary search symbol table (fix #278)
            hasOwnProperty now doesn't check prototypes #24
            Added Object.getOwnPropertyNames (fix #79, fix #158)
            Move 'constructor' into the correct place, be more aware of builtins in prototypes (helps #380)
            Handle __proto__ on builtin object types (eg. [].__proto__) (fix #381)
            Remove indirection of __proto__ (fix #102)
            Properly fix Object.getOwnPropertyNames (fix #380)
            Remove jsvFindChild*Ref (fix #375)
            Added LoopbackA/LoopbackB serial ports (fix #61)
            Fix slowdown when lexing long strings
            Remove Lock/UnLock in jslGetNextCh - should speed it up
            fs.appendFile() now works even if the file doesn't exist (fix #385)
            Support unicode escape sequence (\uXXXX) but crop to 8 bits (fix #386)
            Stop setInterval/etc increasing index numbers (fix #382)
            Clear existing digitalWrites on reset() (fix #231)
            Stop setWatch getting invalid data on load/save/reset (fix #254)

     1v63 : Memory leak when defining functions (fix #359)
            Fix Instance properties overwrite prototype (fix #360)
            Fix `edit(functionName)` without quotes (fix #356)
            Fix 'Uint32Array is not unsigned' (fix #330)
            Ensure Object.keys([9,,undefined,9])==[0,2,3] (partial #349)
            Store array length in the array root node rather than the last element (fix #351 #361)
            Object.keys on array now returns strings (fix #348)
            Remove jsvArrayGetLast (fix #363)
            Fix issue parsing `function() { return }`
            Stop jspNewObject creating a new object name if one already exists
            startup_stm32f10x_hd.s now explicitly sets the stack pointer. Allows Espruino images to use more RAM
            Add BusFault hander, to allow peek and poke to unmapped addresses without HardFaulting the ARM
            Fix edit(...) so that functions themselves (not just the variable) are updated (fix #366)
            Crop lines in errors when > 60 chars (fix #364)
            Improve when stack traces happen for error reporting
            Better error messages, and more efficient handler
            Improving Util Timer rescheduling to try and avoid 64 bit divisions
            Fix a lot of WIZnet W5500 issues (thanks @mgg1010!)
            Add E.reverseByte
            Add HIGH and LOW (fix #371)
            Improve docs for SPI/I2C/Serial.setup
            Force reconnect on CC3000 disconnect (fix #373)
            Added cephdon's streaming file API (fix #12)
            More WIZnet W5500 stability fixes - try and ensure that HTTP server never goes down
            Fix HTTP client Host header when accessing ports!=80

     1v62 : Added ArrayBufferView functions as per ES6 spec (fix #310)
            Added Graphics.setRotation (fix #321)
            Added Graphics.drawImage (fix #198)
            Added E.toArrayBuffer for fast string->array conversion
            Accessing an undefined array/object element now doesn't create it (fix #63)
            Fix fs.unlink returns true if the file does not exist (fix #331)
            Try and improve timer overlays by reordering the alternate function list
            Ensure that PWM output doesn't enable negated/non-negated outputs when it doesn't have to
            Improve console performance when sending long strings
            Initialise Graphics flags Graphics.createCallback - could have caused all kinds of issues
            Now make setInterval > 5s less accurate when setDeepSleep is on (saves ~0.5 sec of non-sleep time)
            Fixed problem when accessing an array with a string in a variable
            Fix issues with `"0" in {0:1}` (and hasOwnProperty)
            Improved interpolate function, and moved it out of ArrayBufferView into E
            Fix Problem with Object.keys on a string (fix #347)
            Fix assert fail when deleting a property that doesn't exist (fix #344)
            Ensure that dump remembers function names if they were in the root scope (fix #338)
            Fix memory leak in fs.readdir
            Ensure that abbreviations in console's '=...' output appear on newline if needed
            Add String.replace (fix #334)
            Make Graphics.drawImage draw bottom line of pixels (fix #329)
            Add Array.shift/unshift (fix #342)
            Fix Defining function after return causes error (fix #326)
            Fix deleting the last element in array (fix #346)
            More helpful I2C error messages (fix #10)
            Fix overriding built-in functions (fix #202)
            Add ES6 Array.prototype.fill (fix #317)
            Modified jsiQueueObjectCallbacks (and Object.emit) to support >2 args
            Added support for SPI LSB-first
            WIZnet improvements (specifically on HTTP server)
            Added WLAN.setIP for CC3000
            Fix String.split issue with last element (fix #352)
            Remove order warning for SPI if no order given (fix #353)
            process.env will now contain the git commit
            Move setInterval/Timeout implementations into jswrap_interactive (makes more sense)
            Add setWatch warning if it's not possible (fix #337)

     1v61 : Fix toString crash for large numbers
            Support floating-point literals without a leading 0 - eg '.5' (fix #296)
            Fix array access with booleans (fix #290)
            Fix "==" issues where only one argument is an array (fix #283)
            Make Array.join ignore null values (fix #289)
            Callback graphics now works even without a fillRect implementation (fix #295)
            ArrayBuffer Graphics now supports 2 and 4 bits as well as 1,8,16,24,32 (fix #301)
            Allowed array.splice to as many arguments as needed
            Make Array.sort() use string compare by default (fix #291, fix #292)
            Allow [,] and [1,2,,4] - (fix #287)
            Stop JSON.stringify using 'undefined' (fix #286)
            function.call can now have more than 4 arguments
            Rewrite native function caller (fix #277)
            Fix conversion of floats to booleans (fix #307)
            Fix parseInt of NaN/Infinity (fix #309)
            Add extra escape codes in strings (fix #304)
            Ensure String.charAt returns empty string for out of range (fix #305)
            Make REPL faster when receiving large amounts of data (fix #303)
            Improved jspeFunctionCall speed, added Named functions (fix #77)
            Allow Array.map.forEach to be applied to Strings and ArrayBuffers (for #310)
            Tweaks to make more Array functions work on non-arrays
            Added Array.reduce
            Allow commas in expressions at end of for loop - `for (;;i++,j++)`
            Fix SPI send with a single number

     1v60 : Fix unary plug on variable not working (fix #268)
            Added DNS with eth.setIP() for W5500
            Fix lock 'leak' when creating Graphics with callbacks
            Small fixes for trigger/timer
            Make dump() + console aware of built-in SPI/I2C/etc
            Add Pin constructor for converting numbers into a pin object
            Added getPinMode
            Fixed I2C saving state (fix #270)
            Add JTAG to ignore list for some boards
            Fix LCD FSMC formatting and report if LCD is unknown
            You can now reference built-in functions. eg. [1,2,3].map(Math.sqrt)
            Add Object.valueOf - help with #187
            Add Object.hasOwnProperty (although it does have some false positives) - #24
            Add software SPI - fix #41
            Fix issue when constructing an ArrayBuffer with a floating point length
            Fix Math.round regression and add checks to ensure it can't happen again
            Fix DEVICE_IS_XXX defines (fix SW SPI regression)
            Fix hardware SPI regression (getting out of sync after ArrayBuffer write)
            Removed non-standard Integer.valueOf - use "A".charCodeAt(0)
            Fix non-standard ArrayBuffer behaviour when constructing an ArrayBuffer from an ArrayBufferView
            Fix `1 in [2,3,4]` behaviour - it searches keys, not values
            Make parseInt(..., >36) return NaN
            Make Number.toString() use lowercase chars for hex
            Fix issues with NaN, negative zero, and Math.round
            Fix equality checks with null
            Fix comparison of integers with empty string/whitespace+number
            Added nativeCall, which allows C/Assembler to be called from JavaScript
            Fix custom font memory leak

     1v59 : (function(){})?1:0 should == 1 (fix #261)
            Fix Math.pow (Fix #260)
            Fix String.split() (Fix #259)
            Added Array.concat (Fix #262)
            Increase RTC/getTime reliability by ensuring overflow can't happen
            Added Math.min/max
            Allow jswrapper to wrap objects with a name >8 characters long (fix #264)
            dump() now doesn't print 'var X = undefined;' - just 'var X;'

     1v58 : Fix Serial.parity
            Fix glitches in jshGetSystemTime
            Added Graphics.setFontCustom for custom fonts
            Added String.lastIndexOf, and made String.indexOf with fromIndex work
            Used non-bold vector font, improve alignment, and make curves lower quality
            I2C can now write any size (as long as it fits on the stack!)
            Try and enlarge fillRects caused by polygons
            Fix === issues, fix #257
            Add Graphics.getColor/getBgColor for Juergen
            Added E.convolve for doing fast calculations with Waveforms
            Allow String.fromCharCode with multiple arguments
            Add builtin_modules to board's JSON
            Added E.FFT for Fast Fourier Transforms
            Added 16 bit read/write to Waveform (and speed up utility timer)
            Fix utility timer - now interrupts just in time

     1v57 : Tweak IRQ priorities to try and make SPI RX more reliable
            Make http default to port 80 if no port is specified in options
            Try and stop issue with System Time suddenly jumping forwards
            Fix assert fail when clearing and adding timeouts from within a timeout
            Fix modulo (actually remainder) operator for floating point values :/

     1v56 : Added atob and btoa (for base64 encode/decode) - fix #244
            Added Array.sort() - fix #220
            fs.writeFile/appendFile now return false if they fail for some reason
            Move Graphics init and idle functions out of jsinterface.c
            Add HttpServer.close
            Ensure that Linux command-line tests keep running if there's something to do
            Epic networking refactor - it should now be possible to support multiple network devices in a single binary
            Now only remove the interval/timeout/watch that's causing the error - not every one
            Change names of functions in callback-based Graphics so they don't conflict with the real ones
            More CC300 reliability - now range check the return value from send+recv, because if there's a timeout it can be wrong
            Fix memory leak in setWatch with debounce
            Fix 'repeat:false' in debounced setWatch
            Make sure 'repeat:false' disables the hardware watch
            Initialise RTC roughly 1 sec after reset, and use external 32kHz oscillator if it exists
            Added E.enableWatchdog (fix #252)
            Fix negative start value for String.substr()
            Fix problem where the RTC's full 32 bits weren't combined properly

     1v55 : Add String.toUpperCase/LowerCase
            Fix E.getAnalogVRef() regression
            Add Math.tan()
            Ensure Double/Integer have Number as a prototype (fixes: Number.prototype.n=function();(5.0).n() )
            ||/&& now doesn't use booleans (fix #251)
            More resilient parseInt behaviour
            Allow data listener for HTTP POST (fix #226)
            Stop JSON.parse using eval (fix #249, fix #208)
            `.toString` is now called when a String is needed from an Object (fix #57)
            Fixed reference count error when looking for functions in an Object's prototype
            Fix issues with Numbers as Strings in maths (eg. '-5'|0)
            Make sure NaN|0 == 0 (and not some huge number)
            Ensure that [1.23]*1.0 == 1.23 (fix #91)
            Don't pull in cos (use sin(x+PI/2))
            Try and save flash memory on Olimexino board

     1v54 : Add 4x6 font (instead of 8x8)
            Fix occasional instability with Waveform read/write
            Refactor JSON to improve speed and code size (using cbprintf)
            Now print special 'short' JSON for console.log (and the REPL) (fix #47)
            JSON.stringify now doesn't print functions (fix #207)
            Refectoring jsparse.c to name functions after their JS Grammar names
            IF statement now accepts commas
            Ensure that undefined+0 == NaN (only worked for floats previously)
            Fix assert fail (issue unlocking when executing built-in functions)
            Fix setInterval regression in dump (and tidy up code)
            FS lib now resets when issuing the reset() command (fix #200)

     1v53 : Attempt to deal with the case where CC3000 crashes on initialization
            Fix regression with setInterval/timeout and saving
            Fix issue with saving Serial baud rates
            Added ArrayBuffer.set
            Use jswrapper.c for executing idle/init/kill events for libraries (cleans up jsinteractive.c)
            Added beta 'Waveform' API to allow simple audio output
            Improved non-deep-sleep power draw by allowing Espruino to wake itself on the Utility timer (rather than SysTick)
            Allowed Waveform API to output on both DAC and PWM
            Improve auto-generated documentation
            Speed up ArrayBuffer.set and allow Strings to be used properly
            Fix jsvArrayJoin if memory runs out
            Added E.sum and E.variance array operations
            Added Waveform Analog Input

     1v52 : Fix memory leak in Array.slice
            Fix broken Serial initialisation (partial fix for #241)
            Add fs.unlink (for deleting files)
            Fix url parsing when there are two slashes
            Fix recent changeInterval regression
            Making CC3000 recover properly in the case of repeated HTTP GET
            Add alternate function remapping for Serial and improve Serial.setup error reporting, fix #241
            Added preliminary WIZnet W5500 support (see http://www.espruino.com/WIZnet)
            Alt Enter (27 + 10) now always inserts a newline: (eg. for `if (X) \n Y`)
            Fix digitalPulse with not a number
            Make digitalPulse(... 0) wait until the last pulse is complete
            Stop Espruino sending out so many carriage return characters (fix #243)
            Added 'delete' keyword (fix #39)

     1v51 : Added debounce to setWatch (fix #14)
            Tidy up timeout/watch code and now store an integer for interval
            Fix crash in url.parse (string free)
            Fix Modules.addCached bug which means that Modules.removeAllModules created a memory leak
            Fix regression introducted by fix for #199
            Added 'Esc,[,2,K' escape sequence for clearing lines. Much safer than Ctrl+C which tends to break out of execution.
            Fix bootloader (broken by LTO in 1v49)
            Added Number.toFixed
            Make number.toString(base) work for floating point (fix #232)
            Fix Linux jshSleep so that timeouts are handled at <10ms if required (fixes test056)
            Now use jshardware's SPI for SD filesystems - more multiplatform
            Now ref thisVar, which stops it being repurposed into a Name for array accesses (fix #233)
            Fix Linux halting when there is one long timeout but no other activity
            fs.readFile returns 'undefined' if file is not found. Also make readdir return undefined on failure (fix #229)
            Remove disk_timerproc in SD card implementation
            Upgrade fatfs to R0.10a
            Tweak jsinteractive.c to help reduce code size
            Finally added Long filename support for FatFS (fix #78)
            Epic refactor to remove JsParse (fix #17)
            Implement faster Graphics ArrayBuffer fill (affects vector fonts + clear)
            Stop repeated analogWrite with messing up PWM waveform (fix #56)
            Swap open and close brackets in bitmap font (fix #191)
            Graphics arraybuffer/callback now accepts 16bpp
            Added ability to specify a JS function for Graphics fillRect
            Graphics setPixel(x,y,undefined) to use foreground colour (fix #215)
            Make sure that interruptions are handled better while drawing to graphics
            Make sure that stack overflow errors are handled more tidily (and increase limit for warning)
            Increase available stack on Espruino Board
            Stop FatFS using insane amounts of RAM
            High res timer (now to 1/2^23) using SysTick with RTC as a base (fix #168)
            Added 'Infinity' constant
            Fixed type equality check between int and float (should treat them as the same)
            Fix parsing of '018' - it's not Octal after all (but 017 is)
            More accurate values for PI and E
            Fix charCodeAt being signed (should be unsigned)
            When casting Strings to booleans, so s.length!=0
            Guess initial values for average SysTick time - means that getTime is more accurate for the first 1-2 seconds after startup
            setWatch now reports lastTime - time of last state change #238
            analogWrite now respects pinMode (fix #234)
            Add Open Drain support to pinMode (fix #225)
            Fix calling Number([value]) always returns undefined (fix #186)
            When disconnected from the net, make sure we free all HTTP clients/servers
            Completely remove IRQs from CC3k code
            Speed up CC3k code, try and make it automatically power cycle it on timeouts
            Fix SPI MISO on F4 board
            Move CC3000 to SPI3 (same pins) so SPI1 can be used for other things
            Compile CC3000 support in for the F4 (untested)
            Process.env now reports board serial # and current console device (se we can throttle for Bluetooth) (fix #219)
            General bugfixing for low memory situations
            Make string free non-recursive
            Fix issue where fs.readFile of a big file would cause Espruino to crash
            Fix memory test harness

     1v50 : Fix broken Web IDE caused by change to printing JSON for console.log (part of #206)
            Fix bug when trying to stringify {5:5}
            Allow {1:2} to be parsed (fix #199)
            Added SPI RX IRQ. Caved in and used a few bytes for buffers, made SPI significantly more reliable

     1v49 : Change compiler flags to allow link-time optimisation
            Increase buffer sizes on Linux
            Increase buffer sizes on boards with >= 20kB RAM
            Made Startup banner smaller
            Less printing when loading from flash
            Don't display startup banner if loading from flash (an easy way to fix #213)
            Fix HTTP response code of 0 (fix #212)
            Add timeouts to TI's CC3000 driver
            Add timeouts for SPI, and other timeouts now interrupt execution
            Lower USB interrupt priority, remove pesky PriorityGroupConfig that was breaking other IRQ priorities
            Until we sort out SPI RX and IRQs, lower default SPI baud rate to stop timeouts
            console.log and print output JSON now (part of #206)
            Added handling of query in url.parse - still not fully compatible though (fix #205)

     1v48 : Fix issue where the size of command history is being reported wrong and so process.memory().free is reported wrong too
            We now loop without a seek to position inside the string (much faster if loop is not near the start of a fn) (fix #53)
            Faster string iteration which doesn't involve incrementing it->index
            Swapped to jumptable to lexer (should be a bit faster)
            Added the 'E' class, with getAnalogVRef and getTemperature (fix #60)
            Deprecated Math.clip (not in spec) and introduced E.clip
            Fixed bug in common.py that meant that ifndefs in JSON were sometimes not obeyed (better mem usage on small chips)
            Fix deep sleep breaking ADCs

     1v47 : Fix issue with dump() and input_pullup not being quoted
            Fix regression that broke OneWire in Espruino Board (#197)
            Fix clock speed issue on SPI1 (https://github.com/espruino/EspruinoDocs/issues/18)
            Don't interrupt on USB ESOF or ERR  - allows 'normal' sleep without interrupting every 1ms (fix #195)
            Remove pointless KickStarter line printed on startup
            Added bootloader hack to Python bootloader

     1v46 : Fix parseFloat("") not returning NaN, and parseFloat(" \t 5 £$%^&(*$") returning NaN
            Added isNaN() function (fix #184)
            Fix parse order for 'typeof' (fix #172)
            Added Number object (fix #165)
            Bounded ftoa (stops crash when printing Number.MAX_VALUE) - helps with #185
            Added Array.isArray() (fix #160)
            Add do...while (fix #151)
            Stop Espruino board from crashing if you try to create a web server without a connected CC3k (fix #182)
            Remove Array.contains as it's not in the spec (use indexOf instead if you need it) (fix #161)
            Fix nasty bug where adding/removing intervals/timeouts while in one could cause issues
            Fix bug when printing 1.999999999 and similar (fix #190)
            Remove need for pow for exponentiation. Not great but it fixes some tests that failed on FP inaccuracies
            Change polarity of setSleepIndicator (fix #194)
            Allow array.push with multiple arguments (fix #189)
            Speed up array access by searching from the end backwards if we think the number is in the last half (fix #46)

     1v45 : Fix parseFloat("foo") not returning NaN (and assert) - fix #149
            Remove Integer.parseInt
            Fix parseInt("bar") - fix #150
            Ensure that maths ops with null do treat it as 0 rather than a string - fix #156
            Fix digitalPulse length (properly!) - fix #154
            Making sure that undefined gets cast to NaN
            Fix Array.indexOf() returns undefined instead of -1 - fix #155
            Moved memory() to process.memory() - added more info too
            Try and improve handling of PWM timer speeds
            Fixed varying SPI baud rates depending on device
            Makefile changes for OSX compile

     1v44 : Modified build system to store binary names in the python definition
            Fix nasty regression involving losing code at the end of Strings
            Fix segfault when pinMode is called on an invalid pin
            Now disable interrupts during 4 bit SPI send - it's just too much otherwise
            Detect unfinished block comments in console (fix #138)
            Fix flash write on most 10XxB boards
            Fix PWM output on all STM32 boards
            General hardware tidy in prep for more intelligent device management
            Run initialisation code before setWatch, to make sure pullup/down is set beforehand
            Change 'Pin' datatype to be an unsigned char - makes tests easier
            Now use the hardware RTC for keeping system time. Allows proper deep sleep on Espruino board
            FINALLY - fix the USB VCP lost characters issue (#94)

     1v43 : Added 'Modules' object with support for adding/removing cached modules
            Allow product ID to be changed via Makefile
            Fix documentation (and old-fashined Parsing style) for JSON
            build_jswrapper now outputs errors to stderr (more compatible with default (silent) build process)
            Fix issue when parsing quotes in strings
            Added void operator for closure minification compatibility
            Ensure that return takes the comma operator
            Fix issue where printing Infinity would crash Espruino (fix #129)
            Finally some working (extremely beta) cc3000 code
            Added jsvObjectGet/SetChild to simplify some wrappers
            'http' now uses JsVars for storage (so is suitable for non-linux devices)
            Turned 'http' into a library
            Added process.version and process.env (fix #131)
            Changed handling of 2nd arg of << so that precedence is correct
            Fixed handling of 'for (;;)'
            Fix lock leak in Module handling
            Update ST's library for the STM32F1
            Update ST's VCP implementation
            Added prefix operator (fix #130)
            Allow espruino for linux to be run with '#!' in scripts
            Fix indexOf on final element of strings (fix #133)
            Remove JSV_PARENTINFO, as it turns out JS doesn't keep track of function scopes anyway (fix #109)
            Make 'this' a keyword (now faster, more memory efficient)
            Make 'Hardware' (root) the default value of 'this'
            Add jsvArrayPushAndUnLock and modified code to use it (fix #135)
            Now remember I2C state (partial fix for #13)
            Replace 'pow' function with a smaller version - save ~2kb
            Shaved another 1200 bytes off jslTokenAsString
            Now store Pin state (fix for #13 on F1 parts, F4 still looks broken)
            Added Graphics.stringWidth
            Added internal Printf function
	           Misc speed and code size improvements
            This version has gone to Seeed for use on the KickStarter boards

     1v42 : [ebirger] allowing 'new' with no brackets
            Allow built-in functions with variable numbers of arguments (fix #83)
            Implement 'String' constructor in the normal way (fix #110)
            Fix regression with parsing constructors while not executing
            Allow multiple arguments to print and console.log (fix #92)
            Make 'arguments' array available in functions (fix #100)
            Fix an assert fail, and handle some potential memory leaks
            Don't show __proto__ and constructor with for..in, keys(), or JSON.stringify
            Make 'trace()' output more readable debug data for complex structures
            Fix memory leak whe parsing functions iwht variable numbers of arguments - fix #115
            Defined NaN
            Stop 'new undefined()' crashing Espruino - fix #120
            Get A13/A14 working on Espruino board (these were JTAG)
            Get bootloader size direct from Python (remove hard-coding)
	           Fix '~' operator when acting on variables
            Made bootloader a bit more error tolerate (CRC on write)
            Added %=, /=, and *= operators (fix #121)
            Allowed Object.toString() to take a radix argument for integers (fix #125)
            Fix error message issue - broken strncat (fix #124)
            Add comma operator (fix #122)
            Added some basic code for STM32F429IDISCOVERY - not currently working though
            This version is the one sent off on the Test Harness (so will probably appear on boards)

     1v41 : Fix Olimexino compile (https://github.com/espruino/Espruino/issues/6)
            [ebirger] Member constructors (eg. new a.b() )
            [ebirger] Ensuring integers with radix specifiers can still be parsed if a radix is specified
            Fix for tests/test_json_arraybuffer_001.js - iteration of arraybuffers of length==1
            Add Object.keys(...)
            More arraybuffer iteration fixes
            On linux, use built-in stringToFloat to aid debugging. Handle exponentials, fix #31
            'make serialflash' is now works correctly for Espruino Boards with bootloader
            setWatch(..A0);setWatch(..A0);clearWatch(1) does not now kill the other watch, fix #25
            One-based setTimeout/setWatch, fix #3
            Added Function.call and Function.apply, fix #54
            'http' and 'fs' are now libraries that need to be 'require'd, fix #8
            Updated pin info for STM32F103xC/D/E chips, fix #84
            Fixed linker script for STM32F4 (discovery board now works)
            Object prototypes are now Objects, fix #101
            Board docs now specify '3.3v' only pins fix #104
            Add Array.forEach
            Fix searching down >1 prototype to find functions (one more issue posted in #99)
            Fix "12345"/5 type issues (fix #90)
            'Consting' some string functions
            Fixing arrays with string indices that are actually numbers \o/ (fix #19)
            Released onto website

     1v40 : Ensure that LCD.prototype.setPixel = function actually works
            Refactor LCD driver code to allow lcdInit (and start of making it non-platform-specific)
            Built 'LCD' support into linux/raspi/carambola
            Add initial SPI.send(ArrayBuffer) support - even if NO VALUES RETURNED
            Start of built-in Nokia 5110 LCD support
            Remove GPIO clock removal on sleep for now (it kills setWatch)
            Fix (sub)ArrayBuffer problems (test100.js)
            Added setDeepSleep - still beta put power consumption drops to 1mA
            Fix broken name for httpCRq.write
            Changed LCD to Graphics - added ability to render to ArrayBuffer
            Fix 8 char built-in class names
            Adding preliminary Sony SmartWatch support
            Adding preliminary support for completely bare 36 pin chip
            Fixing pin defs for Espruino board rev 1v1
            Added proper SDL/ArrayBuffer and JS Callback graphics support
            Added "ifdef" ability in build_jswrapper
            Take JSVAR_CACHE_SIZE out of jsutils and put it in the board config file
            Added JSV_PARENTINFO which will allow us to do things like setTimeout(foo.bar,10)
            Fixed arrays in non-executes streams - 'if (0) print([1,2,3]);'
            Added 'require' function loading modules from node_modules on SD card
            Added module cache to stop modules being re-loaded
            Renamed internal vars to start with '>' - much easier to distinguish for 'dump'/etc
            Only use parentInfo on functions
            Load all tests in test dir - don't do them by number
            Added 'zigzag' ordering for ArrayBuffer Graphics
            Added 'vertical_byte' ordering for ArrayBuffer Graphics
            toJSON now ignores 'hidden' object elements
            Special-case jsvArrayBufferIteratorSetIntegerValue
            Make SPI output an ArrayBuffer
            Use best out of 3 for DelayMicroseconds calibration - something seems flaky right after bootup
	           Lines now drawn from p1 to p2 inclusive
	           Events now use jshPushIOWatchEvent (should cut down on code) also fixed bug with watching pin #11
	           Now remember if pinMode was set or not
       	    Transform ```code``` in JSON into a code tag in the documentation
            Graphics now supports FSMC for HY boards again
            Drawing vector fonts is now roughly the right size and position (still not 100%)
            Remove registration code
            Adding MPL licence
            Remove Arduino bit manipulation functions - nobody seems to use them anyway
            # of flash pages/etc now comes from board info
            [ebirger] Supply the correct arguments to Array.map
            [ebirger] Method calls and membership evaluation should be done on all factors (ee. [1,2,3].foo())
            [ebirger] When running multiple tests, only set up terminal once or it breaks the terminal window on exit
            Added STM32-style USB CDC bootloader for Espruino Boards
            Added scripts/create_espruino_image.sh to package up bootloader and espruino into one binary
            SHIPPED on Impatient developer boards

     1v39 : Added Bitwise NOT operator
            Added Raspberry Pi version to ZIP (with HTTP support)
            Fixed load/save on Linux Devices
            Added pinMode function (to allow pull-ups/pull-downs to be turned on)
            SPI.send4bit/send8bit will now not mess up the final element
            changeInterval now clears up stored up callbacks (eg, setInterval(.., 0.01)...wait...changeInterval(...,20)
            Ctrl-C no longer prints anything, which avoids lockups
            No longer print "Execution Interrupted" if nothing was interrupted!
            Added >>>= >>= and <<=
            When entering text interactively, ensure that there are no trailing spaces

     1v38 : Tweaks for Arduino IDE compile
            Removed '(char #)' from stack trace, as a bit pointless now
            Added better reporting of execution location when Ctrl-C pressed
            Urgent fix for non-working Olimexino since 1v33
            Fix string comparison when strings contain "\0"
            Added LED1/2/OSC/SD/etc to Olimexino Board docs

     1v37 : Urgent fix - power saving code made it difficult to re-flash Espruino (now only apply this to Espruino Board)

     1v36 : Fix documentation for Array.pop()
            Added some much better board documentation
            Fixed DAC output on F3
            Fixed DAC output on devices where PWM is also available and the alternate function is less than the DAC's

     1v35 : Attempt to reduce power consumption when sleeping by turning off GPIO, and setting GPIOs to AIN on reset
            Fix F3 issue where ADC/DAC weren't picked up properly
            Tidy up register text and add KickStarter mention
            var a = {}; a[LED1]=0; - not converted to String
            JSON (and hence dump()) now dumps ArrayBuffer correctly

     1v34 : Faster jshFromDeviceString
            Preliminary support for flow control on Serial receive
            Speed improvements by removing jsvGetRef from jsvUnLock
            fast 4 byte pre-check in jsvFindChildFromString
            Skip lock/unlock in FindChildFromString to help increase speed
            When we unplug USB, only go to the default console device IF that is the device we're currently on
            Support for custom Espruino board
            Added ArrayBufferView.interpolate
            16 bit SPI send for send4bit/sevrnd8bit (better reliability on low-end chips)
            Fix JSON dump of typed array
            Added Math.clip(x, min, max)
            When saving on flash, don't do jslTokenAsString properly
            B3/B4 move from alternate fn
            Fix incorrect reporting of analog pins
            Fix I2C.readFrom on STM32F1/4
            Make 1/2 == 0.5 (was being sensible before, but now follow JS spec)
            Ctrl-C while in timer fn clears timers (but not outside it)
            Fixed broken clearInterval from within setInterval
            Hopefully fixed issue on SSD1289 LCD controller
            Trigger wheel handler to use interrupts
            2D arraybuffer interpolation
            Added Math.wrap, fixed a lot of trigger issues
            Fixed SysTick priority/preempt problems
            Slowed the SysTick timer back down for everything
            Fix Int8Array signedness on F4 boards
            Refactored source code tree

     1v33 : fix character encoding issue of "\16"+"1" != "\161"
            Refactoring of ArrayBuffer into iterator, and addition of a general purpose iterator
            Fancier assert for debugging
            jsvArrayJoin to use new iterator
            for (i in ...) to use new iterator
            I2C and SPI use new iterator
            Serial.write() - to allow single ints to easily be written
            changeInterval assert fail when given a function by accident
            added peek8/poke8/peek16/poke16
            memory() now takes account of command history size
            memory() on ARM reports the end address of the stack - so it can be used as a scratchpad with peek and poke
            Try and reduce code size by not inlining several functions
            No refs for StringExts - so we get one more byte per JsVar (~5%) more storage efficiency
            Move from jsvIsBuiltInFunction to computer-generated jswIsBuiltInFunction
            When creating Objects, check for built-in function BEFORE creating an Object class for it
            Built process now checks that flash usage is under the allowed value
            Added short compare to jswHandleFunctionCall to reduce code size
            Added 3 byte compare (4 byte read and AND off top byte) - faster, less code
            Auto-generate jsvGetBasicObjectName from docs
            No longer using refs for storing whether free or not - use flags with JSV_UNUSED and get one extra var with 8 bit refs
            Switch to using STRING_0...STRING_MAX in flags, rather than specific bits in JsVarFlags - allows more that 15 chars to be used per JsVar
            Make ArrayBuffers actually be ArrayBufferViews - saves on extra string-handling code at expense of one var
            Make sure Uint8Array,etc inherits from ArrayBufferView
            Fix issue where a '\0' coming in from serial was not put in e.data properly
            Don't inline some functions when we're trying to save on flash
            Re-use sin for cos, pow for sqrt to reduce code size

     1v32 : Fixed embarassing issue with 0.999=="0.A"
            Added and checked Pin.writeAtTime on STM32
            Now don't allocate events array - just allocate directly, which saves memory and is faster (although slighty out of order)
            Docs: now Alphabetically sorted, and class instances not listed by accident
            Fix issue where Ctrl-C on ANY Serial port caused execution to be interrupted
            Updated busy indicator to cope with recent change to not allocate events in an array
            Fixed I2C on HY 2.4 board - I2C needed hard reset
            Added basic ArrayBuffers/TypedArray support
            Fix memory leak when error created with [] on a non-array/object
            Improved hyperlinking in documentation
            Fix I2C receive bug on F4
            Increased VL board's input buffer size

     1v31 : Fix PWM output on TIMER1/8 pins of the STM32F4
            Fix PWM output for negated timers
            memory() now runs a GC pass
            Fixed multiple occurrence of functions in reference

     1v30 : STM32F1: fixed AF issue meant peripherals would never return from AF mode
            STM32F1: When given an invalid pin, now reports if pins are 'af' or not
            Updated SPI.setup docs to mention that you can't mix AF and non-AF
            If one SPI pin is specified but others aren't, only that pin will be set up
            Added Olimexino hack so SPI1.setup works as expected
            Allow using [] on a function
            Fix precedence issue, so var a = function() { return 1; }(); works
            Update SPI documentation
            for (i in f) can now iterate over functions
            Optional argument to trace() for object to start tracing from
            Small steps towards ArrayBuffers
            Added smart edit that checks for internal functions, and uses Function.replaceWith
            Added Function.replaceWith to replace the internals of a function while keeping the scope

     1v29 : Some hacky sysfs-based IO for running on Linux
            HTTP Callbacks are now stored as names so they can be changed on the fly (Linux only)
            Successful compile for Carambola
            Filesystem support on Linux
            Switch to variable size ref counter (marginally more efficient on very small devices, safe on Linux)
            Linux now has unlimited memory available
            Added linux/sysfs 'setWatch' (non-irq driven, so very noddy)
            Checked jswrapper check from using multi-char constants to a #define
            Improve pin suggestions for SPI/I2C/USART
            Auto-initialise USART with default values when setConsole is used
            Support for new Graphics LCD types
            3.2" VCT6 board support

     1v28 : Faster LCD fillrect for HY 2.8
            Fix for multi-byte SPI writes on HY board at 1Mhz (touchscreen control bug)
            Fix issue with delayMicrosecond calibration on HY (and hence OneWire)
            Fixed digitalPulse on STM32VLDISCOVERY

     1v27 : Fixed problem with OneWire constructor execution
            Added |=, &= and ^=
            Added Array.splice()
            Faster, more ROM-efficient built-in symbol table
            Fix for potential issue when using field accessor on an undefined var

     1v26 : I2C Support on STM32F1 and STM32F4 boards too
            Emergency cut in variables for Olimexino with bootloader (as flash usage has got too high for save to flash!)

     1v25 : http.writeHead to accept an empty header
            Fixed issue finding methods on built in classes (0 termination)
            make sure http server with no data still sends headers...
            Start of MINI-HY-2.8" support (all ok, but no SD card yet)
            Reduce RAM usage by consting some arrays that are not modified
            Vector fonts now use polys - 8kb less ROM, and faster rendering
            Start of LCD 'driver' code
            Standard way of handling events, Object.on/emit/removeAllListeners - like Node.js's EventEmitter
            Self-calibrating Microsecond delay (for intermal OneWire/etc)
            OneWire class
            Correct handling of built-in class constructors
            Fix error when parsing a zero-argument function that has been given arguments
            I2C support - currently ONLY tested on STM32F3 board

     1v24 : SDIO-based fat driver on the HY STM32 board
            Added DAC to the HY boards (103xE-based)
            Re-named the fileSystem functions to make them more compatible with node.js (readFile/writeFile/etc)
            Added fs.appendFile
            Removed HTTP from the reference until it is included in some boards

     1v23 : Fix 'ERROR: INTERNAL: stmADCChannel' on STM32VLDISCOVERY/F1 boards when accessing PA0
            Reference now mentions which Espruino version it is for

     1v22 : Important fix - Events got executed in the wrong order if they got queued up

     1v21 : Ensure SPI clock does not stop between bytes
            Added SPI.send4bit and SPI.send8bit
            Made sure the VL board's code fits into available flash
            Smart += that can append to a string rather than cloning it
            dump() prints functions properly, rather than 'var f = function() {}'
            Pageup/down move the cursor to the beginning/end of input
            LCD draw/fill with negative x and y

     1v20 : Add console.log
            Fix automatic usleep for Linux
            Added node.js-style HTTP server for Linux version
            Fixed null-pointer issue when accessing something that doesn't exist on an object
            Added node.js-style HTTP client for Linux version
            Start of bit bashing functionality
            for (i in "ABCD") console.log(i) -> 0,1,2,3
            String array access (but not for writing - doesn't work in JS anyway)
            String String.fromCharCode / charCodeAt
            Added SPI baud rate setting
            Vector font chars 'a' and '4' now work ok
            Fix numeric exception when rendering a poly that has some identical points
            Better digitalPulse (uses timer + interrupts)
            analogWrite can now take an object with a 'frequency' argument for PWM

     1v19 : Fixed issue where var M=Math;M.random() failed
            Fixed issue with var U=USB;U.print("Hello");
            Remove loop iteration limit
            Fix memory leak when a syntax error is in for '(i in arr)'
            Save state of pin on setWatch interrupt (e.state)
            Change setWatch to allow only on rise or fall as an option
            clearWatch() clears all watches

     1v18 : DAC support on F3/F4
            Serial.setup() can also take a second parameter of an object {tx,rx}
            Better support for dump() with echo/setBusyIndicator/etc
            Better dumping of prototypes on built-in vars
            Don't add chars<32 (Except tab) to the input line
            SPI1/2/3/4.setup() to take an object {baud,sck,miso,mosi}
            Better hardware initialisation code (not UARTS auto-init if they are used)
            Fix issues with prototypes
            Peek/poke instructions
            Start of I2C support (not usable yet)
            Added Math. ceil/floor/exp/log

     1v17 : Support for running alongside the Maple bootloader
            Fix parsing of numbers beginning with 0 when forceRadix!=8
            Fixed USART1 on Maple/Olimexino devices

     1v16 : Inlining of jsvLock/UnLock in jsvar.h to improve speed
            Move non-hardware-dependent stuff into jsdevices
            Move jshardware.c into targets/stm32/jshardware.c, create 'targets/linux' and use a single makefile
            For + While loops work without reallocating lex
            Fix AddNativeFunction when function already exists (and tests + saved state)
            Change jsvFindChildFromX to use JsVar* from JsVarRef - saves a lot of lock/unlock
            Handle new Foo() as per spec (return value + init of this+prototype) - still does not cope with non-object prototype
            Beginning of SD card support (works on Olimexino, but not very flexible)
            Fix for parse/eval when given non-strings
            Strings can now contain '\0'
            Jumptable-friendly reserved word check
            Jumptable-friendly builtin functions (massive refactor)
            SPI support
            HY board support, and graphics LCD
            Added fillPoly, and Vector fonts
            Added Registration code
            Fixed some undefined function/array warnings
            Much better HTML function documentation
            Fixed edit() function
            STM32F3 support, and now peripheral stuff is done with a script
            explain what pins are available if a pin is not capable of requested fn
            power on ADCs only when needed
            LCD fillPoly speed improvements, + drawLine
            Add datatype for Pin, so pins written to console by pin name rather than integer value.
            Added Pin.set/Pin.reset
            Change warning about 'undefined.' into an error (foo.reset() had unexpected consequences!)
            Fix parsing of '1.0/-3'!
            Add typeof and instanceof operators
            Ensure that Serial1/SPI1/etc are objects of type 'Serial'/'SPI' - so prototypes can be added

     1v15 : Escaping JSON strings
            Fix parsing of octal numbers in strings (so don't have to be 3 chars long)
            Drastically improved stack usage using small stub functions (at expense of a bit of speed)
            dump() also dumps out prototypes for functions

     1v14 : Fix complaint about pins during setBusyIndicator()
            Increase available memory on OLIMEXINO
            Added function memory() to return memory usage
            setWatch now links to function names (rather than just functions)
            dump() also handles Serial.onData(...)
            Fix issue with JSON printing functions with arguments to console
            prefix builtin variables with '_'
            fix ArrayIndexOf when array contains undefineds
            move all devices into one git repository
            USB on F4
            call onInit function/string if it exists when Espruino powers on
            Compile F4 with -O2 - as we have the program memory for it
            Serial3/4/5/6 on F4
            Serial3 on Olimexino
            Make Serial.onData() clear onData handler

     1v13 : Operations like + on Object/Array convert them to strings rather than error
            var now doesn't error if there is no semi-colon
            Allow new line or line delete in multi-line editing
            add edit(functionName) - which copies function definition into inputline so it can be updated
            When printing lines, delete current inputline and then put it back in idle loop (only if echo=1)
            Support *,/ etc on numpad

     1v12 : Issue when printing lots of data and then disconnect USB
            Hide USB/Serial in Dump()
            add Array.map(fn(x), thisArg)
            For newline, count [] and () (as well as {}) - also knows about comments/strings/etc
            Fix assert fail is setTimeout with non-function
            If space at end of input line, enter still executes
            Removed some hard-coded arrays in favour of JsVar strings
            Fix confusion with jsvIsName/jsvIsString
            Handle numpad end key
            Add code to check stack and stop stack overflow if too much recursion
            Ensure that setTimeout/setWatch store the link to a function, not the function
            Fix nasty ref loop in ref loop GC issue
            Add dotty output
            Fix memory leak when error in jspParseSingleFunction
            Now run Garbage collection if we're idle, and we know we have a few ms spare
            Added setSleepIndicator
            Fix line/col indicator in errors/warnings
            Fix JSON parsing and printing when 'undefined' encountered
            Rewritten object handling code to be way more standard JavaScript compliant
            Array initialisation with 'new Array()', also for Strings
            Added a few more built in functions
            Nice error reporting with line + pointer
            fixed Math.random
            Binary style ops on doubles now work - they are just converted to ints
            Added boolean datatype

     1v11 : Add Math functions
            Add command history (and dynamic history free if low memory)
            Fix broken jsvArrayPop
            Add tests for and fix Array.indexOf
            In-line editing for commands
            Fix bug in basicVarEquals for big strings
            More fixes for low memory conditions
            Multi-line edit for commands (but no newline or line delete yet)
            Handle Home, End + reverse delete keys
            Fix nested for loops not handling interrupts correctly
            Fix AppendString issue when given start value greater than string
            Add 'changeInterval' to allow things created with setInterval to have the frequency changed (eg. stepper motor control)
            Now puts itself to sleep to save power, when it knows nothing is required and it'll be woken up by SysTick before
            Change Math library to avoid putting constants in RAM

     1v10 : Increase FIFO size for VL
            Marginally decrease amount of F4 vars to ensure they all fit in one flash sector
            Allow strings to be longer than the max token size
            '"key" in obj' syntax
            Detect if in FOR or WHILE loop, and if not, disallow break and continue
            Change min setInterval time to 0.1ms - F4 can get close to this
            Better analog pin error message
            USB support on Olimexino/Maple
            Start of multiple COM port support (ioEvent queue)
            Ctrl-C now clears the input line
            Save state of 'echo' into flash with save()
            Add 'setBusyIndicator(pin)' to set pin high when Espruino is busy
            Inbuilt function handling speed improvements
            Allow Serial comms via other UARTS. Serial1/2.onData and print/println
            now inserts elements into arrays in the correct order (GetLength can be (is) now much faster)
            Faster code to work out pins from strings
            Automatically convert IDs in form A#,A##,B#,B## etc into numbers.
            Built-in constants for LED1/BTN/etc.

     1v09 : Enabled 'abs' by default
            Added flash programming to STM32F4
            analogWrite now working!

     1v08 : Add preliminary STM32F4 support
            Allowed test cases to test timers - eg. code in jsinteractive.c
            Fix memory leak for timer
            Fix memory leak for digitalWrite

     1v07 : Fix string charAt
            Fix watch on different pin
            Pass arguments to event handlers - eg. time
            digitalWrite/Read to take arrays of pins, and int for value

     1v06 : Add break + continue
            Add switch statement
            Handle /r, /r/n or just /n for newlines - phone compatible
            Handle different type of delete

     1v05 : Allow setWatch/setTimeout/setInterval with a string
            Handle adding Open bracket then deleting it
            When calling a NAMED function, zero the scopes - this stops scope table overflow

     1v04 : Renamed to Espruino
            Fixed issue with event add when out of memory
            If out of memory happens during a timer, kill all timers<|MERGE_RESOLUTION|>--- conflicted
+++ resolved
@@ -17,20 +17,18 @@
             E.toString now tries harder to allocate a Flat String, and works with no-alloc for Uint8Array/FlatStrings
             WIO_LTE fix SD card initialisation
             Improve SD card reliability on all boards by trying to initialise multiple times before failing
-<<<<<<< HEAD
             Remove forced inlining in variable inspection functions (reduces flash usage by ~10k)
             Remove un-needed DNS lookup for localhost
             Add WIZnet UDP support
             Tidying up build to avoid making un-needed bin, hex or lst files
             Simplify flash save (and help debugging) by using the 'fake flash' implementation on Linux builds
-=======
             Added Graphics.scroll command to scroll graphics contents
             Added 'Terminal' class with built-in VT100 terminal
             Tweak Espruino logo to be exactly 32 chars wide
             Improved code for returning console device to the most useful place
             Fix pinToString for devices with port A but no port B
             Speed improvements for ArrayBuffer Graphics
->>>>>>> 45e8525a
+            Tidied up bootloader - devices with one LED now flash LED when button pressed
   
      1v95 : nRF5x: Swap to UART fifo to avoid overrun errors at high baud rates
             Ensure Exceptions/errors are reported on a blank line
