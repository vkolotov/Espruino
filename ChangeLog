--- conflicted
+++ resolved
@@ -15,12 +15,9 @@
             'Expecting a number or something iterable, got X' changed to exception rather than warning (gives stack trace)
             Drop '.init' and '.fini' symbols, allowing GCC 5.x compilation on STM32
             Ensure that pinMode/digitalWrite is re-constituted properly by dump() and save() (fix #833) 
-<<<<<<< HEAD
             ESP8266: add stack dump on fatal exception, ./targets/esp8266/printstack can extract a backtrace
             ESP8266: move JswSymPtr and JswSymList to flash to free up gobs of RAM, bump jsvars to 1600
-=======
             Fix write to flash when BLE connected on nRF51/2
->>>>>>> ce9b886a
 
      1v85 : Ensure HttpServerResponse.writeHead actually sends the header right away
              - enables WebSocket Server support from JS
