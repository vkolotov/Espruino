     1v70 : Make pipe remove its drain/close listeners. Stops out of memory for repeated piping.
            Fix parseInt for values too large to go in an int (#406)
            Fix integer maths when result is too large for an integer
            Fix mod operator with NaN/Infinity (fix #315)
            Fix signed array values in PACKED_BIT devices
            Drop JsVar size from 20 bytes to 16, increase Espruino variable count accordingly
            Fix Array.fill on sparse arrays (fix #410) 
            Allow I2C repeated start (fixes some odd I2C devices, fix #390)
            Refactoring to use iterators wherever possible
            Merge fs_kill and file_kill to ensure that files always die before the filesystem
            Add `E.unmountSD()` to allow SD cards to be removed once they have been used
            Stop String.split("") adding an empty elementy to the array
            Tidy up linker script, allow F401 to use 3x16kB pages for storing program data
            Fix regression in long timeouts (fix #416)
            Use 'interval' var to specify if we're an interval or not (don't use 'recur' var)
            Stop while/for/etc resetting exception state (fix #419)
            Add  E.getSizeOf (fix #421)
            Fix jsvCountJsVarsUsed for names with values
<<<<<<< HEAD
=======
            Make hidden names smaller to save a few JsVars
            If there's only one function scope, don't define an array and save 2 JsVars
>>>>>>> ebc00042
            Fix setInterval on non-F1 boards (fix #415)
            Fix issue where large doubles (> +/- 2^31) were converted to -1 rather than truncated ints

     1v69 : Fix 1v67's regression of digitalPulse when doing lots of pulses
            Add configurable OneWire search command (for finding DS18B20s with alarm set)

     1v68 : Fix memory leak in String.split
            Fix references to `this` - you can now write `this["LED1"]`
            Fix memory leak when calling toString on a normal object
            Fix memory leak in Graphics.createArrayBuffer
            Fix memory leak when joining arrays containing null
            Fix memory leak when syntax error while getting function arguments
            Fix memory leak test when running on Linux
            Fix memory leak in filesystem file open (when failure)
            Fix memory leak on Syntax error
            Stop multiple exceptions from being reported (eg. Syntax Errors)
            Fix parsing of '!!' when not executing
            Improve Error.toString, and fix bug when an exception was thrown from a function
            Improve jsvObjectGetChild when out of memory
            Switch native function decls from 32 bits to 16
            Swap HY2.4 board to software LCD driver as well, work out pin mappings from PY file
            Fix inaccuracy in setInterval, which had started since 32 bit switch in 1v65
            Store JSWAT_EXECUTE_IMMEDIATELY in a way that will fit in 16 bit function decls
            Allow bit-packing of refs for low memory boards (fix #145)
            Now dump 'debounce' for setWatch
            Make sure that dump() outputs correct JS for undefined variables
            Allow pin counts per port of >31 on Linux-based systems
            Fix issue with lost high-speed events when using setWatch with small debounce
            Fix HTTP client regression
            Fix Date constructor issue (uninitialised variable) (fix #408)
            Fix invalid conversion of large ints to floats on ARM
            Fix reset behaviour for non-standard default Serial ports

     1v67 : Lower size of timer task array of devices with little RAM (fix #401)
            Move hidden lists out of the root scope (fix #357)
            Fixed exception catching
            Fix Serial1 initialisation after 'reset()'
            Fix parsing of try..catch when a serious error (not an exception) occurred
            Stop the utility timer queue filling with WAKEUP tasks if Espruino gets woken up early
            Add ability to specify default Serial TX and RX pins in BOARD.py
            Reduce how many digits of floating point values are normally displayed
            Fixed PWM output on B4 + B5
            Fix regression when using pins as array indices
            Remove negation for CHxN outputs - it seems they don't negate after all. Fixes PWM polarity on A7,B1,B13,B14,B15
            Add pullup to USART RX. Reduces wakeups and random characters on Serial1.
            Add error flags and E.getErrorFlags to report possible issues like buffer overflows and low memory (fix #136)
            I2C timeouts now throw exceptions (fix #403)
            Fix String.prototype.split with non-string args
            Add fake digital pins D0..D7 under linux (helps with testing)
            Rewrite ff_wtoupper and save 650 bytes \o/ (fix #368)
            Update Makefile to make it easier to cross-compile RPi->Espruino board
            Fix HYSTM32_32 LCD at the expense of a bit of speed (fix #137, fix #327)

     1v66 : Ensure that analogWrite(pin,1) works on negated outputs
            Allow multiple Waveform playback on one pin (+ wave fixes)
            Improve dump() for objects and Serial.on('data') (part of #397)
            Fix Date.getSeconds,Milliseconds, and documentation on getMonth (#399)
            Fix memory leak on Serial receive
            Fix all Serial receive characters being 0 if no bytesize is specified

     1v65 : SPI.send/I2C.write/Serial.write can now take variable number of arguments (fix #370)
            Don't check for token matches where we already know what it should be (fix #280)
            Improve file read speed for large reads
            Waveform stability improvements
            Fix Float32Array.set (and improve speed for non-float arrays)
            OneWire library now uses hex strings for addresses rather than 64 bit ints
            Fix issue with uninitialised function arguments (fix #391)
            Fix parseURL for numeric keys in query string (fix #388)
            When running JS files under Linux, do two parses to ensure that Functions are 'hoisted'
            Add Object.create()
            Add Function constructor
            Add Object.getOwnPropertyDescriptor (although it won't return spec-compliant values)
            Add some Stubs for inbuilt Date and Error classes
            Added throw and try..catch..finally (see #40)
            Fixed overriding of builtins with other Builtins
            Added Date.valueOf
            Stop warning about break at the end of 'default' in switch statement            
            Switch to 32 bit ints (fix #324)
            Added Array.prototype.reverse, and also for ArrayBuffers (fix #389)
            Swap JsVar fields around so everything is aligned on the correct boundaries
            Merge jsvNewWithFlags and jsvNew - making variable allocation a bit faster
            Fix changeInterval regression after int32 changes
            Remove JSV_NAME flag - paving the way for more efficient variable storage
            Store only 32 bit time for events (work out full 64 bits in event loop)
            Increase event buffer size to 128 (from 64)
            Enabled Graphics + CC3k support in the F3Discovery
            Make `Serial.onData` call back with >1 char (#383)
            Move `Serial.onData(...)` to `Serial.on('data',...)`
            Add Serial.read/available/pipe (fix #383)
            Add HTTP client/server read/available/pipe
            Add documentation for events (and tidy it up for constructors)
            Stop HTTP server closing before all data has been read
            Fixed parsing of multiple shifts
            setWatch now reports the pin back (fix #275)
            Fixed memory leak in g.getPixel with arraybuffers
            Fixed memory leak in "".indexOf(".")
            Fixed ArrayBuffer Graphics where width*height*bpp&7!=0
            Converted parse errors to throw exceptions
            Added Date.parse and Date.toString
            Fix parsing of integers that are too big to fit in an int32 (they're stored as doubles)
            Fix Linux Espruino when no tty is present
            Shave a few bytes off size of jsiDumpState using printf
            url.parse now unescapes the query string (fix #227)

     1v64 : Fix 'a=[2,3,4];delete a[1];'
            Make sure parseInt("0x01",16)==1 and parseInt("0x01")==1 but parseInt("0b01",16)==0
            Fix equality check used in switch, so false !== 0
            Improve Math.pow accuracy for small integer powers (fix #374)
            Make Ctrl-C only interrupt code if it has been running for too long (fix Ctrl-C -> CC3000 restart issues)
            Removed duplication in symbol lookup (fix #372, fix #323, fix #343)
            Fix JSON.stringify with circular references (fix #378)
            Fix String.indexOf when search string is bigger than the string being searched (fix #377)
            Add String.prototype.slice() (fix #376)
            Changed to more compact binary search symbol table (fix #278)
            hasOwnProperty now doesn't check prototypes #24
            Added Object.getOwnPropertyNames (fix #79, fix #158)
            Move 'constructor' into the correct place, be more aware of builtins in prototypes (helps #380)
            Handle __proto__ on builtin object types (eg. [].__proto__) (fix #381)            
            Remove indirection of __proto__ (fix #102)
            Properly fix Object.getOwnPropertyNames (fix #380)
            Remove jsvFindChild*Ref (fix #375)
            Added LoopbackA/LoopbackB serial ports (fix #61)
            Fix slowdown when lexing long strings
            Remove Lock/UnLock in jslGetNextCh - should speed it up
            fs.appendFile() now works even if the file doesn't exist (fix #385)
            Support unicode escape sequence (\uXXXX) but crop to 8 bits (fix #386)
            Stop setInterval/etc increasing index numbers (fix #382)
            Clear existing digitalWrites on reset() (fix #231)
            Stop setWatch getting invalid data on load/save/reset (fix #254)

     1v63 : Memory leak when defining functions (fix #359)
            Fix Instance properties overwrite prototype (fix #360)
            Fix `edit(functionName)` without quotes (fix #356)
            Fix 'Uint32Array is not unsigned' (fix #330)
            Ensure Object.keys([9,,undefined,9])==[0,2,3] (partial #349)
            Store array length in the array root node rather than the last element (fix #351 #361)  
            Object.keys on array now returns strings (fix #348)
            Remove jsvArrayGetLast (fix #363)
            Fix issue parsing `function() { return }`
            Stop jspNewObject creating a new object name if one already exists
            startup_stm32f10x_hd.s now explicitly sets the stack pointer. Allows Espruino images to use more RAM
            Add BusFault hander, to allow peek and poke to unmapped addresses without HardFaulting the ARM
            Fix edit(...) so that functions themselves (not just the variable) are updated (fix #366)
            Crop lines in errors when > 60 chars (fix #364)
            Improve when stack traces happen for error reporting
            Better error messages, and more efficient handler
            Improving Util Timer rescheduling to try and avoid 64 bit divisions
            Fix a lot of WIZnet W5500 issues (thanks @mgg1010!)
            Add E.reverseByte
            Add HIGH and LOW (fix #371)
            Improve docs for SPI/I2C/Serial.setup
            Force reconnect on CC3000 disconnect (fix #373)
            Added cephdon's streaming file API (fix #12)
            More WIZnet W5500 stability fixes - try and ensure that HTTP server never goes down
            Fix HTTP client Host header when accessing ports!=80

     1v62 : Added ArrayBufferView functions as per ES6 spec (fix #310)
            Added Graphics.setRotation (fix #321)
            Added Graphics.drawImage (fix #198)
            Added E.toArrayBuffer for fast string->array conversion
            Accessing an undefined array/object element now doesn't create it (fix #63)
            Fix fs.unlink returns true if the file does not exist (fix #331)
            Try and improve timer overlays by reordering the alternate function list
            Ensure that PWM output doesn't enable negated/non-negated outputs when it doesn't have to
            Improve console performance when sending long strings
            Initialise Graphics flags Graphics.createCallback - could have caused all kinds of issues
            Now make setInterval > 5s less accurate when setDeepSleep is on (saves ~0.5 sec of non-sleep time)
            Fixed problem when accessing an array with a string in a variable
            Fix issues with `"0" in {0:1}` (and hasOwnProperty)
            Improved interpolate function, and moved it out of ArrayBufferView into E
            Fix Problem with Object.keys on a string (fix #347)
            Fix assert fail when deleting a property that doesn't exist (fix #344)
            Ensure that dump remembers function names if they were in the root scope (fix #338)
            Fix memory leak in fs.readdir
            Ensure that abbreviations in console's '=...' output appear on newline if needed
            Add String.replace (fix #334)
            Make Graphics.drawImage draw bottom line of pixels (fix #329)
            Add Array.shift/unshift (fix #342)
            Fix Defining function after return causes error (fix #326)
            Fix deleting the last element in array (fix #346)
            More helpful I2C error messages (fix #10)
            Fix overriding built-in functions (fix #202)
            Add ES6 Array.prototype.fill (fix #317)
            Modified jsiQueueObjectCallbacks (and Object.emit) to support >2 args
            Added support for SPI LSB-first
            WIZnet improvements (specifically on HTTP server)
            Added WLAN.setIP for CC3000
            Fix String.split issue with last element (fix #352)
            Remove order warning for SPI if no order given (fix #353)
            process.env will now contain the git commit
            Move setInterval/Timeout implementations into jswrap_interactive (makes more sense)
            Add setWatch warning if it's not possible (fix #337)

     1v61 : Fix toString crash for large numbers
            Support floating-point literals without a leading 0 - eg '.5' (fix #296)
            Fix array access with booleans (fix #290)
            Fix "==" issues where only one argument is an array (fix #283)
            Make Array.join ignore null values (fix #289)
            Callback graphics now works even without a fillRect implementation (fix #295)
            ArrayBuffer Graphics now supports 2 and 4 bits as well as 1,8,16,24,32 (fix #301)
            Allowed array.splice to as many arguments as needed
            Make Array.sort() use string compare by default (fix #291, fix #292)
            Allow [,] and [1,2,,4] - (fix #287)
            Stop JSON.stringify using 'undefined' (fix #286)
            function.call can now have more than 4 arguments
            Rewrite native function caller (fix #277)
            Fix conversion of floats to booleans (fix #307)
            Fix parseInt of NaN/Infinity (fix #309)
            Add extra escape codes in strings (fix #304)
            Ensure String.charAt returns empty string for out of range (fix #305)
            Make REPL faster when receiving large amounts of data (fix #303)
            Improved jspeFunctionCall speed, added Named functions (fix #77)
            Allow Array.map.forEach to be applied to Strings and ArrayBuffers (for #310)
            Tweaks to make more Array functions work on non-arrays
            Added Array.reduce
            Allow commas in expressions at end of for loop - `for (;;i++,j++)`
            Fix SPI send with a single number

     1v60 : Fix unary plug on variable not working (fix #268)
            Added DNS with eth.setIP() for W5500
            Fix lock 'leak' when creating Graphics with callbacks
            Small fixes for trigger/timer
            Make dump() + console aware of built-in SPI/I2C/etc
            Add Pin constructor for converting numbers into a pin object
            Added getPinMode
            Fixed I2C saving state (fix #270)
            Add JTAG to ignore list for some boards
            Fix LCD FSMC formatting and report if LCD is unknown
            You can now reference built-in functions. eg. [1,2,3].map(Math.sqrt)
            Add Object.valueOf - help with #187
            Add Object.hasOwnProperty (although it does have some false positives) - #24
            Add software SPI - fix #41
            Fix issue when constructing an ArrayBuffer with a floating point length
            Fix Math.round regression and add checks to ensure it can't happen again
            Fix DEVICE_IS_XXX defines (fix SW SPI regression)
            Fix hardware SPI regression (getting out of sync after ArrayBuffer write)
            Removed non-standard Integer.valueOf - use "A".charCodeAt(0)
            Fix non-standard ArrayBuffer behaviour when constructing an ArrayBuffer from an ArrayBufferView
            Fix `1 in [2,3,4]` behaviour - it searches keys, not values
            Make parseInt(..., >36) return NaN
            Make Number.toString() use lowercase chars for hex
            Fix issues with NaN, negative zero, and Math.round
            Fix equality checks with null
            Fix comparison of integers with empty string/whitespace+number
            Added nativeCall, which allows C/Assembler to be called from JavaScript
            Fix custom font memory leak

     1v59 : (function(){})?1:0 should == 1 (fix #261)
            Fix Math.pow (Fix #260)
            Fix String.split() (Fix #259)
            Added Array.concat (Fix #262)
            Increase RTC/getTime reliability by ensuring overflow can't happen
            Added Math.min/max
            Allow jswrapper to wrap objects with a name >8 characters long (fix #264)
            dump() now doesn't print 'var X = undefined;' - just 'var X;'

     1v58 : Fix Serial.parity
            Fix glitches in jshGetSystemTime
            Added Graphics.setFontCustom for custom fonts
            Added String.lastIndexOf, and made String.indexOf with fromIndex work
            Used non-bold vector font, improve alignment, and make curves lower quality
            I2C can now write any size (as long as it fits on the stack!)
            Try and enlarge fillRects caused by polygons
            Fix === issues, fix #257
            Add Graphics.getColor/getBgColor for Juergen
            Added E.convolve for doing fast calculations with Waveforms
            Allow String.fromCharCode with multiple arguments
            Add builtin_modules to board's JSON
            Added E.FFT for Fast Fourier Transforms
            Added 16 bit read/write to Waveform (and speed up utility timer)
            Fix utility timer - now interrupts just in time

     1v57 : Tweak IRQ priorities to try and make SPI RX more reliable
            Make http default to port 80 if no port is specified in options
            Try and stop issue with System Time suddenly jumping forwards
            Fix assert fail when clearing and adding timeouts from within a timeout
            Fix modulo (actually remainder) operator for floating point values :/

     1v56 : Added atob and btoa (for base64 encode/decode) - fix #244
            Added Array.sort() - fix #220
            fs.writeFile/appendFile now return false if they fail for some reason
            Move Graphics init and idle functions out of jsinterface.c
            Add HttpServer.close
            Ensure that Linux command-line tests keep running if there's something to do
            Epic networking refactor - it should now be possible to support multiple network devices in a single binary
            Now only remove the interval/timeout/watch that's causing the error - not every one
            Change names of functions in callback-based Graphics so they don't conflict with the real ones
            More CC300 reliability - now range check the return value from send+recv, because if there's a timeout it can be wrong
            Fix memory leak in setWatch with debounce
            Fix 'repeat:false' in debounced setWatch
            Make sure 'repeat:false' disables the hardware watch
            Initialise RTC roughly 1 sec after reset, and use external 32kHz oscillator if it exists
            Added E.enableWatchdog (fix #252)
            Fix negative start value for String.substr()
            Fix problem where the RTC's full 32 bits weren't combined properly

     1v55 : Add String.toUpperCase/LowerCase
            Fix E.getAnalogVRef() regression
            Add Math.tan()
            Ensure Double/Integer have Number as a prototype (fixes: Number.prototype.n=function();(5.0).n() )
            ||/&& now doesn't use booleans (fix #251)
            More resilient parseInt behaviour
            Allow data listener for HTTP POST (fix #226)
            Stop JSON.parse using eval (fix #249, fix #208)
            `.toString` is now called when a String is needed from an Object (fix #57)
            Fixed reference count error when looking for functions in an Object's prototype
            Fix issues with Numbers as Strings in maths (eg. '-5'|0)
            Make sure NaN|0 == 0 (and not some huge number)
            Ensure that [1.23]*1.0 == 1.23 (fix #91)
            Don't pull in cos (use sin(x+PI/2))
            Try and save flash memory on Olimexino board
     
     1v54 : Add 4x6 font (instead of 8x8)
            Fix occasional instability with Waveform read/write
            Refactor JSON to improve speed and code size (using cbprintf)
            Now print special 'short' JSON for console.log (and the REPL) (fix #47)
            JSON.stringify now doesn't print functions (fix #207)
            Refectoring jsparse.c to name functions after their JS Grammar names
            IF statement now accepts commas
            Ensure that undefined+0 == NaN (only worked for floats previously)
            Fix assert fail (issue unlocking when executing built-in functions)
            Fix setInterval regression in dump (and tidy up code)
            FS lib now resets when issuing the reset() command (fix #200)

     1v53 : Attempt to deal with the case where CC3000 crashes on initialization
            Fix regression with setInterval/timeout and saving
            Fix issue with saving Serial baud rates
            Added ArrayBuffer.set
            Use jswrapper.c for executing idle/init/kill events for libraries (cleans up jsinteractive.c)
            Added beta 'Waveform' API to allow simple audio output
            Improved non-deep-sleep power draw by allowing Espruino to wake itself on the Utility timer (rather than SysTick)
            Allowed Waveform API to output on both DAC and PWM
            Improve auto-generated documentation
            Speed up ArrayBuffer.set and allow Strings to be used properly
            Fix jsvArrayJoin if memory runs out
            Added E.sum and E.variance array operations
            Added Waveform Analog Input 

     1v52 : Fix memory leak in Array.slice
            Fix broken Serial initialisation (partial fix for #241)
            Add fs.unlink (for deleting files)
            Fix url parsing when there are two slashes
            Fix recent changeInterval regression
            Making CC3000 recover properly in the case of repeated HTTP GET
            Add alternate function remapping for Serial and improve Serial.setup error reporting, fix #241
            Added preliminary WIZnet W5500 support (see http://www.espruino.com/WIZnet)
            Alt Enter (27 + 10) now always inserts a newline: (eg. for `if (X) \n Y`)
            Fix digitalPulse with not a number
            Make digitalPulse(... 0) wait until the last pulse is complete 
            Stop Espruino sending out so many carriage return characters (fix #243)
            Added 'delete' keyword (fix #39)

     1v51 : Added debounce to setWatch (fix #14)
            Tidy up timeout/watch code and now store an integer for interval
            Fix crash in url.parse (string free)
            Fix Modules.addCached bug which means that Modules.removeAllModules created a memory leak
            Fix regression introducted by fix for #199
            Added 'Esc,[,2,K' escape sequence for clearing lines. Much safer than Ctrl+C which tends to break out of execution.
            Fix bootloader (broken by LTO in 1v49)
            Added Number.toFixed
            Make number.toString(base) work for floating point (fix #232)
            Fix Linux jshSleep so that timeouts are handled at <10ms if required (fixes test056)
            Now use jshardware's SPI for SD filesystems - more multiplatform
            Now ref thisVar, which stops it being repurposed into a Name for array accesses (fix #233)
            Fix Linux halting when there is one long timeout but no other activity
            fs.readFile returns 'undefined' if file is not found. Also make readdir return undefined on failure (fix #229)
            Remove disk_timerproc in SD card implementation
            Upgrade fatfs to R0.10a
            Tweak jsinteractive.c to help reduce code size
            Finally added Long filename support for FatFS (fix #78)
            Epic refactor to remove JsParse (fix #17)
            Implement faster Graphics ArrayBuffer fill (affects vector fonts + clear)
            Stop repeated analogWrite with messing up PWM waveform (fix #56)
            Swap open and close brackets in bitmap font (fix #191)
            Graphics arraybuffer/callback now accepts 16bpp
            Added ability to specify a JS function for Graphics fillRect
            Graphics setPixel(x,y,undefined) to use foreground colour (fix #215)
            Make sure that interruptions are handled better while drawing to graphics
            Make sure that stack overflow errors are handled more tidily (and increase limit for warning)
            Increase available stack on Espruino Board
            Stop FatFS using insane amounts of RAM
            High res timer (now to 1/2^23) using SysTick with RTC as a base (fix #168)
            Added 'Infinity' constant
            Fixed type equality check between int and float (should treat them as the same)
            Fix parsing of '018' - it's not Octal after all (but 017 is)
            More accurate values for PI and E
            Fix charCodeAt being signed (should be unsigned)
            When casting Strings to booleans, so s.length!=0
            Guess initial values for average SysTick time - means that getTime is more accurate for the first 1-2 seconds after startup
            setWatch now reports lastTime - time of last state change #238
            analogWrite now respects pinMode (fix #234)
            Add Open Drain support to pinMode (fix #225)
            Fix calling Number([value]) always returns undefined (fix #186)
            When disconnected from the net, make sure we free all HTTP clients/servers
            Completely remove IRQs from CC3k code
            Speed up CC3k code, try and make it automatically power cycle it on timeouts
            Fix SPI MISO on F4 board
            Move CC3000 to SPI3 (same pins) so SPI1 can be used for other things
            Compile CC3000 support in for the F4 (untested)
            Process.env now reports board serial # and current console device (se we can throttle for Bluetooth) (fix #219)
            General bugfixing for low memory situations
            Make string free non-recursive 
            Fix issue where fs.readFile of a big file would cause Espruino to crash
            Fix memory test harness

     1v50 : Fix broken Web IDE caused by change to printing JSON for console.log (part of #206)
            Fix bug when trying to stringify {5:5}
            Allow {1:2} to be parsed (fix #199)
            Added SPI RX IRQ. Caved in and used a few bytes for buffers, made SPI significantly more reliable

     1v49 : Change compiler flags to allow link-time optimisation
            Increase buffer sizes on Linux
            Increase buffer sizes on boards with >= 20kB RAM
            Made Startup banner smaller
            Less printing when loading from flash
            Don't display startup banner if loading from flash (an easy way to fix #213)
            Fix HTTP response code of 0 (fix #212)
            Add timeouts to TI's CC3000 driver
            Add timeouts for SPI, and other timeouts now interrupt execution
            Lower USB interrupt priority, remove pesky PriorityGroupConfig that was breaking other IRQ priorities
            Until we sort out SPI RX and IRQs, lower default SPI baud rate to stop timeouts
            console.log and print output JSON now (part of #206)
            Added handling of query in url.parse - still not fully compatible though (fix #205)

     1v48 : Fix issue where the size of command history is being reported wrong and so process.memory().free is reported wrong too
            We now loop without a seek to position inside the string (much faster if loop is not near the start of a fn) (fix #53)
            Faster string iteration which doesn't involve incrementing it->index
            Swapped to jumptable to lexer (should be a bit faster)
            Added the 'E' class, with getAnalogVRef and getTemperature (fix #60)
            Deprecated Math.clip (not in spec) and introduced E.clip 
            Fixed bug in common.py that meant that ifndefs in JSON were sometimes not obeyed (better mem usage on small chips)
            Fix deep sleep breaking ADCs

     1v47 : Fix issue with dump() and input_pullup not being quoted
            Fix regression that broke OneWire in Espruino Board (#197)
            Fix clock speed issue on SPI1 (https://github.com/espruino/EspruinoDocs/issues/18)
            Don't interrupt on USB ESOF or ERR  - allows 'normal' sleep without interrupting every 1ms (fix #195)
            Remove pointless KickStarter line printed on startup
            Added bootloader hack to Python bootloader

     1v46 : Fix parseFloat("") not returning NaN, and parseFloat(" \t 5 £$%^&(*$") returning NaN
            Added isNaN() function (fix #184)
            Fix parse order for 'typeof' (fix #172)
            Added Number object (fix #165)
            Bounded ftoa (stops crash when printing Number.MAX_VALUE) - helps with #185
            Added Array.isArray() (fix #160)
            Add do...while (fix #151)
            Stop Espruino board from crashing if you try to create a web server without a connected CC3k (fix #182)
            Remove Array.contains as it's not in the spec (use indexOf instead if you need it) (fix #161)
            Fix nasty bug where adding/removing intervals/timeouts while in one could cause issues
            Fix bug when printing 1.999999999 and similar (fix #190)
            Remove need for pow for exponentiation. Not great but it fixes some tests that failed on FP inaccuracies
            Change polarity of setSleepIndicator (fix #194)
            Allow array.push with multiple arguments (fix #189)
            Speed up array access by searching from the end backwards if we think the number is in the last half (fix #46)

     1v45 : Fix parseFloat("foo") not returning NaN (and assert) - fix #149
            Remove Integer.parseInt
            Fix parseInt("bar") - fix #150
            Ensure that maths ops with null do treat it as 0 rather than a string - fix #156
            Fix digitalPulse length (properly!) - fix #154
            Making sure that undefined gets cast to NaN
            Fix Array.indexOf() returns undefined instead of -1 - fix #155
            Moved memory() to process.memory() - added more info too    
            Try and improve handling of PWM timer speeds
            Fixed varying SPI baud rates depending on device
            Makefile changes for OSX compile        

     1v44 : Modified build system to store binary names in the python definition
            Fix nasty regression involving losing code at the end of Strings
            Fix segfault when pinMode is called on an invalid pin
            Now disable interrupts during 4 bit SPI send - it's just too much otherwise
            Detect unfinished block comments in console (fix #138)
            Fix flash write on most 10XxB boards
            Fix PWM output on all STM32 boards
            General hardware tidy in prep for more intelligent device management
            Run initialisation code before setWatch, to make sure pullup/down is set beforehand
            Change 'Pin' datatype to be an unsigned char - makes tests easier
            Now use the hardware RTC for keeping system time. Allows proper deep sleep on Espruino board
            FINALLY - fix the USB VCP lost characters issue (#94)

     1v43 : Added 'Modules' object with support for adding/removing cached modules
            Allow product ID to be changed via Makefile
            Fix documentation (and old-fashined Parsing style) for JSON
            build_jswrapper now outputs errors to stderr (more compatible with default (silent) build process)
            Fix issue when parsing quotes in strings
            Added void operator for closure minification compatibility
            Ensure that return takes the comma operator
            Fix issue where printing Infinity would crash Espruino (fix #129)
            Finally some working (extremely beta) cc3000 code
            Added jsvObjectGet/SetChild to simplify some wrappers
            'http' now uses JsVars for storage (so is suitable for non-linux devices)
            Turned 'http' into a library
            Added process.version and process.env (fix #131)
            Changed handling of 2nd arg of << so that precedence is correct
            Fixed handling of 'for (;;)'
            Fix lock leak in Module handling
            Update ST's library for the STM32F1
            Update ST's VCP implementation
            Added prefix operator (fix #130)
            Allow espruino for linux to be run with '#!' in scripts
            Fix indexOf on final element of strings (fix #133)
            Remove JSV_PARENTINFO, as it turns out JS doesn't keep track of function scopes anyway (fix #109)
            Make 'this' a keyword (now faster, more memory efficient)
            Make 'Hardware' (root) the default value of 'this'
            Add jsvArrayPushAndUnLock and modified code to use it (fix #135)
            Now remember I2C state (partial fix for #13)
            Replace 'pow' function with a smaller version - save ~2kb
            Shaved another 1200 bytes off jslTokenAsString
            Now store Pin state (fix for #13 on F1 parts, F4 still looks broken)
            Added Graphics.stringWidth
            Added internal Printf function
	           Misc speed and code size improvements
            This version has gone to Seeed for use on the KickStarter boards

     1v42 : [ebirger] allowing 'new' with no brackets
            Allow built-in functions with variable numbers of arguments (fix #83)  
            Implement 'String' constructor in the normal way (fix #110)
            Fix regression with parsing constructors while not executing
            Allow multiple arguments to print and console.log (fix #92)
            Make 'arguments' array available in functions (fix #100)
            Fix an assert fail, and handle some potential memory leaks
            Don't show __proto__ and constructor with for..in, keys(), or JSON.stringify
            Make 'trace()' output more readable debug data for complex structures 
            Fix memory leak whe parsing functions iwht variable numbers of arguments - fix #115
            Defined NaN
            Stop 'new undefined()' crashing Espruino - fix #120
            Get A13/A14 working on Espruino board (these were JTAG)
            Get bootloader size direct from Python (remove hard-coding)
	           Fix '~' operator when acting on variables
            Made bootloader a bit more error tolerate (CRC on write)
            Added %=, /=, and *= operators (fix #121)
            Allowed Object.toString() to take a radix argument for integers (fix #125)
            Fix error message issue - broken strncat (fix #124) 
            Add comma operator (fix #122) 
            Added some basic code for STM32F429IDISCOVERY - not currently working though
            This version is the one sent off on the Test Harness (so will probably appear on boards)

     1v41 : Fix Olimexino compile (https://github.com/espruino/Espruino/issues/6)
            [ebirger] Member constructors (eg. new a.b() )
            [ebirger] Ensuring integers with radix specifiers can still be parsed if a radix is specified
            Fix for tests/test_json_arraybuffer_001.js - iteration of arraybuffers of length==1
            Add Object.keys(...)
            More arraybuffer iteration fixes
            On linux, use built-in stringToFloat to aid debugging. Handle exponentials, fix #31
            'make serialflash' is now works correctly for Espruino Boards with bootloader
            setWatch(..A0);setWatch(..A0);clearWatch(1) does not now kill the other watch, fix #25
            One-based setTimeout/setWatch, fix #3
            Added Function.call and Function.apply, fix #54
            'http' and 'fs' are now libraries that need to be 'require'd, fix #8
            Updated pin info for STM32F103xC/D/E chips, fix #84
            Fixed linker script for STM32F4 (discovery board now works)
            Object prototypes are now Objects, fix #101
            Board docs now specify '3.3v' only pins fix #104
            Add Array.forEach
            Fix searching down >1 prototype to find functions (one more issue posted in #99) 
            Fix "12345"/5 type issues (fix #90)
            'Consting' some string functions
            Fixing arrays with string indices that are actually numbers \o/ (fix #19)
            Released onto website

     1v40 : Ensure that LCD.prototype.setPixel = function actually works
            Refactor LCD driver code to allow lcdInit (and start of making it non-platform-specific)
            Built 'LCD' support into linux/raspi/carambola
            Add initial SPI.send(ArrayBuffer) support - even if NO VALUES RETURNED
            Start of built-in Nokia 5110 LCD support
            Remove GPIO clock removal on sleep for now (it kills setWatch)
            Fix (sub)ArrayBuffer problems (test100.js)
            Added setDeepSleep - still beta put power consumption drops to 1mA
            Fix broken name for httpCRq.write
            Changed LCD to Graphics - added ability to render to ArrayBuffer
            Fix 8 char built-in class names
            Adding preliminary Sony SmartWatch support
            Adding preliminary support for completely bare 36 pin chip
            Fixing pin defs for Espruino board rev 1v1
            Added proper SDL/ArrayBuffer and JS Callback graphics support
            Added "ifdef" ability in build_jswrapper
            Take JSVAR_CACHE_SIZE out of jsutils and put it in the board config file
            Added JSV_PARENTINFO which will allow us to do things like setTimeout(foo.bar,10)		
            Fixed arrays in non-executes streams - 'if (0) print([1,2,3]);'
            Added 'require' function loading modules from node_modules on SD card
            Added module cache to stop modules being re-loaded
            Renamed internal vars to start with '>' - much easier to distinguish for 'dump'/etc
            Only use parentInfo on functions
            Load all tests in test dir - don't do them by number
            Added 'zigzag' ordering for ArrayBuffer Graphics
            Added 'vertical_byte' ordering for ArrayBuffer Graphics
            toJSON now ignores 'hidden' object elements
            Special-case jsvArrayBufferIteratorSetIntegerValue
            Make SPI output an ArrayBuffer
            Use best out of 3 for DelayMicroseconds calibration - something seems flaky right after bootup
	           Lines now drawn from p1 to p2 inclusive
	           Events now use jshPushIOWatchEvent (should cut down on code) also fixed bug with watching pin #11
	           Now remember if pinMode was set or not
       	    Transform ```code``` in JSON into a code tag in the documentation
            Graphics now supports FSMC for HY boards again
            Drawing vector fonts is now roughly the right size and position (still not 100%)
            Remove registration code
            Adding MPL licence
            Remove Arduino bit manipulation functions - nobody seems to use them anyway
            # of flash pages/etc now comes from board info            
            [ebirger] Supply the correct arguments to Array.map
            [ebirger] Method calls and membership evaluation should be done on all factors (ee. [1,2,3].foo())
            [ebirger] When running multiple tests, only set up terminal once or it breaks the terminal window on exit
            Added STM32-style USB CDC bootloader for Espruino Boards
            Added scripts/create_espruino_image.sh to package up bootloader and espruino into one binary
            SHIPPED on Impatient developer boards

     1v39 : Added Bitwise NOT operator
            Added Raspberry Pi version to ZIP (with HTTP support)
            Fixed load/save on Linux Devices
            Added pinMode function (to allow pull-ups/pull-downs to be turned on)
            SPI.send4bit/send8bit will now not mess up the final element
            changeInterval now clears up stored up callbacks (eg, setInterval(.., 0.01)...wait...changeInterval(...,20)
            Ctrl-C no longer prints anything, which avoids lockups
            No longer print "Execution Interrupted" if nothing was interrupted!
            Added >>>= >>= and <<=
            When entering text interactively, ensure that there are no trailing spaces

     1v38 : Tweaks for Arduino IDE compile
            Removed '(char #)' from stack trace, as a bit pointless now
            Added better reporting of execution location when Ctrl-C pressed
            Urgent fix for non-working Olimexino since 1v33
            Fix string comparison when strings contain "\0"
            Added LED1/2/OSC/SD/etc to Olimexino Board docs

     1v37 : Urgent fix - power saving code made it difficult to re-flash Espruino (now only apply this to Espruino Board)

     1v36 : Fix documentation for Array.pop()
            Added some much better board documentation
            Fixed DAC output on F3
            Fixed DAC output on devices where PWM is also available and the alternate function is less than the DAC's

     1v35 : Attempt to reduce power consumption when sleeping by turning off GPIO, and setting GPIOs to AIN on reset
            Fix F3 issue where ADC/DAC weren't picked up properly
            Tidy up register text and add KickStarter mention
            var a = {}; a[LED1]=0; - not converted to String
            JSON (and hence dump()) now dumps ArrayBuffer correctly

     1v34 : Faster jshFromDeviceString
            Preliminary support for flow control on Serial receive
            Speed improvements by removing jsvGetRef from jsvUnLock
            fast 4 byte pre-check in jsvFindChildFromString
            Skip lock/unlock in FindChildFromString to help increase speed
            When we unplug USB, only go to the default console device IF that is the device we're currently on
            Support for custom Espruino board
            Added ArrayBufferView.interpolate
            16 bit SPI send for send4bit/sevrnd8bit (better reliability on low-end chips)
            Fix JSON dump of typed array
            Added Math.clip(x, min, max)
            When saving on flash, don't do jslTokenAsString properly
            B3/B4 move from alternate fn
            Fix incorrect reporting of analog pins
            Fix I2C.readFrom on STM32F1/4
            Make 1/2 == 0.5 (was being sensible before, but now follow JS spec)
            Ctrl-C while in timer fn clears timers (but not outside it)
            Fixed broken clearInterval from within setInterval
            Hopefully fixed issue on SSD1289 LCD controller
            Trigger wheel handler to use interrupts
            2D arraybuffer interpolation
            Added Math.wrap, fixed a lot of trigger issues
            Fixed SysTick priority/preempt problems
            Slowed the SysTick timer back down for everything       
            Fix Int8Array signedness on F4 boards 
            Refactored source code tree

     1v33 : fix character encoding issue of "\16"+"1" != "\161"
            Refactoring of ArrayBuffer into iterator, and addition of a general purpose iterator
            Fancier assert for debugging
            jsvArrayJoin to use new iterator
            for (i in ...) to use new iterator
            I2C and SPI use new iterator
            Serial.write() - to allow single ints to easily be written
            changeInterval assert fail when given a function by accident
            added peek8/poke8/peek16/poke16
            memory() now takes account of command history size
            memory() on ARM reports the end address of the stack - so it can be used as a scratchpad with peek and poke
            Try and reduce code size by not inlining several functions
            No refs for StringExts - so we get one more byte per JsVar (~5%) more storage efficiency
            Move from jsvIsBuiltInFunction to computer-generated jswIsBuiltInFunction
            When creating Objects, check for built-in function BEFORE creating an Object class for it
            Built process now checks that flash usage is under the allowed value
            Added short compare to jswHandleFunctionCall to reduce code size
            Added 3 byte compare (4 byte read and AND off top byte) - faster, less code
            Auto-generate jsvGetBasicObjectName from docs
            No longer using refs for storing whether free or not - use flags with JSV_UNUSED and get one extra var with 8 bit refs
            Switch to using STRING_0...STRING_MAX in flags, rather than specific bits in JsVarFlags - allows more that 15 chars to be used per JsVar
            Make ArrayBuffers actually be ArrayBufferViews - saves on extra string-handling code at expense of one var
            Make sure Uint8Array,etc inherits from ArrayBufferView
            Fix issue where a '\0' coming in from serial was not put in e.data properly
            Don't inline some functions when we're trying to save on flash
            Re-use sin for cos, pow for sqrt to reduce code size

     1v32 : Fixed embarassing issue with 0.999=="0.A"
            Added and checked Pin.writeAtTime on STM32
            Now don't allocate events array - just allocate directly, which saves memory and is faster (although slighty out of order)
            Docs: now Alphabetically sorted, and class instances not listed by accident
            Fix issue where Ctrl-C on ANY Serial port caused execution to be interrupted
            Updated busy indicator to cope with recent change to not allocate events in an array
            Fixed I2C on HY 2.4 board - I2C needed hard reset
            Added basic ArrayBuffers/TypedArray support
            Fix memory leak when error created with [] on a non-array/object
            Improved hyperlinking in documentation
            Fix I2C receive bug on F4
            Increased VL board's input buffer size

     1v31 : Fix PWM output on TIMER1/8 pins of the STM32F4
            Fix PWM output for negated timers
            memory() now runs a GC pass
            Fixed multiple occurrence of functions in reference

     1v30 : STM32F1: fixed AF issue meant peripherals would never return from AF mode
            STM32F1: When given an invalid pin, now reports if pins are 'af' or not
            Updated SPI.setup docs to mention that you can't mix AF and non-AF
            If one SPI pin is specified but others aren't, only that pin will be set up
            Added Olimexino hack so SPI1.setup works as expected
            Allow using [] on a function
            Fix precedence issue, so var a = function() { return 1; }(); works
            Update SPI documentation
            for (i in f) can now iterate over functions     
            Optional argument to trace() for object to start tracing from        
            Small steps towards ArrayBuffers
            Added smart edit that checks for internal functions, and uses Function.replaceWith
            Added Function.replaceWith to replace the internals of a function while keeping the scope

     1v29 : Some hacky sysfs-based IO for running on Linux
            HTTP Callbacks are now stored as names so they can be changed on the fly (Linux only)
            Successful compile for Carambola 
            Filesystem support on Linux
            Switch to variable size ref counter (marginally more efficient on very small devices, safe on Linux)
            Linux now has unlimited memory available
            Added linux/sysfs 'setWatch' (non-irq driven, so very noddy)
            Checked jswrapper check from using multi-char constants to a #define
            Improve pin suggestions for SPI/I2C/USART
            Auto-initialise USART with default values when setConsole is used
            Support for new Graphics LCD types
            3.2" VCT6 board support
 
     1v28 : Faster LCD fillrect for HY 2.8
            Fix for multi-byte SPI writes on HY board at 1Mhz (touchscreen control bug)
            Fix issue with delayMicrosecond calibration on HY (and hence OneWire)
            Fixed digitalPulse on STM32VLDISCOVERY

     1v27 : Fixed problem with OneWire constructor execution
            Added |=, &= and ^=
            Added Array.splice()
            Faster, more ROM-efficient built-in symbol table
            Fix for potential issue when using field accessor on an undefined var

     1v26 : I2C Support on STM32F1 and STM32F4 boards too
            Emergency cut in variables for Olimexino with bootloader (as flash usage has got too high for save to flash!)

     1v25 : http.writeHead to accept an empty header
            Fixed issue finding methods on built in classes (0 termination)
            make sure http server with no data still sends headers...
            Start of MINI-HY-2.8" support (all ok, but no SD card yet)
            Reduce RAM usage by consting some arrays that are not modified
            Vector fonts now use polys - 8kb less ROM, and faster rendering
            Start of LCD 'driver' code
            Standard way of handling events, Object.on/emit/removeAllListeners - like Node.js's EventEmitter
            Self-calibrating Microsecond delay (for intermal OneWire/etc)
            OneWire class
            Correct handling of built-in class constructors
            Fix error when parsing a zero-argument function that has been given arguments
            I2C support - currently ONLY tested on STM32F3 board

     1v24 : SDIO-based fat driver on the HY STM32 board
            Added DAC to the HY boards (103xE-based)
            Re-named the fileSystem functions to make them more compatible with node.js (readFile/writeFile/etc)
            Added fs.appendFile
            Removed HTTP from the reference until it is included in some boards

     1v23 : Fix 'ERROR: INTERNAL: stmADCChannel' on STM32VLDISCOVERY/F1 boards when accessing PA0
            Reference now mentions which Espruino version it is for

     1v22 : Important fix - Events got executed in the wrong order if they got queued up

     1v21 : Ensure SPI clock does not stop between bytes
            Added SPI.send4bit and SPI.send8bit
            Made sure the VL board's code fits into available flash
            Smart += that can append to a string rather than cloning it
            dump() prints functions properly, rather than 'var f = function() {}'
            Pageup/down move the cursor to the beginning/end of input
            LCD draw/fill with negative x and y

     1v20 : Add console.log
            Fix automatic usleep for Linux
            Added node.js-style HTTP server for Linux version
            Fixed null-pointer issue when accessing something that doesn't exist on an object
            Added node.js-style HTTP client for Linux version
            Start of bit bashing functionality
            for (i in "ABCD") console.log(i) -> 0,1,2,3
            String array access (but not for writing - doesn't work in JS anyway)
            String String.fromCharCode / charCodeAt
            Added SPI baud rate setting
            Vector font chars 'a' and '4' now work ok
            Fix numeric exception when rendering a poly that has some identical points
            Better digitalPulse (uses timer + interrupts)
            analogWrite can now take an object with a 'frequency' argument for PWM

     1v19 : Fixed issue where var M=Math;M.random() failed
            Fixed issue with var U=USB;U.print("Hello");
            Remove loop iteration limit
            Fix memory leak when a syntax error is in for '(i in arr)'
            Save state of pin on setWatch interrupt (e.state)
            Change setWatch to allow only on rise or fall as an option
            clearWatch() clears all watches

     1v18 : DAC support on F3/F4
            Serial.setup() can also take a second parameter of an object {tx,rx}
            Better support for dump() with echo/setBusyIndicator/etc
            Better dumping of prototypes on built-in vars
            Don't add chars<32 (Except tab) to the input line
            SPI1/2/3/4.setup() to take an object {baud,sck,miso,mosi}
            Better hardware initialisation code (not UARTS auto-init if they are used)
            Fix issues with prototypes
            Peek/poke instructions
            Start of I2C support (not usable yet)
            Added Math. ceil/floor/exp/log

     1v17 : Support for running alongside the Maple bootloader
            Fix parsing of numbers beginning with 0 when forceRadix!=8
            Fixed USART1 on Maple/Olimexino devices

     1v16 : Inlining of jsvLock/UnLock in jsvar.h to improve speed
            Move non-hardware-dependent stuff into jsdevices
            Move jshardware.c into targets/stm32/jshardware.c, create 'targets/linux' and use a single makefile
            For + While loops work without reallocating lex 
            Fix AddNativeFunction when function already exists (and tests + saved state)
            Change jsvFindChildFromX to use JsVar* from JsVarRef - saves a lot of lock/unlock
            Handle new Foo() as per spec (return value + init of this+prototype) - still does not cope with non-object prototype
            Beginning of SD card support (works on Olimexino, but not very flexible)
            Fix for parse/eval when given non-strings
            Strings can now contain '\0'
            Jumptable-friendly reserved word check
            Jumptable-friendly builtin functions (massive refactor)
            SPI support
            HY board support, and graphics LCD
            Added fillPoly, and Vector fonts
            Added Registration code
            Fixed some undefined function/array warnings
            Much better HTML function documentation
            Fixed edit() function
            STM32F3 support, and now peripheral stuff is done with a script
            explain what pins are available if a pin is not capable of requested fn
            power on ADCs only when needed
            LCD fillPoly speed improvements, + drawLine
            Add datatype for Pin, so pins written to console by pin name rather than integer value.
            Added Pin.set/Pin.reset
            Change warning about 'undefined.' into an error (foo.reset() had unexpected consequences!)
            Fix parsing of '1.0/-3'!
            Add typeof and instanceof operators
            Ensure that Serial1/SPI1/etc are objects of type 'Serial'/'SPI' - so prototypes can be added

     1v15 : Escaping JSON strings
            Fix parsing of octal numbers in strings (so don't have to be 3 chars long)
            Drastically improved stack usage using small stub functions (at expense of a bit of speed)
            dump() also dumps out prototypes for functions

     1v14 : Fix complaint about pins during setBusyIndicator()
            Increase available memory on OLIMEXINO
            Added function memory() to return memory usage
            setWatch now links to function names (rather than just functions)
            dump() also handles Serial.onData(...)
            Fix issue with JSON printing functions with arguments to console
            prefix builtin variables with '_'
            fix ArrayIndexOf when array contains undefineds
            move all devices into one git repository
            USB on F4
            call onInit function/string if it exists when Espruino powers on
            Compile F4 with -O2 - as we have the program memory for it
            Serial3/4/5/6 on F4
            Serial3 on Olimexino
            Make Serial.onData() clear onData handler

     1v13 : Operations like + on Object/Array convert them to strings rather than error
            var now doesn't error if there is no semi-colon
            Allow new line or line delete in multi-line editing
            add edit(functionName) - which copies function definition into inputline so it can be updated
            When printing lines, delete current inputline and then put it back in idle loop (only if echo=1)
            Support *,/ etc on numpad

     1v12 : Issue when printing lots of data and then disconnect USB
            Hide USB/Serial in Dump()
            add Array.map(fn(x), thisArg)
            For newline, count [] and () (as well as {}) - also knows about comments/strings/etc
            Fix assert fail is setTimeout with non-function
            If space at end of input line, enter still executes
            Removed some hard-coded arrays in favour of JsVar strings
            Fix confusion with jsvIsName/jsvIsString
            Handle numpad end key
            Add code to check stack and stop stack overflow if too much recursion
            Ensure that setTimeout/setWatch store the link to a function, not the function
            Fix nasty ref loop in ref loop GC issue
            Add dotty output
            Fix memory leak when error in jspParseSingleFunction
            Now run Garbage collection if we're idle, and we know we have a few ms spare
            Added setSleepIndicator
            Fix line/col indicator in errors/warnings
            Fix JSON parsing and printing when 'undefined' encountered
            Rewritten object handling code to be way more standard JavaScript compliant
            Array initialisation with 'new Array()', also for Strings
            Added a few more built in functions
            Nice error reporting with line + pointer
            fixed Math.random
            Binary style ops on doubles now work - they are just converted to ints
            Added boolean datatype

     1v11 : Add Math functions
            Add command history (and dynamic history free if low memory)
            Fix broken jsvArrayPop
            Add tests for and fix Array.indexOf
            In-line editing for commands
            Fix bug in basicVarEquals for big strings
            More fixes for low memory conditions
            Multi-line edit for commands (but no newline or line delete yet)
            Handle Home, End + reverse delete keys
            Fix nested for loops not handling interrupts correctly
            Fix AppendString issue when given start value greater than string
            Add 'changeInterval' to allow things created with setInterval to have the frequency changed (eg. stepper motor control)
            Now puts itself to sleep to save power, when it knows nothing is required and it'll be woken up by SysTick before
            Change Math library to avoid putting constants in RAM

     1v10 : Increase FIFO size for VL
            Marginally decrease amount of F4 vars to ensure they all fit in one flash sector
            Allow strings to be longer than the max token size
            '"key" in obj' syntax
            Detect if in FOR or WHILE loop, and if not, disallow break and continue
            Change min setInterval time to 0.1ms - F4 can get close to this
            Better analog pin error message
            USB support on Olimexino/Maple
            Start of multiple COM port support (ioEvent queue)
            Ctrl-C now clears the input line
            Save state of 'echo' into flash with save()
            Add 'setBusyIndicator(pin)' to set pin high when Espruino is busy
            Inbuilt function handling speed improvements
            Allow Serial comms via other UARTS. Serial1/2.onData and print/println
            now inserts elements into arrays in the correct order (GetLength can be (is) now much faster)
            Faster code to work out pins from strings
            Automatically convert IDs in form A#,A##,B#,B## etc into numbers.
            Built-in constants for LED1/BTN/etc.

     1v09 : Enabled 'abs' by default
            Added flash programming to STM32F4
            analogWrite now working!

     1v08 : Add preliminary STM32F4 support
            Allowed test cases to test timers - eg. code in jsinteractive.c
            Fix memory leak for timer
            Fix memory leak for digitalWrite

     1v07 : Fix string charAt
            Fix watch on different pin
            Pass arguments to event handlers - eg. time
            digitalWrite/Read to take arrays of pins, and int for value

     1v06 : Add break + continue
            Add switch statement
            Handle /r, /r/n or just /n for newlines - phone compatible                            
            Handle different type of delete

     1v05 : Allow setWatch/setTimeout/setInterval with a string
            Handle adding Open bracket then deleting it
            When calling a NAMED function, zero the scopes - this stops scope table overflow

     1v04 : Renamed to Espruino
            Fixed issue with event add when out of memory
            If out of memory happens during a timer, kill all timers
<|MERGE_RESOLUTION|>--- conflicted
+++ resolved
@@ -16,11 +16,8 @@
             Stop while/for/etc resetting exception state (fix #419)
             Add  E.getSizeOf (fix #421)
             Fix jsvCountJsVarsUsed for names with values
-<<<<<<< HEAD
-=======
             Make hidden names smaller to save a few JsVars
             If there's only one function scope, don't define an array and save 2 JsVars
->>>>>>> ebc00042
             Fix setInterval on non-F1 boards (fix #415)
             Fix issue where large doubles (> +/- 2^31) were converted to -1 rather than truncated ints
 
