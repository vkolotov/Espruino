/*
 * This file is part of Espruino, a JavaScript interpreter for Microcontrollers
 *
 * Copyright (C) 2013 Gordon Williams <gw@pur3.co.uk>
 *
 * This Source Code Form is subject to the terms of the Mozilla Public
 * License, v. 2.0. If a copy of the MPL was not distributed with this
 * file, You can obtain one at http://mozilla.org/MPL/2.0/.
 *
 * ----------------------------------------------------------------------------
 * This file is designed to be parsed during the build process
 *
 * JavaScript Serial Port Functions
 * ----------------------------------------------------------------------------
 */
#include "jswrap_serial.h"
#include "jsdevices.h"
#include "jsinteractive.h"
<<<<<<< HEAD
#include "jstimer.h"
=======
#include "jsserial.h"
>>>>>>> bd0f194d

/*JSON{
  "type" : "class",
  "class" : "Serial"
}
This class allows use of the built-in USARTs

Methods may be called on the USB, Serial1, Serial2, Serial3, Serial4, Serial5 and Serial6 objects. While different processors provide different numbers of USARTs, you can always rely on at least Serial1 and Serial2
<<<<<<< HEAD
*/

=======
 */
/*JSON{
  "type" : "constructor",
  "class" : "Serial",
  "name" : "Serial",
  "generate" : "jswrap_serial_constructor"
}
Create a software Serial port. This has limited functionality (only low baud rates), but it can work on any pins.

Use `Serial.setup` to configure this port.
 */
JsVar *jswrap_serial_constructor() {
  return jsvNewWithFlags(JSV_OBJECT);
}
>>>>>>> bd0f194d
/*JSON{
  "type" : "event",
  "class" : "Serial",
  "name" : "data",
  "params" : [
    ["data","JsVar","A string containing one or more characters of received data"]
  ]
}
The `data` event is called when data is received. If a handler is defined with `X.on('data', function(data) { ... })` then it will be called, otherwise data will be stored in an internal buffer, where it can be retrieved with `X.read()`
 */

/*JSON{
  "type" : "event",
  "class" : "Serial",
  "name" : "framing"
}
The `framing` event is called when there was activity on the input to the UART
but the `STOP` bit wasn't in the correct place. This is either because there
was noise on the line, or the line has been pulled to 0 for a long period
of time.

**Note:** Even though there was an error, the byte will still be received and
passed to the `data` handler.
 */
/*JSON{
  "type" : "event",
  "class" : "Serial",
  "name" : "parity"
}
The `parity` event is called when the UART was configured with a parity bit,
and this doesn't match the bits that have actually been received.

**Note:** Even though there was an error, the byte will still be received and
passed to the `data` handler.
 */
// this is created in jsiIdle based on EV_SERIALx_STATUS ecents

/*JSON{
  "type" : "staticmethod",
  "class" : "Serial",
  "name" : "find",
  "generate_full" : "jshGetDeviceObjectFor(JSH_USART1, JSH_USARTMAX, pin)",
  "params" : [
    ["pin","pin","A pin to search with"]
  ],
  "return" : ["JsVar","An object of type `Serial`, or `undefined` if one couldn't be found."]
}
Try and find a USART (Serial) hardware device that will work on this pin (eg. `Serial1`)

May return undefined if no device can be found.
*/


/*JSON{
  "type" : "constructor",
  "class" : "Serial",
  "name" : "Serial",
  "generate" : "jswrap_serial_constructor"
}
Create a software Serial port. This has limited functionality (low baud rates only), but it can work on any pins.

Use `Serial.setup` to configure this port.
*/
JsVar *jswrap_serial_constructor() {
  return jsvNewWithFlags(JSV_OBJECT);
}

/*JSON{
  "type" : "object",
  "name" : "USB",
  "instanceof" : "Serial",
  "#ifdef" : "USB"
}
The USB Serial port
 */
/*JSON{
  "type" : "object",
  "name" : "Serial1",
  "instanceof" : "Serial",
  "#if" : "USART_COUNT>=1"
}
The first Serial (USART) port
 */
/*JSON{
  "type" : "object",
  "name" : "Serial2",
  "instanceof" : "Serial",
  "#if" : "USART_COUNT>=2"
}
The second Serial (USART) port
 */
/*JSON{
  "type" : "object",
  "name" : "Serial3",
  "instanceof" : "Serial",
  "#if" : "USART_COUNT>=3"
}
The third Serial (USART) port
 */
/*JSON{
  "type" : "object",
  "name" : "Serial4",
  "instanceof" : "Serial",
  "#if" : "USART_COUNT>=4"
}
The fourth Serial (USART) port
 */
/*JSON{
  "type" : "object",
  "name" : "Serial5",
  "instanceof" : "Serial",
  "#if" : "USART_COUNT>=5"
}
The fifth Serial (USART) port
 */
/*JSON{
  "type" : "object",
  "name" : "Serial6",
  "instanceof" : "Serial",
  "#if" : "USART_COUNT>=6"
}
The sixth Serial (USART) port
 */

/*JSON{
  "type" : "object",
  "name" : "LoopbackA",
  "instanceof" : "Serial"
}
A loopback serial device. Data sent to LoopbackA comes out of LoopbackB and vice versa
 */
/*JSON{
  "type" : "object",
  "name" : "LoopbackB",
  "instanceof" : "Serial"
}
A loopback serial device. Data sent to LoopbackA comes out of LoopbackB and vice versa
 */



/*JSON{
  "type" : "method",
  "class" : "Serial",
  "name" : "setConsole",
  "generate_full" : "jsiSetConsoleDevice(jsiGetDeviceFromClass(parent))"
}
Set this Serial port as the port for the console
 */

/*JSON{
  "type" : "method",
  "class" : "Serial",
  "name" : "setup",
  "generate" : "jswrap_serial_setup",
  "params" : [
    ["baudrate","JsVar","The baud rate - the default is 9600"],
    ["options","JsVar",["An optional structure containing extra information on initialising the serial port.","```{rx:pin,tx:pin,bytesize:8,parity:null/'none'/'o'/'odd'/'e'/'even',stopbits:1,flow:null/undefined/'none'/'xon'}```","You can find out which pins to use by looking at [your board's reference page](#boards) and searching for pins with the `UART`/`USART` markers.","Note that even after changing the RX and TX pins, if you have called setup before then the previous RX and TX pins will still be connected to the Serial port as well - until you set them to something else using digitalWrite"]]
  ]
}
Setup this Serial port with the given baud rate and options.

If not specified in options, the default pins are used (usually the lowest numbered pins on the lowest port that supports this peripheral)
<<<<<<< HEAD
*/
void _jswrap_serial_getUsartInfo(JshUSARTInfo *inf, JsVar *baud, JsVar *options) {
  jshUSARTInitInfo(inf);

  if (!jsvIsUndefined(baud)) {
    int b = (int)jsvGetInteger(baud);
    if (b<=100 || b > 10000000)
      jsExceptionHere(JSET_ERROR, "Invalid baud rate specified");
    else
      inf->baudRate = b;
  }


  if (jsvIsObject(options)) {
    inf->pinRX = jshGetPinFromVarAndUnLock(jsvObjectGetChild(options, "rx", 0));
    inf->pinTX = jshGetPinFromVarAndUnLock(jsvObjectGetChild(options, "tx", 0));
    inf->pinCK = jshGetPinFromVarAndUnLock(jsvObjectGetChild(options, "ck", 0));

    JsVar *v;
    v = jsvObjectGetChild(options, "bytesize", 0);
    if (jsvIsInt(v))
      inf->bytesize = (unsigned char)jsvGetInteger(v);
    jsvUnLock(v);

    inf->parity = 0;
    v = jsvObjectGetChild(options, "parity", 0);
    if(jsvIsString(v)) {
      if(jsvIsStringEqual(v, "o") || jsvIsStringEqual(v, "odd"))
        inf->parity = 1;
      else if(jsvIsStringEqual(v, "e") || jsvIsStringEqual(v, "even"))
        inf->parity = 2;
    } else if(jsvIsInt(v)) {
      inf->parity = (unsigned char)jsvGetInteger(v);
    }
    jsvUnLock(v);
    if (inf->parity>2) {
      jsExceptionHere(JSET_ERROR, "Invalid parity %d", inf->parity);
      return;
    }

    v = jsvObjectGetChild(options, "stopbits", 0);
    if (jsvIsInt(v))
      inf->stopbits = (unsigned char)jsvGetInteger(v);
    jsvUnLock(v);

    v = jsvObjectGetChild(options, "flow", 0);
    if(jsvIsUndefined(v) || jsvIsNull(v) || jsvIsStringEqual(v, "none"))
      inf->xOnXOff = false;
    else if(jsvIsStringEqual(v, "xon"))
      inf->xOnXOff = true;
    else jsExceptionHere(JSET_ERROR, "Invalid flow control: %q", v);
    jsvUnLock(v);
  }
}

void jswrap_serial_setup(JsVar *parent, JsVar *baud, JsVar *options) {
  IOEventFlags device = jsiGetDeviceFromClass(parent);
  JshUSARTInfo inf;
  _jswrap_serial_getUsartInfo(&inf, baud, options);
=======
 */
void jswrap_serial_setup(JsVar *parent, JsVar *baud, JsVar *options) {
  IOEventFlags device = jsiGetDeviceFromClass(parent);
  JshUSARTInfo inf;

  if (jsvIsUndefined(options)) {
    options = jsvObjectGetChild(parent, DEVICE_OPTIONS_NAME, 0);
  } else
    jsvLockAgain(options);

  bool ok = jsserialPopulateSerialInfo(&inf, baud, options);
>>>>>>> bd0f194d

  if (DEVICE_IS_USART(device)) {
#ifdef LINUX
<<<<<<< HEAD
    if (jsvIsObject(options)) {
      jsvUnLock(jsvObjectSetChild(parent, "path", jsvObjectGetChild(options, "path", 0)));
    }
#endif
    jshUSARTSetup(device, &inf);
  }
=======
  if (ok && jsvIsObject(options))
    jsvObjectSetChildAndUnLock(parent, "path", jsvObjectGetChild(options, "path", 0));
#endif

  if (!ok) {
    jsvUnLock(options);
    return;
  }

>>>>>>> bd0f194d
  // Set baud rate in object, so we can initialise it on startup
  jsvObjectSetChildAndUnLock(parent, USART_BAUDRATE_NAME, jsvNewFromInteger(inf.baudRate));
  // Do the same for options
  if (options)
    jsvObjectSetChildAndUnLock(parent, DEVICE_OPTIONS_NAME, options);
  else
    jsvRemoveNamedChild(parent, DEVICE_OPTIONS_NAME);

  if (DEVICE_IS_USART(device)) {
    // Hardware
    jshUSARTSetup(device, &inf);
  } else if (device == EV_NONE) {
    // Software
    if (inf.pinTX != PIN_UNDEFINED) {
      jshPinSetState(inf.pinTX,  JSHPINSTATE_GPIO_OUT);
      jshPinOutput(inf.pinTX, 1);
    }
    if (inf.pinRX != PIN_UNDEFINED) {
      jsserialEventCallbackInit(&inf);
      jshPinSetState(inf.pinRX,  JSHPINSTATE_GPIO_IN_PULLUP);
      IOEventFlags exti = jshPinWatch(inf.pinRX, true);
      if (exti) {
        jshSetEventCallback(exti, jsserialEventCallback);
      } else {
        jsWarn("Unable to watch pin %p, no Software Serial RX\n", inf.pinRX);
      }
    }
    if (inf.pinCK != PIN_UNDEFINED)
      jsWarn("Software Serial CK not implemented yet\n");
  }
}


<<<<<<< HEAD
static void _jswrap_serial_print_hw(int data, void *userData) {
  IOEventFlags device = *(IOEventFlags*)userData;
  jshTransmit(device, (unsigned char)data);
}

typedef struct SWSerialStruct {
  JshUSARTInfo inf;
  JsSysTime time;
  JsSysTime bitLength;
} SWSerialStruct;

static void _jswrap_serial_print_sw(int data, void *userData) {
  SWSerialStruct *s = (SWSerialStruct*)userData;
  // Start bit and data, LSB first
  s->inf.bytesize = 8;
  int bitData = (data & ((1<<s->inf.bytesize)-1)) << 1;
  int bitCount = 1 + s->inf.bytesize;
  // parity?
  // stop bits
  bitData  |= ((1<<s->inf.stopbits)-1) << bitCount;
  bitCount += s->inf.stopbits;

  jsiConsolePrintf("\n%d %d\n",(int)s->bitLength);
  // now scan out
  int bVal=-1,bCnt=0;
  while (bitCount--) {
    int v = bitData&1;
    bitData = bitData>>1;
    if (bCnt && bVal!=v) {
      s->time = s->time + (s->bitLength*bCnt);
      jstPinOutputAtTime(s->time, &s->inf.pinTX, 1, bVal);
      bCnt = 0;
    }
    bCnt++;
    bVal = v;
  }
  s->time = s->time + (bCnt*s->bitLength);
  jstPinOutputAtTime(s->time, &s->inf.pinTX, 1, bVal);
}


void _jswrap_serial_print(JsVar *parent, JsVar *arg, bool isPrint, bool newLine) {
  NOT_USED(parent);
  IOEventFlags device = jsiGetDeviceFromClass(parent);
  void (*cb)(int item, void *callbackData);
  void *cbdata;
  SWSerialStruct s;
  if (DEVICE_IS_USART(device)) {
    cb = _jswrap_serial_print_hw;
    cbdata = (void*)&device;
  } else {
    JsVar *baud = jsvObjectGetChild(parent, USART_BAUDRATE_NAME, 0);
    JsVar *options = jsvObjectGetChild(parent, DEVICE_OPTIONS_NAME, 0);
    _jswrap_serial_getUsartInfo(&s.inf, baud, options);
    jsvUnLock(baud);
    jsvUnLock(options);
    if (!jshIsPinValid(s.inf.pinTX)) return; // not set up!
    jshPinOutput(s.inf.pinTX, 1);
    cb = _jswrap_serial_print_sw;
    cbdata = &s;
    s.bitLength = jshGetTimeFromMilliseconds(1000/(JsVarFloat)s.inf.baudRate);
    s.time = jshGetSystemTime()+jshGetTimeFromMilliseconds(1000);
  }

  if (isPrint) arg = jsvAsString(arg, false);
  jsvIterateCallback(arg, cb, cbdata);
  if (isPrint) jsvUnLock(arg);
  if (newLine) {
    cb((unsigned char)'\r', cbdata);
    cb((unsigned char)'\n', cbdata);
  }
  if (cb==_jswrap_serial_print_sw) {
    jstPinOutputAtTime(s.time, &s.inf.pinTX, 1, 1);
=======
/*JSON{
  "type" : "idle",
  "generate" : "jswrap_serial_idle"
}*/
bool jswrap_serial_idle() {
  jsserialEventCallbackIdle();
  return false;
}

void _jswrap_serial_print(JsVar *parent, JsVar *arg, bool isPrint, bool newLine) {
  serial_sender serialSend;
  serial_sender_data serialSendData;
  if (!jsserialGetSendFunction(parent, &serialSend, &serialSendData))
    return;

  if (isPrint) arg = jsvAsString(arg, false);
  jsvIterateCallback(arg, (void (*)(int,  void *))serialSend, (void*)&serialSendData);
  if (isPrint) jsvUnLock(arg);
  if (newLine) {
    serialSend((unsigned char)'\r', &serialSendData);
    serialSend((unsigned char)'\n', &serialSendData);
>>>>>>> bd0f194d
  }
}

/*JSON{
  "type" : "method",
  "class" : "Serial",
  "name" : "print",
  "generate" : "jswrap_serial_print",
  "params" : [
    ["string","JsVar","A String to print"]
  ]
}
Print a string to the serial port - without a line feed

 **Note:** This function replaces any occurances of `\n` in the string with `\r\n`. To avoid this, use `Serial.write`.
 */
/*JSON{
  "type" : "method",
  "class" : "Serial",
  "name" : "println",
  "generate" : "jswrap_serial_println",
  "params" : [
    ["string","JsVar","A String to print"]
  ]
}
Print a line to the serial port with a newline (`\r\n`) at the end of it.

 **Note:** This function converts data to a string first, eg `Serial.print([1,2,3])` is equivalent to `Serial.print("1,2,3"). If you'd like to write raw bytes, use `Serial.write`.
 */
void jswrap_serial_print(JsVar *parent, JsVar *str) {
  _jswrap_serial_print(parent, str, true, false);
}
void jswrap_serial_println(JsVar *parent,  JsVar *str) {
  _jswrap_serial_print(parent, str, true, true);
}
/*JSON{
  "type" : "method",
  "class" : "Serial",
  "name" : "write",
  "generate" : "jswrap_serial_write",
  "params" : [
    ["data","JsVarArray","One or more items to write. May be ints, strings, arrays, or objects of the form `{data: ..., count:#}`."]
  ]
}
Write a character or array of data to the serial port

This method writes unmodified data, eg `Serial.write([1,2,3])` is equivalent to `Serial.write("\1\2\3")`. If you'd like data converted to a string first, use `Serial.print`.
 */
void jswrap_serial_write(JsVar *parent, JsVar *args) {
  _jswrap_serial_print(parent, args, false, false);
}

/*JSON{
  "type" : "method",
  "ifndef" : "SAVE_ON_FLASH",
  "class" : "Serial",
  "name" : "onData",
  "generate" : "jswrap_serial_onData",
  "params" : [
    ["function","JsVar",""]
  ]
}
Serial.onData(func) has now been replaced with the event Serial.on(`data`, func)
 */
void jswrap_serial_onData(JsVar *parent, JsVar *func) {
  NOT_USED(parent);
  NOT_USED(func);
  jsWarn("Serial.onData(func) has now been replaced with Serial.on(`data`, func).");
}

/*JSON{
  "type" : "method",
  "class" : "Serial",
  "name" : "available",
  "generate" : "jswrap_stream_available",
  "return" : ["int","How many bytes are available"]
}
Return how many bytes are available to read. If there is already a listener for data, this will always return 0.
 */

/*JSON{
  "type" : "method",
  "class" : "Serial",
  "name" : "read",
  "generate" : "jswrap_stream_read",
  "params" : [
    ["chars","int","The number of characters to read, or undefined/0 for all available"]
  ],
  "return" : ["JsVar","A string containing the required bytes."]
}
Return a string containing characters that have been received
 */

/*JSON{
  "type" : "method",
  "class" : "Serial",
  "name" : "pipe",
  "ifndef" : "SAVE_ON_FLASH",
  "generate" : "jswrap_pipe",
  "params" : [
    ["destination","JsVar","The destination file/stream that will receive content from the source."],
    ["options","JsVar",["An optional object `{ chunkSize : int=32, end : bool=true, complete : function }`","chunkSize : The amount of data to pipe from source to destination at a time","complete : a function to call when the pipe activity is complete","end : call the 'end' function on the destination when the source is finished"]]
  ]
}
Pipe this USART to a stream (an object with a 'write' method)
 */<|MERGE_RESOLUTION|>--- conflicted
+++ resolved
@@ -16,11 +16,7 @@
 #include "jswrap_serial.h"
 #include "jsdevices.h"
 #include "jsinteractive.h"
-<<<<<<< HEAD
-#include "jstimer.h"
-=======
 #include "jsserial.h"
->>>>>>> bd0f194d
 
 /*JSON{
   "type" : "class",
@@ -29,10 +25,6 @@
 This class allows use of the built-in USARTs
 
 Methods may be called on the USB, Serial1, Serial2, Serial3, Serial4, Serial5 and Serial6 objects. While different processors provide different numbers of USARTs, you can always rely on at least Serial1 and Serial2
-<<<<<<< HEAD
-*/
-
-=======
  */
 /*JSON{
   "type" : "constructor",
@@ -47,7 +39,6 @@
 JsVar *jswrap_serial_constructor() {
   return jsvNewWithFlags(JSV_OBJECT);
 }
->>>>>>> bd0f194d
 /*JSON{
   "type" : "event",
   "class" : "Serial",
@@ -102,20 +93,6 @@
 
 
 /*JSON{
-  "type" : "constructor",
-  "class" : "Serial",
-  "name" : "Serial",
-  "generate" : "jswrap_serial_constructor"
-}
-Create a software Serial port. This has limited functionality (low baud rates only), but it can work on any pins.
-
-Use `Serial.setup` to configure this port.
-*/
-JsVar *jswrap_serial_constructor() {
-  return jsvNewWithFlags(JSV_OBJECT);
-}
-
-/*JSON{
   "type" : "object",
   "name" : "USB",
   "instanceof" : "Serial",
@@ -211,67 +188,6 @@
 Setup this Serial port with the given baud rate and options.
 
 If not specified in options, the default pins are used (usually the lowest numbered pins on the lowest port that supports this peripheral)
-<<<<<<< HEAD
-*/
-void _jswrap_serial_getUsartInfo(JshUSARTInfo *inf, JsVar *baud, JsVar *options) {
-  jshUSARTInitInfo(inf);
-
-  if (!jsvIsUndefined(baud)) {
-    int b = (int)jsvGetInteger(baud);
-    if (b<=100 || b > 10000000)
-      jsExceptionHere(JSET_ERROR, "Invalid baud rate specified");
-    else
-      inf->baudRate = b;
-  }
-
-
-  if (jsvIsObject(options)) {
-    inf->pinRX = jshGetPinFromVarAndUnLock(jsvObjectGetChild(options, "rx", 0));
-    inf->pinTX = jshGetPinFromVarAndUnLock(jsvObjectGetChild(options, "tx", 0));
-    inf->pinCK = jshGetPinFromVarAndUnLock(jsvObjectGetChild(options, "ck", 0));
-
-    JsVar *v;
-    v = jsvObjectGetChild(options, "bytesize", 0);
-    if (jsvIsInt(v))
-      inf->bytesize = (unsigned char)jsvGetInteger(v);
-    jsvUnLock(v);
-
-    inf->parity = 0;
-    v = jsvObjectGetChild(options, "parity", 0);
-    if(jsvIsString(v)) {
-      if(jsvIsStringEqual(v, "o") || jsvIsStringEqual(v, "odd"))
-        inf->parity = 1;
-      else if(jsvIsStringEqual(v, "e") || jsvIsStringEqual(v, "even"))
-        inf->parity = 2;
-    } else if(jsvIsInt(v)) {
-      inf->parity = (unsigned char)jsvGetInteger(v);
-    }
-    jsvUnLock(v);
-    if (inf->parity>2) {
-      jsExceptionHere(JSET_ERROR, "Invalid parity %d", inf->parity);
-      return;
-    }
-
-    v = jsvObjectGetChild(options, "stopbits", 0);
-    if (jsvIsInt(v))
-      inf->stopbits = (unsigned char)jsvGetInteger(v);
-    jsvUnLock(v);
-
-    v = jsvObjectGetChild(options, "flow", 0);
-    if(jsvIsUndefined(v) || jsvIsNull(v) || jsvIsStringEqual(v, "none"))
-      inf->xOnXOff = false;
-    else if(jsvIsStringEqual(v, "xon"))
-      inf->xOnXOff = true;
-    else jsExceptionHere(JSET_ERROR, "Invalid flow control: %q", v);
-    jsvUnLock(v);
-  }
-}
-
-void jswrap_serial_setup(JsVar *parent, JsVar *baud, JsVar *options) {
-  IOEventFlags device = jsiGetDeviceFromClass(parent);
-  JshUSARTInfo inf;
-  _jswrap_serial_getUsartInfo(&inf, baud, options);
-=======
  */
 void jswrap_serial_setup(JsVar *parent, JsVar *baud, JsVar *options) {
   IOEventFlags device = jsiGetDeviceFromClass(parent);
@@ -283,18 +199,8 @@
     jsvLockAgain(options);
 
   bool ok = jsserialPopulateSerialInfo(&inf, baud, options);
->>>>>>> bd0f194d
-
-  if (DEVICE_IS_USART(device)) {
+
 #ifdef LINUX
-<<<<<<< HEAD
-    if (jsvIsObject(options)) {
-      jsvUnLock(jsvObjectSetChild(parent, "path", jsvObjectGetChild(options, "path", 0)));
-    }
-#endif
-    jshUSARTSetup(device, &inf);
-  }
-=======
   if (ok && jsvIsObject(options))
     jsvObjectSetChildAndUnLock(parent, "path", jsvObjectGetChild(options, "path", 0));
 #endif
@@ -304,7 +210,6 @@
     return;
   }
 
->>>>>>> bd0f194d
   // Set baud rate in object, so we can initialise it on startup
   jsvObjectSetChildAndUnLock(parent, USART_BAUDRATE_NAME, jsvNewFromInteger(inf.baudRate));
   // Do the same for options
@@ -338,81 +243,6 @@
 }
 
 
-<<<<<<< HEAD
-static void _jswrap_serial_print_hw(int data, void *userData) {
-  IOEventFlags device = *(IOEventFlags*)userData;
-  jshTransmit(device, (unsigned char)data);
-}
-
-typedef struct SWSerialStruct {
-  JshUSARTInfo inf;
-  JsSysTime time;
-  JsSysTime bitLength;
-} SWSerialStruct;
-
-static void _jswrap_serial_print_sw(int data, void *userData) {
-  SWSerialStruct *s = (SWSerialStruct*)userData;
-  // Start bit and data, LSB first
-  s->inf.bytesize = 8;
-  int bitData = (data & ((1<<s->inf.bytesize)-1)) << 1;
-  int bitCount = 1 + s->inf.bytesize;
-  // parity?
-  // stop bits
-  bitData  |= ((1<<s->inf.stopbits)-1) << bitCount;
-  bitCount += s->inf.stopbits;
-
-  jsiConsolePrintf("\n%d %d\n",(int)s->bitLength);
-  // now scan out
-  int bVal=-1,bCnt=0;
-  while (bitCount--) {
-    int v = bitData&1;
-    bitData = bitData>>1;
-    if (bCnt && bVal!=v) {
-      s->time = s->time + (s->bitLength*bCnt);
-      jstPinOutputAtTime(s->time, &s->inf.pinTX, 1, bVal);
-      bCnt = 0;
-    }
-    bCnt++;
-    bVal = v;
-  }
-  s->time = s->time + (bCnt*s->bitLength);
-  jstPinOutputAtTime(s->time, &s->inf.pinTX, 1, bVal);
-}
-
-
-void _jswrap_serial_print(JsVar *parent, JsVar *arg, bool isPrint, bool newLine) {
-  NOT_USED(parent);
-  IOEventFlags device = jsiGetDeviceFromClass(parent);
-  void (*cb)(int item, void *callbackData);
-  void *cbdata;
-  SWSerialStruct s;
-  if (DEVICE_IS_USART(device)) {
-    cb = _jswrap_serial_print_hw;
-    cbdata = (void*)&device;
-  } else {
-    JsVar *baud = jsvObjectGetChild(parent, USART_BAUDRATE_NAME, 0);
-    JsVar *options = jsvObjectGetChild(parent, DEVICE_OPTIONS_NAME, 0);
-    _jswrap_serial_getUsartInfo(&s.inf, baud, options);
-    jsvUnLock(baud);
-    jsvUnLock(options);
-    if (!jshIsPinValid(s.inf.pinTX)) return; // not set up!
-    jshPinOutput(s.inf.pinTX, 1);
-    cb = _jswrap_serial_print_sw;
-    cbdata = &s;
-    s.bitLength = jshGetTimeFromMilliseconds(1000/(JsVarFloat)s.inf.baudRate);
-    s.time = jshGetSystemTime()+jshGetTimeFromMilliseconds(1000);
-  }
-
-  if (isPrint) arg = jsvAsString(arg, false);
-  jsvIterateCallback(arg, cb, cbdata);
-  if (isPrint) jsvUnLock(arg);
-  if (newLine) {
-    cb((unsigned char)'\r', cbdata);
-    cb((unsigned char)'\n', cbdata);
-  }
-  if (cb==_jswrap_serial_print_sw) {
-    jstPinOutputAtTime(s.time, &s.inf.pinTX, 1, 1);
-=======
 /*JSON{
   "type" : "idle",
   "generate" : "jswrap_serial_idle"
@@ -434,7 +264,6 @@
   if (newLine) {
     serialSend((unsigned char)'\r', &serialSendData);
     serialSend((unsigned char)'\n', &serialSendData);
->>>>>>> bd0f194d
   }
 }
 
