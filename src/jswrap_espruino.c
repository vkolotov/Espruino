/*
 * This file is part of Espruino, a JavaScript interpreter for Microcontrollers
 *
 * Copyright (C) 2013 Gordon Williams <gw@pur3.co.uk>
 *
 * This Source Code Form is subject to the terms of the Mozilla Public
 * License, v. 2.0. If a copy of the MPL was not distributed with this
 * file, You can obtain one at http://mozilla.org/MPL/2.0/.
 *
 * ----------------------------------------------------------------------------
 * This file is designed to be parsed during the build process
 *
 * JavaScript methods for Espruino utility functions
 * ----------------------------------------------------------------------------
 */
#include "jswrap_espruino.h"
#include "libs/jswrap_math.h"

/*JSON{ "type":"class",
        "class" : "E",
        "description" : ["This is the built-in JavaScript class for Espruino utility functions." ]
}*/

/*JSON{ "type":"staticmethod", "ifdef" : "STM32F1", "ifndef" : "SAVE_ON_FLASH",
         "class": "E", "name" : "getTemperature",
         "generate_full" : "jshReadTemperature()",
         "description" : ["Use the STM32's internal thermistor to work out the temperature.",
                          "**Note:** This is very inaccurate (+/- 20 degrees C) and varies from chip to chip. It can be used to work out when temperature rises or falls, but don't expect absolute temperature readings to be useful."],
         "return" : ["float", "The temperature in degrees C"]
}*/

/*JSON{ "type":"staticmethod", "ifdef" : "STM32F1", "ifndef" : "SAVE_ON_FLASH",
         "class": "E", "name" : "getAnalogVRef",
         "generate_full" : "jshReadVRef()",
         "description" : "Check the internal voltage reference. To work out an actual voltage of an input pin, you can use `analogRead(pin)*E.getAnalogVRef()` ",
         "return" : ["float", "The voltage (in Volts) that a reading of 1 from `analogRead` actually represents"]
}*/


/*JSON{ "type":"staticmethod", "ifndef" : "SAVE_ON_FLASH",
         "class" : "E", "name" : "clip",
         "generate" : "jswrap_espruino_clip",
         "description" : "Clip a number to be between min and max (inclusive)",
         "params" : [ [ "x", "float", "A floating point value to clip"],
                      [ "min", "float", "The smallest the value should be"],
                      [ "max", "float", "The largest the value should be"] ],
         "return" : ["float", "The value of x, clipped so as not to be below min or above max."]
}*/
JsVarFloat jswrap_espruino_clip(JsVarFloat x, JsVarFloat min, JsVarFloat max) {
  if (x<min) x=min;
  if (x>max) x=max;
  return x;
}


/*JSON{ "type":"staticmethod", "ifndef" : "SAVE_ON_FLASH",
         "class" : "E", "name" : "sum",
         "generate" : "jswrap_espruino_sum",
         "description" : "Sum the contents of the given Array, String or ArrayBuffer and return the result",
         "params" : [ [ "arr", "JsVar", "The array to sum"] ],
         "return" : ["float", "The sum of the given buffer"]
}*/
JsVarFloat jswrap_espruino_sum(JsVar *arr) {
  if (!(jsvIsString(arr) || jsvIsArray(arr) || jsvIsArrayBuffer(arr))) {
    jsError("Expecting first argument to be an array, not %t", arr);
    return NAN;
  }
  JsVarFloat sum = 0;

  JsvIterator itsrc;
  jsvIteratorNew(&itsrc, arr);
  while (jsvIteratorHasElement(&itsrc)) {
    sum += jsvIteratorGetFloatValue(&itsrc);
    jsvIteratorNext(&itsrc);
  }
  jsvIteratorFree(&itsrc);
  return sum;
}

/*JSON{ "type":"staticmethod", "ifndef" : "SAVE_ON_FLASH",
         "class" : "E", "name" : "variance",
         "generate" : "jswrap_espruino_variance",
         "description" : "Work out the variance of the contents of the given Array, String or ArrayBuffer and return the result. This is equivalent to `v=0;for (i in arr) v+=Math.pow(mean-arr[i],2)`",
         "params" : [ [ "arr", "JsVar", "The array to work out the variance for"], ["mean", "float", "The mean value of the array" ] ],
         "return" : ["float", "The variance of the given buffer"]
}*/
JsVarFloat jswrap_espruino_variance(JsVar *arr, JsVarFloat mean) {
  if (!(jsvIsIterable(arr))) {
    jsError("Expecting first argument to be iterable, not %t", arr);
    return NAN;
  }
  JsVarFloat variance = 0;

  JsvIterator itsrc;
  jsvIteratorNew(&itsrc, arr);
  while (jsvIteratorHasElement(&itsrc)) {
    JsVarFloat val = jsvIteratorGetFloatValue(&itsrc);
    val -= mean;
    variance += val*val;
    jsvIteratorNext(&itsrc);
  }
  jsvIteratorFree(&itsrc);
  return variance;
}

/*JSON{ "type":"staticmethod", "ifndef" : "SAVE_ON_FLASH",
         "class" : "E", "name" : "convolve",
         "generate" : "jswrap_espruino_convolve",
         "description" : "Convolve arr1 with arr2. This is equivalent to `v=0;for (i in arr1) v+=arr1[i] * arr2[(i+offset) % arr2.length]`",
         "params" : [ [ "arr1", "JsVar", "An array to convolve"],
                      [ "arr2", "JsVar", "An array to convolve"],
                      [ "offset", "int32", "The mean value of the array" ] ],
         "return" : ["float", "The variance of the given buffer"]
}*/
JsVarFloat jswrap_espruino_convolve(JsVar *arr1, JsVar *arr2, int offset) {
  if (!(jsvIsIterable(arr1)) ||
      !(jsvIsIterable(arr2))) {
    jsError("Expecting first 2 arguments to be iterable, not %t and %t", arr1, arr2);
    return NAN;
  }
  JsVarFloat conv = 0;

  JsvIterator it1;
  jsvIteratorNew(&it1, arr1);
  JsvIterator it2;
  jsvIteratorNew(&it2, arr2);

  // get iterator2 at the correct offset
  int l = (int)jsvGetLength(arr2);
  offset = offset % l;
  if (offset<0) offset += l;
  while (offset-->0)
    jsvIteratorNext(&it2);


  while (jsvIteratorHasElement(&it1)) {
    conv += jsvIteratorGetFloatValue(&it1) * jsvIteratorGetFloatValue(&it2);
    jsvIteratorNext(&it1);
    jsvIteratorNext(&it2);
    // restart iterator if it hit the end
    if (!jsvIteratorHasElement(&it2)) {
      jsvIteratorFree(&it2);
      jsvIteratorNew(&it2, arr2);
    }
  }
  jsvIteratorFree(&it1);
  jsvIteratorFree(&it2);
  return conv;
}

// http://paulbourke.net/miscellaneous/dft/
/*
   This computes an in-place complex-to-complex FFT
   x and y are the real and imaginary arrays of 2^m points.
   dir =  1 gives forward transform
   dir = -1 gives reverse transform
*/
short FFT(short int dir,long m,double *x,double *y)
{
   long n,i,i1,j,k,i2,l,l1,l2;
   double c1,c2,tx,ty,t1,t2,u1,u2,z;

   /* Calculate the number of points */
   n = 1;
   for (i=0;i<m;i++)
      n *= 2;

   /* Do the bit reversal */
   i2 = n >> 1;
   j = 0;
   for (i=0;i<n-1;i++) {
      if (i < j) {
         tx = x[i];
         ty = y[i];
         x[i] = x[j];
         y[i] = y[j];
         x[j] = tx;
         y[j] = ty;
      }
      k = i2;
      while (k <= j) {
         j -= k;
         k >>= 1;
      }
      j += k;
   }

   /* Compute the FFT */
   c1 = -1.0;
   c2 = 0.0;
   l2 = 1;
   for (l=0;l<m;l++) {
      l1 = l2;
      l2 <<= 1;
      u1 = 1.0;
      u2 = 0.0;
      for (j=0;j<l1;j++) {
         for (i=j;i<n;i+=l2) {
            i1 = i + l1;
            t1 = u1 * x[i1] - u2 * y[i1];
            t2 = u1 * y[i1] + u2 * x[i1];
            x[i1] = x[i] - t1;
            y[i1] = y[i] - t2;
            x[i] += t1;
            y[i] += t2;
         }
         z =  u1 * c1 - u2 * c2;
         u2 = u1 * c2 + u2 * c1;
         u1 = z;
      }
      c2 = jswrap_math_sqrt((1.0 - c1) / 2.0);
      if (dir == 1)
         c2 = -c2;
      c1 = jswrap_math_sqrt((1.0 + c1) / 2.0);
   }

   /* Scaling for forward transform */
   if (dir == 1) {
      for (i=0;i<n;i++) {
         x[i] /= (double)n;
         y[i] /= (double)n;
      }
   }
<<<<<<< HEAD
   jsvIteratorFree(&itsrc);
   return variance;
}



int add(int x, int y) {
  return x*1.234;
}

// TESTING ONLY
#include "jsnative.h"
/*JSON{ "type":"staticmethod",
         "class" : "E", "name" : "sin",
         "generate" : "jswrap_espruino_sin",
         "description" : "",
         "params" : [ [ "arr", "JsVar", "The array to sum"] ],
         "return" : ["JsVar", "The sum of the given buffer"]
}*/
JsVar *jswrap_espruino_sin(JsVar *o) {
  //return jsnCallFunction(sin, JSNAT_JSVARFLOAT | (JSNAT_JSVARFLOAT<<JSNAT_BITS), &o, 1);
  JsVar *a[2] = {o,o};
  //return jsnCallFunction(add, JSNAT_JSVARINT | (JSNAT_JSVARINT<<JSNAT_BITS) | (JSNAT_JSVARINT<<(JSNAT_BITS*2)), a, 2);
  return jsnCallFunction(add, JSNAT_INT32 | (JSNAT_INT32<<JSNAT_BITS) | (JSNAT_INT32<<(JSNAT_BITS*2)), a, 2);
}
// TESTING ONLY
=======

   return(TRUE);
}

/*JSON{ "type":"staticmethod", "ifndef" : "SAVE_ON_FLASH",
         "class" : "E", "name" : "FFT",
         "generate" : "jswrap_espruino_FFT",
         "description" : "Performs a Fast Fourier Transform (fft) on the supplied data and writes it back into the original arrays. Note that if only one array is supplied, the data written back is the modulus of the complex result `sqrt(r*r+i*i)`.",
         "params" : [ [ "arrReal", "JsVar", "An array of real values"],
                      [ "arrImage", "JsVar", "An array of imaginary values (or if undefined, all values will be taken to be 0)"],
                      [ "inverse", "bool", "Set this to true if you want an inverse FFT - otherwise leave as 0" ] ]
}*/
void jswrap_espruino_FFT(JsVar *arrReal, JsVar *arrImag, bool inverse) {
  if (!(jsvIsIterable(arrReal)) ||
      !(jsvIsUndefined(arrImag) || jsvIsIterable(arrImag))) {
    jsError("Expecting first 2 arguments to be iterable or undefined, not %t and %t", arrReal, arrImag);
    return;
  }

  // get length and work out power of 2
  size_t l = (size_t)jsvGetLength(arrReal);
  size_t pow2 = 1;
  int order = 0;
  while (pow2 < l) {
    pow2 <<= 1;
    order++;
  }

  if (jsuGetFreeStack() < 100+sizeof(double)*pow2*2) {
    jsError("Insufficient stack for computing FFT");
    return;
  }

  double *vReal = (double*)alloca(sizeof(double)*pow2);
  double *vImag = (double*)alloca(sizeof(double)*pow2);

  unsigned int i;
  for (i=0;i<pow2;i++) {
    vReal[i]=0;
    vImag[i]=0;
  }

  // load data
  JsvIterator it;
  jsvIteratorNew(&it, arrReal);
  i=0;
  while (jsvIteratorHasElement(&it)) {
    vReal[i++] = jsvIteratorGetFloatValue(&it);
    jsvIteratorNext(&it);
  }
  jsvIteratorFree(&it);

  if (jsvIsIterable(arrImag)) {
    jsvIteratorNew(&it, arrImag);
    i=0;
    while (i<pow2 && jsvIteratorHasElement(&it)) {
      vImag[i++] = jsvIteratorGetFloatValue(&it);
      jsvIteratorNext(&it);
    }
    jsvIteratorFree(&it);
  }

  // do FFT
  FFT(inverse ? -1 : 1, order, vReal, vImag);

  // Put the results back
  bool useModulus = jsvIsIterable(arrImag);

  jsvIteratorNew(&it, arrReal);
  i=0;
  while (jsvIteratorHasElement(&it)) {
    JsVarFloat f;
    if (useModulus)
      f = jswrap_math_sqrt(vReal[i]*vReal[i] + vImag[i]*vImag[i]);
    else
      f = vReal[i];

    jsvUnLock(jsvIteratorSetValue(&it, jsvNewFromFloat(f)));
    i++;
    jsvIteratorNext(&it);
  }
  jsvIteratorFree(&it);
  if (jsvIsIterable(arrImag)) {
    jsvIteratorNew(&it, arrImag);
    i=0;
    while (jsvIteratorHasElement(&it)) {
      jsvUnLock(jsvIteratorSetValue(&it, jsvNewFromFloat(vImag[i++])));
      jsvIteratorNext(&it);
    }
    jsvIteratorFree(&it);
  }
}


/*JSON{ "type":"staticmethod", "ifndef" : "SAVE_ON_FLASH",
         "class" : "E", "name" : "enableWatchdog",
         "generate" : "jswrap_espruino_enableWatchdog",
         "description" : "Enable the watchdog timer. This will reset Espruino if it isn't able to return to the idle loop within the timeout. NOTE: This will not work with `setDeepSleep` unless you explicitly wake Espruino up with an interval of less than the timeout.",
         "params" : [ [ "timeout", "float", "The timeout in seconds before a watchdog reset"] ]
}*/
void jswrap_espruino_enableWatchdog(JsVarFloat time) {
  if (time<0 || isnan(time)) time=1;
  jshEnableWatchDog(time);
}
>>>>>>> fc993fde
<|MERGE_RESOLUTION|>--- conflicted
+++ resolved
@@ -221,34 +221,6 @@
          y[i] /= (double)n;
       }
    }
-<<<<<<< HEAD
-   jsvIteratorFree(&itsrc);
-   return variance;
-}
-
-
-
-int add(int x, int y) {
-  return x*1.234;
-}
-
-// TESTING ONLY
-#include "jsnative.h"
-/*JSON{ "type":"staticmethod",
-         "class" : "E", "name" : "sin",
-         "generate" : "jswrap_espruino_sin",
-         "description" : "",
-         "params" : [ [ "arr", "JsVar", "The array to sum"] ],
-         "return" : ["JsVar", "The sum of the given buffer"]
-}*/
-JsVar *jswrap_espruino_sin(JsVar *o) {
-  //return jsnCallFunction(sin, JSNAT_JSVARFLOAT | (JSNAT_JSVARFLOAT<<JSNAT_BITS), &o, 1);
-  JsVar *a[2] = {o,o};
-  //return jsnCallFunction(add, JSNAT_JSVARINT | (JSNAT_JSVARINT<<JSNAT_BITS) | (JSNAT_JSVARINT<<(JSNAT_BITS*2)), a, 2);
-  return jsnCallFunction(add, JSNAT_INT32 | (JSNAT_INT32<<JSNAT_BITS) | (JSNAT_INT32<<(JSNAT_BITS*2)), a, 2);
-}
-// TESTING ONLY
-=======
 
    return(TRUE);
 }
@@ -353,4 +325,26 @@
   if (time<0 || isnan(time)) time=1;
   jshEnableWatchDog(time);
 }
->>>>>>> fc993fde
+
+
+
+int add(int x, int y) {
+  return x*1.234;
+}
+
+// TESTING ONLY
+#include "jsnative.h"
+/*JSON{ "type":"staticmethod",
+         "class" : "E", "name" : "sin",
+         "generate" : "jswrap_espruino_sin",
+         "description" : "",
+         "params" : [ [ "arr", "JsVar", "The array to sum"] ],
+         "return" : ["JsVar", "The sum of the given buffer"]
+}*/
+JsVar *jswrap_espruino_sin(JsVar *o) {
+  //return jsnCallFunction(sin, JSNAT_JSVARFLOAT | (JSNAT_JSVARFLOAT<<JSNAT_BITS), &o, 1);
+  JsVar *a[2] = {o,o};
+  //return jsnCallFunction(add, JSNAT_JSVARINT | (JSNAT_JSVARINT<<JSNAT_BITS) | (JSNAT_JSVARINT<<(JSNAT_BITS*2)), a, 2);
+  return jsnCallFunction(add, JSNAT_INT32 | (JSNAT_INT32<<JSNAT_BITS) | (JSNAT_INT32<<(JSNAT_BITS*2)), a, 2);
+}
+// TESTING ONLY
