/* REQUIRES -std=c99 FOR COMPILATION!
 *
 * TODO:
<<<<<<< HEAD
 *       function.call(scope)
 *       handle 'new Function() { X.call(this); Y.call(this); }' correctly
 *       'Array.prototype.clear = function () { this.X = 2e23; };'
=======
 *       print("press " + count++); fails, but print("press " + (count++)); works
 *       Garbage collection for nested references
 *       'for (i in array)' syntax
 *       'if ("key" in obj)' syntax
>>>>>>> 0fb357be
 *       See if jsvNewVariableName/jsvAdd* can use pointers instead of refs?
 *       Lex could use JsVars in order to store potentially very big strings that it parses
 *       Handle errors gracefully (have an ERROR state in the JsExecFlags?)
 *       Could store vars in arrays/objects/functions as a binary tree instead of a linked list
 *       Possibly special array type that stores values directly, not with a Name
 *       Maybe keep track of whether JsVar was changed/written to?
 *       Memory manager to handle storing rarely used refs in flash
 *          - use binary tree to look up JsVar from its ref
 *          - maybe also linked list to keep track of what is used most often
 *       Add require(filename) function
 *       Add Array.push()/splice
 *       Add 'delete' keyword for killing array items?
 *       Currently, accessing an undefined array or object item creates it. Maybe that could be changed?
 *
 * In code:
 * TODO - should be fixed
 * FIXME - will probably break if used
 * OPT - potential for speed optimisation
 * */

#include <stdio.h>
#include <stdlib.h>
#include <sys/stat.h>
#include "jslex.h"
#include "jsvar.h"
#include "jsparse.h"
#include "jsfunctions.h"

JsParse p;
bool isRunning = true;

void nativeQuit(JsVarRef var) {
  isRunning = false;
}

void nativeTrace(JsVarRef var) {
  jsvTrace(p.root, 0);
}

void nativePrint(JsVarRef var) {
  JsVar *text = jsvSkipNameAndUnlock(jsvFindChildFromString(var, "text", false/*no create*/));
  char buf[64];
  jsvGetString(text, buf, 64);
  printf("PRINT: '%s'\n", buf);
  jsvUnLock(text);
}

void nativeSetPin(JsVarRef var) {
  JsVar *pin = jsvSkipNameAndUnlock(jsvFindChildFromString(var, "pin", false/*no create*/));
  JsVar *value = jsvSkipNameAndUnlock(jsvFindChildFromString(var, "value", false/*no create*/));
  printf("Setting pin %d to value %d\n", (int)jsvGetInteger(pin),  (int)jsvGetInteger(value));
  jsvUnLock(pin);
  jsvUnLock(value);
}

void nativeGetPin(JsVarRef var) {
  JsVar *pin = jsvSkipNameAndUnlock(jsvFindChildFromString(var, "pin", false/*no create*/));
  JsVar *returnValue = jsvFindChildFromString(var, JSPARSE_RETURN_VAR, false/*no create*/); // no skip - because we want the name to write to
  int actualValue = 1;
  JsVar *newValue;
  printf("Getting value of pin %d (it was %d)\n", (int)jsvGetInteger(pin), actualValue);
  newValue = jsvNewFromInteger(actualValue);
  jsvUnLock(jsvSetValueOfName(returnValue, newValue));
  jsvUnLock(newValue);
  jsvUnLock(pin);
}

void nativeInputA(JsVarRef var) {
  JsVar *value = jsvSkipNameAndUnlock(jsvFindChildFromString(var, "value", false/*no create*/));
  JsVar *returnValue = jsvFindChildFromString(var, JSPARSE_RETURN_VAR, false/*no create*/); // no skip - because we want the name to write to
  static int this_is_my_pin = 1;
  if (!jsvIsUndefined(value)) {
     this_is_my_pin = (int)jsvGetInteger(value);
     printf("Setting INPUTA to %d\n", this_is_my_pin);
  }

  JsVar *newValue;
  printf("Getting INPUTA (it was %d)\n", this_is_my_pin);
  newValue = jsvNewFromInteger(this_is_my_pin);
  jsvUnLock(jsvSetValueOfName(returnValue, newValue));
  jsvUnLock(newValue);
  jsvUnLock(value);
}

bool run_test(const char *filename) {
  printf("----------------------------------\n");
  printf("----------------------------- TEST %s \n", filename);
  struct stat results;
  if (!stat(filename, &results) == 0) {
    printf("Cannot stat file! '%s'\n", filename);
    return false;
  }
  int size = results.st_size;
  FILE *file = fopen( filename, "rb" );
  /* if we open as text, the number of bytes read may be > the size we read */
  if( !file ) {
     printf("Unable to open file! '%s'\n", filename);
     return false;
  }
  char *buffer = malloc(size+1);
  long actualRead = fread(buffer,1,size,file);
  buffer[actualRead]=0;
  buffer[size]=0;
  fclose(file);

  JsVar *v;
  jsvInit();
  jspInit(&p);
  jspAddNativeFunction(&p, "function print(text)", nativePrint);

  jsvUnLock(jspEvaluate(&p, buffer ));

  JsVar *result = jsvSkipNameAndUnlock(jsvFindChildFromString(p.root, "result", false/*no create*/));
  bool pass = jsvGetBool(result);
  jsvUnLock(result);

  if (pass)
    printf("----------------------------- PASS %s\n", filename);
  else {
    printf("----------------------------------\n");
    printf("----------------------------- FAIL %s <-------\n", filename);
    jsvTrace(p.root, 0);
    printf("----------------------------- FAIL %s <-------\n", filename);
    printf("----------------------------------\n");
  }
  printf("BEFORE: %d Memory Records Used\n", jsvGetMemoryUsage());
 // jsvTrace(p.root, 0);
  jspKill(&p);
  printf("AFTER: %d Memory Records Used (should be 0!)\n", jsvGetMemoryUsage());
  jsvShowAllocated();
  jsvKill();
  printf("\n");


  free(buffer);
  return pass;
}


void run_all_tests() {
  int test_num = 1;
  int count = 0;
  int passed = 0;

  while (test_num<1000) {
    char fn[32];
    sprintf(fn, "../tests/test%03d.js", test_num);
    // check if the file exists - if not, assume we're at the end of our tests
    FILE *f = fopen(fn,"r");
    if (!f) break;
    fclose(f);

    if (run_test(fn))
      passed++;
    count++;
    test_num++;
  }

  if (count==0) printf("No tests found in ../tests/test*.js!\n");
  printf("--------------------------------------------------\n");
  printf(" %d of %d tests passed\n", passed, count);
  printf("--------------------------------------------------\n");
}


int main(int argc, char **argv) {

  if (argc==1) {
    printf("Interactive mode.\n");
  } else if (argc==2 && strcmp(argv[1],"test")==0) {
    run_all_tests();
    exit(0);
  } else if (argc==3 && strcmp(argv[1],"test")==0) {
      run_test(argv[2]);
      exit(0);
  } else {
    printf("USAGE:\n");
    printf("./TinyJSC           : JavaScript imemdiate mode\n");
    printf("./TinyJSC test      : Run Tests\n");
    printf("./TinyJSC test x.js : Run Single Test\n");
    exit(1);
  }

    char javaScript[256];
    JsVar *v;

    printf("Size of JsVar is now %d bytes'\n", (int)sizeof(JsVar));

    jsvInit();

	jspInit(&p);
	jspAddNativeFunction(&p, "function quit()", nativeQuit);
	jspAddNativeFunction(&p, "function trace()", nativeTrace);
	jspAddNativeFunction(&p, "function print(text)", nativePrint);
	jspAddNativeFunction(&p, "function setPin(pin, value)", nativeSetPin);
	jspAddNativeFunction(&p, "function getPin(pin)", nativeGetPin);
        jspAddNativeFunction(&p, "function inputa(value)", nativeInputA);
	//v = jspEvaluate(&p, "print('Hello World from JavaScript!');for (i=0;i<10;i++) { setPin(1, (i&1) ^ getPin(1)); }" );
	//v = jspEvaluate(&p, "var Z = 1+2; if (Z==4) X=1; else Y=1; var A = [1,2,3]; var B={ a:1, b:2, c:3 };B.c" );
	//v = jspEvaluate(&p, "var Z = []; Z[0] = 'hello'; Z[1] = 'world'; Z[0]+' '+Z[1]" );
	//v = jspEvaluate(&p, "var a = 1;for (i=0;i<5;i++) a=a*2; a" );
	//v = jspEvaluate(&p, "var a = 1;while (a<5) a=a*1.1; a" );
    //v = jspEvaluate(&p, "function foo(a,b) { return a+b; } var bar=function (a,b) { return a*b; };foo(1,2)" );
	// hacky fibonnacci
	//v = jspEvaluate(&p, "function fib(a,b,cnt) { if (cnt<=0) return a; return fib(b,a+b,cnt-1); } var fibs=[]; for (i=0;i<7;i++) fibs[i] = fib(1,1,i);" );
	//v = jspEvaluate(&p, "var Z = 1+2;function a() {};a();" ); // cope with no return
	//v = jspEvaluate(&p, "for (i=0;i<7;i++) ;" ); // had a memory leak -> no more!
	//v = jspEvaluate(&p, "1+2" );
	//v = jspEvaluate(&p, "var A=[];A[1]=2;" );
	//v = jspEvaluate(&p, "function aVeryVeryVeryLongFunctionName() {}" );
	//v = jspEvaluate(&p, "function aVeryVeryVeryLongFunctionNameThatIsFarTooLong() { print('Hello!'); };aVeryVeryVeryLongFunctionNameThatIsFarTooLong();" );
	//v = jspEvaluate(&p, "var A = {a:1};A.a;" );

	printf("Please enter some JavaScript, or:\n");
	printf("   quit(); to exit\n");
	printf("   trace(); to dump contents of memory\n");
	isRunning = true;
	while (isRunning) {
      printf(">");

      gets(javaScript);
      v = jspEvaluate(&p, javaScript );
      printf("RESULT : ");
      jsvTrace(jsvGetRef(v), 0);
      jsvUnLock(v);
	}

	printf("BEFORE: %d Memory Records Used\n", jsvGetMemoryUsage());
	jspKill(&p);
	printf("AFTER: %d Memory Records Used (should be 0!)\n", jsvGetMemoryUsage());
	jsvShowAllocated();
	jsvKill();
	printf("Done!\n");
	return 0;
}<|MERGE_RESOLUTION|>--- conflicted
+++ resolved
@@ -1,16 +1,13 @@
 /* REQUIRES -std=c99 FOR COMPILATION!
  *
  * TODO:
-<<<<<<< HEAD
- *       function.call(scope)
- *       handle 'new Function() { X.call(this); Y.call(this); }' correctly
- *       'Array.prototype.clear = function () { this.X = 2e23; };'
-=======
  *       print("press " + count++); fails, but print("press " + (count++)); works
  *       Garbage collection for nested references
  *       'for (i in array)' syntax
  *       'if ("key" in obj)' syntax
->>>>>>> 0fb357be
+ *       function.call(scope)
+ *       handle 'new Function() { X.call(this); Y.call(this); }' correctly
+ *       'Array.prototype.clear = function () { this.X = 2e23; };'
  *       See if jsvNewVariableName/jsvAdd* can use pointers instead of refs?
  *       Lex could use JsVars in order to store potentially very big strings that it parses
  *       Handle errors gracefully (have an ERROR state in the JsExecFlags?)
