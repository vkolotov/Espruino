/*
 * This file is part of Espruino, a JavaScript interpreter for Microcontrollers
 *
 * Copyright (C) 2013 Gordon Williams <gw@pur3.co.uk>
 *
 * This Source Code Form is subject to the terms of the Mozilla Public
 * License, v. 2.0. If a copy of the MPL was not distributed with this
 * file, You can obtain one at http://mozilla.org/MPL/2.0/.
 *
 * ----------------------------------------------------------------------------
 * Misc utils and cheapskate stdlib implementation
 * ----------------------------------------------------------------------------
 */
#ifndef JSUTILS_H_
#define JSUTILS_H_

#include "platform_config.h"

#include <stddef.h>
#ifndef FAKE_STDLIB
#include <string.h>
#include <stdio.h>
#include <stdlib.h>
#endif
#include <stdarg.h> // for va_args
#include <stdint.h>
#include <stdbool.h>

#if defined(LINUX) || defined(ARDUINO_AVR)
#include <math.h>
#else
// these are in maths, but are used all over the place
extern int isnan ( double );
extern int isfinite ( double );
#define NAN (((JsVarFloat)0)/(JsVarFloat)0)
#define INFINITY (((JsVarFloat)1)/(JsVarFloat)0)
#endif



#ifndef BUILDNUMBER
<<<<<<< HEAD
#define JS_VERSION "1v82"
#else
#define JS_VERSION "1v82." BUILDNUMBER
=======
#define JS_VERSION "1v83"
#else
#define JS_VERSION "1v83." BUILDNUMBER
>>>>>>> 1a95f508
#endif
/*
  In code:
  TODO - should be fixed
  FIXME - will probably break if used
  OPT - potential for speed optimisation
*/

#if defined(ARM) || defined(AVR)
#define alloca(x) __builtin_alloca(x)
#endif

#if defined(ESP8266)

// Place constant strings into flash when we can in order to save RAM space. Strings in flash
// must be accessed with word reads on aligned boundaries, so we'll have to copy them before
// regular use.
#define FLASH_STR(name, x) static char name[] __attribute__((section(".irom.literal"))) __attribute__((aligned(4))) = x

// Get the length of a string in flash
size_t flash_strlen(const char *str);

// Copy a string from flash to RAM
char *flash_strncpy(char *dest, const char *source, size_t cap);

#endif

#if !defined(__USB_TYPE_H) && !defined(CPLUSPLUS) && !defined(__cplusplus) // it is defined in this file too!
#undef FALSE
#undef TRUE
//typedef enum {FALSE = 0, TRUE = !FALSE} bool;
#define FALSE 0
#define TRUE 1
//typedef unsigned char bool;
//#define TRUE (1)
//#define FALSE (0)
#endif

// Not needed because including stdbool.h instead.
/*#ifndef Arduino_h
#define true (1)
#define false (0)
#endif*/

#define DBL_MIN 2.2250738585072014e-308
#define DBL_MAX 1.7976931348623157e+308

/* Number of Js Variables allowed and Js Reference format.

   JsVarRef = uint8_t -> 15 bytes/JsVar   so JSVAR_CACHE_SIZE = (RAM - 3000) / 15
   JsVarRef = uint16_t -> 20 bytes/JsVar   so JSVAR_CACHE_SIZE = (RAM - 3000) / 20
   JsVarRef = uint32_t -> 26 bytes/JsVar   so JSVAR_CACHE_SIZE = (RAM - 3000) / 26

   NOTE: JSVAR_CACHE_SIZE must be at least 2 less than the number we can fit in JsVarRef
         See jshardware.c FLASH constants - all this must be able to fit in flash


*/

#ifdef RESIZABLE_JSVARS
 //  probably linux - allow us to allocate more blocks of variables
  typedef uint32_t JsVarRef;
  typedef int32_t JsVarRefSigned;
  #define JSVARREF_MIN (-2147483648)
  #define JSVARREF_MAX 2147483647
  #define JSVARREF_SIZE 4
#else
   /** JsVerRef stores References for variables - We treat 0 as null
   *  NOTE: we store JSVAR_DATA_STRING_* as actual values so we can do #if on them below
   *
   */
  #if JSVAR_CACHE_SIZE <= 254
    typedef uint8_t JsVarRef;
    typedef int8_t JsVarRefSigned;
    #define JSVARREF_MIN (-128)
    #define JSVARREF_MAX 127
    #define JSVARREF_SIZE 1
  #elif JSVAR_CACHE_SIZE <= 1023
    /* for this, we use 10 bit refs. GCC can't do that so store refs as
     * single bytes and then manually pack an extra 2 bits for each of
     * the refs into a byte called 'pack'
     *
     * We also put the 2 bits from lastChild into 'flags', because then
     * we can use 'pack' for character data in a stringext
     *
     * Note that JsVarRef/JsVarRefSigned are still 2 bytes, which means
     * we're only messing around when loading/storing refs - not when
     * passing them around.
     */
    #define JSVARREF_PACKED_BITS 2
    typedef uint16_t JsVarRef;
    typedef int16_t JsVarRefSigned;
    #define JSVARREF_MIN (-512)
    #define JSVARREF_MAX 511
    #define JSVARREF_SIZE 1
  #else
    typedef uint16_t JsVarRef;
    typedef int16_t JsVarRefSigned;
    #define JSVARREF_MIN (-32768)
    #define JSVARREF_MAX 32767
    #define JSVARREF_SIZE 2
  #endif
#endif

#if defined(__WORDSIZE) && __WORDSIZE == 64
// 64 bit needs extra space to be able to store a function pointer

/// Max length of JSV_NAME_ strings
#define JSVAR_DATA_STRING_NAME_LEN  8
#else
/// Max length of JSV_NAME_ strings
#define JSVAR_DATA_STRING_NAME_LEN  4
#endif
/// Max length for a JSV_STRING
#define JSVAR_DATA_STRING_LEN  (JSVAR_DATA_STRING_NAME_LEN+(3*JSVARREF_SIZE))
/// Max length for a JSV_STRINGEXT
#ifdef JSVARREF_PACKED_BITS
#define JSVAR_DATA_STRING_MAX_LEN (JSVAR_DATA_STRING_NAME_LEN+(3*JSVARREF_SIZE)+JSVARREF_SIZE+1) // (JSVAR_DATA_STRING_LEN + sizeof(JsVarRef)*3 + sizeof(JsVarRefCounter) + sizeof(pack))
#else
#define JSVAR_DATA_STRING_MAX_LEN (JSVAR_DATA_STRING_NAME_LEN+(3*JSVARREF_SIZE)+JSVARREF_SIZE) // (JSVAR_DATA_STRING_LEN + sizeof(JsVarRef)*3 + sizeof(JsVarRefCounter))
#endif

/** This is the amount of characters at which it'd be more efficient to use
 * a flat string than to use a normal string... */
#define JSV_FLAT_STRING_BREAK_EVEN (JSVAR_DATA_STRING_LEN + JSVAR_DATA_STRING_MAX_LEN)

typedef int32_t JsVarInt;
typedef uint32_t JsVarIntUnsigned;
#ifdef USE_FLOATS
typedef float JsVarFloat;
#else
typedef double JsVarFloat;
#endif

#define JSSYSTIME_MAX 0x7FFFFFFFFFFFFFFFLL
typedef int64_t JsSysTime;
#define JSSYSTIME_INVALID ((JsSysTime)-1)

#define JSLEX_MAX_TOKEN_LENGTH  64
#define JS_ERROR_BUF_SIZE 64 // size of buffer error messages are written into
#define JS_ERROR_TOKEN_BUF_SIZE 16 // see jslTokenAsString

#define JS_NUMBER_BUFFER_SIZE 66 // 64 bit base 2 + minus + terminating 0

#define JSPARSE_MAX_SCOPES  8
// Don't restrict number of iterations now
//#define JSPARSE_MAX_LOOP_ITERATIONS 8192

#define STRINGIFY_HELPER(x) #x
#define STRINGIFY(x) STRINGIFY_HELPER(x)
#define NOT_USED(x) ( (void)(x) )

// javascript specific names
#define JSPARSE_RETURN_VAR "return" // variable name used for returning function results
#define JSPARSE_PROTOTYPE_VAR "prototype"
#define JSPARSE_CONSTRUCTOR_VAR "constructor"
#define JSPARSE_INHERITS_VAR "__proto__"
// internal names that hopefully nobody will be able to access
#define JS_HIDDEN_CHAR '\xFF' // initial character of var name determines that we shouldn't see this stuff
#define JS_HIDDEN_CHAR_STR "\xFF"
#define JSPARSE_FUNCTION_CODE_NAME JS_HIDDEN_CHAR_STR"cod" // the function's code!
#define JSPARSE_FUNCTION_SCOPE_NAME JS_HIDDEN_CHAR_STR"sco" // the scope of the function's definition
#define JSPARSE_FUNCTION_THIS_NAME JS_HIDDEN_CHAR_STR"ths" // the 'this' variable - for bound functions
#define JSPARSE_FUNCTION_NAME_NAME JS_HIDDEN_CHAR_STR"nam" // for named functions (a = function foo() { foo(); })
#define JSPARSE_FUNCTION_LINENUMBER_NAME JS_HIDDEN_CHAR_STR"lin" // The line number offset of the function
#define JS_EVENT_PREFIX "#on"

#define JSPARSE_EXCEPTION_VAR "except" // when exceptions are thrown, they're stored in the root scope
#define JSPARSE_STACKTRACE_VAR "sTrace" // for errors/exceptions, a stack trace is stored as a string
#define JSPARSE_MODULE_CACHE_NAME "modules"

#if !defined(NO_ASSERT)
 #ifdef FLASH_STR
   // Place assert strings into flash to save RAM
   #define assert(X) do { \
     FLASH_STR(flash_X, __STRING(X)); \
     if (!(X)) jsAssertFail(__FILE__,__LINE__,flash_X); \
   } while(0)
 #elif defined(__STRING)
   // Normal assert with string in RAM
   #define assert(X) do { if (!(X)) jsAssertFail(__FILE__,__LINE__,__STRING(X)); } while(0)
 #else
   // Limited assert due to compiler not being able to stringify a parameter
   #define assert(X) do { if (!(X)) jsAssertFail(__FILE__,__LINE__,""); } while(0)
 #endif
#else
 #define assert(X) do { } while(0)
#endif

/// Used when we have enums we want to squash down
#define PACKED_FLAGS  __attribute__ ((__packed__))

/// Used before functions that we want to ensure are not inlined (eg. "void NO_INLINE foo() {}")
#define NO_INLINE __attribute__ ((noinline))

/// Put before functions that we always want inlined
#if defined(LINK_TIME_OPTIMISATION) && !defined(SAVE_ON_FLASH) && !defined(DEBUG)
#define ALWAYS_INLINE inline __attribute__((always_inline))
#elif defined(__GNUC__)
// By inlining in GCC we avoid shedloads of warnings
#define ALWAYS_INLINE inline
#else
// clang seems to hate being asked to inline when the definition
// isn't in the same file
#define ALWAYS_INLINE
#endif

/// Maximum amount of locks we ever expect to have on a variable (this could limit recursion) must be 2^n-1
#define JSV_LOCK_MAX  15

/// preprocessor power of 2 - suitable up to 16 bits
#define NEXT_POWER_2(X) \
   (((X) | (X)>>1 | (X)>>2 | (X)>>3 | \
    (X)>>4 | (X)>>5 | (X)>>6 | (X)>>7 | \
    (X)>>8 | (X)>>9 | (X)>>10 | (X)>>11 | \
    (X)>>12 | (X)>>13 | (X)>>14 | (X)>>15)+1)
/// Proprocessor get bit number
#define GET_BIT_NUMBER(X) \
  (((X)==    1)? 0: \
   ((X)==    2)? 1: \
   ((X)==    4)? 2: \
   ((X)==    8)? 3: \
   ((X)==   16)? 4: \
   ((X)==   32)? 5: \
   ((X)==   64)? 6: \
   ((X)==  128)? 7: \
   ((X)==  256)? 8: \
   ((X)==  512)? 9: \
   ((X)== 1024)?10: \
   ((X)== 2048)?11: \
   ((X)== 4096)?12: \
   ((X)== 8192)?13: \
   ((X)==16384)?14: \
   ((X)==32768)?15:10000/*error*/)

// To handle variable size bit fields
#define BITFIELD_DECL(BITFIELD, N) uint32_t BITFIELD[(N+31)/32]
#define BITFIELD_GET(BITFIELD, N) ((BITFIELD[(N)>>5] >> ((N)&31))&1)
#define BITFIELD_SET(BITFIELD, N, VALUE) (BITFIELD[(N)>>5] = (BITFIELD[(N)>>5]& (uint32_t)~(1 << ((N)&31))) | (uint32_t)((VALUE)?(1 << ((N)&31)):0)  )


static inline bool isWhitespace(char ch) {
    return (ch==0x09) || // \t - tab
           (ch==0x0B) || // vertical tab
           (ch==0x0C) || // form feed
           (ch==0x20) || // space
           (((unsigned char)ch)==0xA0) || // no break space
           (ch=='\n') ||
           (ch=='\r');
}

static inline bool isNumeric(char ch) {
    return (ch>='0') && (ch<='9');
}

static inline bool isHexadecimal(char ch) {
    return ((ch>='0') && (ch<='9')) ||
           ((ch>='a') && (ch<='f')) ||
           ((ch>='A') && (ch<='F'));
}
static inline bool isAlpha(char ch) {
    return ((ch>='a') && (ch<='z')) || ((ch>='A') && (ch<='Z')) || ch=='_';
}


bool isIDString(const char *s);

/** escape a character - if it is required. This may return a reference to a static array,
so you can't store the value it returns in a variable and call it again. */
const char *escapeCharacter(char ch);
/// Convert a character to the hexadecimal equivalent (or -1)
int chtod(char ch);
/* convert a number in the given radix to an int. if radix=0, autodetect */
long long stringToIntWithRadix(const char *s, int radix, bool *hasError);
/* convert hex, binary, octal or decimal string into an int */
long long stringToInt(const char *s);

// forward decl
struct JsLex;
// ------------
typedef enum {
  JSET_STRING,
  JSET_ERROR,
  JSET_SYNTAXERROR,
  JSET_TYPEERROR,
  JSET_INTERNALERROR,
  JSET_REFERENCEERROR
} JsExceptionType;

void jsExceptionHere(JsExceptionType type, const char *fmt, ...);
void jsWarnAt(const char *message, struct JsLex *lex, size_t tokenPos);
void jsAssertFail(const char *file, int line, const char *expr);
#ifndef FLASH_STR
void jsError(const char *fmt, ...);
void jsWarn(const char *fmt, ...);
#else
// Special jsError and jsWarn functions that place the format string into flash to save RAM
#define jsError(fmt, ...) do { \
    FLASH_STR(flash_str, fmt); \
    jsError_int(flash_str, ##__VA_ARGS__); \
  } while(0)
void jsError_int(const char *fmt, ...);

#define jsWarn(fmt, ...) do { \
    FLASH_STR(flash_str, fmt); \
    jsWarn_int(flash_str, ##__VA_ARGS__); \
  } while(0)
void jsWarn_int(const char *fmt, ...);
#endif

// ------------
typedef enum {
  JSERR_NONE = 0,
  JSERR_RX_FIFO_FULL = 1, ///< The IO buffer (ioBuffer in jsdevices.c) is full and data was lost. Happens for character data and watch events
  JSERR_BUFFER_FULL = 2, ///< eg. Serial1's buffer exceeded the max size. Doesn't happen if you have an on('data') callback
  JSERR_CALLBACK = 4, ///< A callback (on data/watch/timer) caused an error and was removed
  JSERR_LOW_MEMORY = 8, ///< Memory is running low - Espruino had to run a garbage collection pass or remove some of the command history
  JSERR_MEMORY = 16, ///< Espruino ran out of memory and was unable to allocate some data that it needed.
} PACKED_FLAGS JsErrorFlags;

/** Error flags for things that we don't really want to report on the console,
 * but which are good to know about */
extern JsErrorFlags jsErrorFlags;


#ifdef FAKE_STDLIB
char *strncat(char *dst, const char *src, size_t c);
char *strncpy(char *dst, const char *src, size_t c);
size_t strlen(const char *s);
int strcmp(const char *a, const char *b);
void *memcpy(void *dst, const void *src, size_t size);
void *memset(void *dst, int c, size_t size);
#define RAND_MAX (0x7FFFFFFFU) // needs to be unsigned!
int rand();
void srand(unsigned int seed);
#endif

JsVarFloat stringToFloatWithRadix(const char *s, int forceRadix);
JsVarFloat stringToFloat(const char *str);

void itostr_extra(JsVarInt vals,char *str,bool signedVal,unsigned int base); // like itoa, but uses JsVarInt (good on non-32 bit systems)
static ALWAYS_INLINE void itostr(JsVarInt val,char *str,unsigned int base) {
    itostr_extra(val, str, true, base);
}

char itoch(int val);

// super ftoa that does fixed point and radix
void ftoa_bounded_extra(JsVarFloat val,char *str, size_t len, int radix, int fractionalDigits);
// normal ftoa with bounds checking
void ftoa_bounded(JsVarFloat val,char *str, size_t len);

/// Wrap a value so it is always between 0 and size (eg. wrapAround(angle, 360))
JsVarFloat wrapAround(JsVarFloat val, JsVarFloat size);


typedef void (*vcbprintf_callback)(const char *str, void *user_data);
/** Espruino-special printf with a callback
 * Supported are:
 *   %d = int
 *   %0#d = int padded to length # with 0s
 *   %x = int as hex
 *   %L = JsVarInt
 *   %Lx = JsVarInt as hex
 *   %f = JsVarFloat
 *   %s = string (char *)
 *   %c = char
 *   %v = JsVar * (doesn't have to be a string - it'll be converted)
 *   %q = JsVar * (in quotes, and escaped)
 *   %j = Variable printed as JSON
 *   %t = Type of variable
 *   %p = Pin
 *
 * Anything else will assert
 */
void vcbprintf(vcbprintf_callback user_callback, void *user_data, const char *fmt, va_list argp);

/// This one is directly usable..
void cbprintf(vcbprintf_callback user_callback, void *user_data, const char *fmt, ...);

/// a snprintf replacement so mbedtls doesn't try and pull in the whole stdlib to cat two strings together
int espruino_snprintf( char * s, size_t n, const char * fmt, ... );

/** get the amount of free stack we have, in bytes */
size_t jsuGetFreeStack();

#endif /* JSUTILS_H_ */<|MERGE_RESOLUTION|>--- conflicted
+++ resolved
@@ -39,15 +39,9 @@
 
 
 #ifndef BUILDNUMBER
-<<<<<<< HEAD
-#define JS_VERSION "1v82"
-#else
-#define JS_VERSION "1v82." BUILDNUMBER
-=======
 #define JS_VERSION "1v83"
 #else
 #define JS_VERSION "1v83." BUILDNUMBER
->>>>>>> 1a95f508
 #endif
 /*
   In code:
