/*
 * This file is part of Espruino, a JavaScript interpreter for Microcontrollers
 *
 * Copyright (C) 2013 Gordon Williams <gw@pur3.co.uk>
 *
 * This Source Code Form is subject to the terms of the Mozilla Public
 * License, v. 2.0. If a copy of the MPL was not distributed with this
 * file, You can obtain one at http://mozilla.org/MPL/2.0/.
 *
 * ----------------------------------------------------------------------------
 * Recursive descent parser for code execution
 * ----------------------------------------------------------------------------
 */
#include "jsparse.h"
#include "jsinteractive.h"
#include "jswrapper.h"
#include "jsnative.h"
#include "jswrap_object.h" // for function_replacewith
#include "jswrap_functions.h" // insane check for eval in jspeFunctionCall
#include "jswrap_json.h" // for jsfPrintJSON

/* Info about execution when Parsing - this saves passing it on the stack
 * for each call */
JsExecInfo execInfo;

// ----------------------------------------------- Forward decls
JsVar *jspeAssignmentExpression();
JsVar *jspeExpression();
JsVar *jspeUnaryExpression();
void jspeBlock();
void jspeBlockNoBrackets();
JsVar *jspeStatement();
JsVar *jspeFactor();
void jspEnsureIsPrototype(JsVar *instanceOf, JsVar *prototypeName);
// ----------------------------------------------- Utils
#define JSP_MATCH_WITH_CLEANUP_AND_RETURN(TOKEN, CLEANUP_CODE, RETURN_VAL) { if (!jslMatch((TOKEN))) { CLEANUP_CODE; return RETURN_VAL; } }
#define JSP_MATCH_WITH_RETURN(TOKEN, RETURN_VAL) JSP_MATCH_WITH_CLEANUP_AND_RETURN(TOKEN, , RETURN_VAL)
#define JSP_MATCH(TOKEN) JSP_MATCH_WITH_CLEANUP_AND_RETURN(TOKEN, , 0) // Match where the user could have given us the wrong token
#define JSP_ASSERT_MATCH(TOKEN) { assert(lex->tk==(TOKEN));jslGetNextToken(); } // Match where if we have the wrong token, it's an internal error
#define JSP_SHOULD_EXECUTE (((execInfo.execute)&EXEC_RUN_MASK)==EXEC_YES)
#define JSP_SAVE_EXECUTE() JsExecFlags oldExecute = execInfo.execute
#define JSP_RESTORE_EXECUTE() execInfo.execute = (execInfo.execute&(JsExecFlags)(~EXEC_SAVE_RESTORE_MASK)) | (oldExecute&EXEC_SAVE_RESTORE_MASK);
#define JSP_HAS_ERROR (((execInfo.execute)&EXEC_ERROR_MASK)!=0)
#define JSP_SHOULDNT_PARSE (((execInfo.execute)&EXEC_NO_PARSE_MASK)!=0)

ALWAYS_INLINE void jspDebuggerLoopIfCtrlC() {
#ifdef USE_DEBUGGER
  if (execInfo.execute & EXEC_CTRL_C_WAIT && JSP_SHOULD_EXECUTE)
    jsiDebuggerLoop();
#endif
}

/// if interrupting execution, this is set
bool jspIsInterrupted() {
  return (execInfo.execute & EXEC_INTERRUPTED)!=0;
}

/// if interrupting execution, this is set
void jspSetInterrupted(bool interrupt) {
  if (interrupt)
    execInfo.execute = execInfo.execute | EXEC_INTERRUPTED;
  else
    execInfo.execute = execInfo.execute & (JsExecFlags)~EXEC_INTERRUPTED;
}

/// Set the error flag - set lineReported if we've already output the line number
void jspSetError(bool lineReported) {
  execInfo.execute = (execInfo.execute & (JsExecFlags)~EXEC_YES) | EXEC_ERROR;
  if (lineReported)
    execInfo.execute |= EXEC_ERROR_LINE_REPORTED;
}

bool jspHasError() {
  return JSP_HAS_ERROR;
}

void jspReplaceWith(JsVar *dst, JsVar *src) {
  // If this is an index in an array buffer, write directly into the array buffer
  if (jsvIsArrayBufferName(dst)) {
    size_t idx = (size_t)jsvGetInteger(dst);
    JsVar *arrayBuffer = jsvLock(jsvGetFirstChild(dst));
    jsvArrayBufferSet(arrayBuffer, idx, src);
    jsvUnLock(arrayBuffer);
    return;
  }
  // if destination isn't there, isn't a 'name', or is used, give an error
  if (!jsvIsName(dst)) {
    jsExceptionHere(JSET_ERROR, "Unable to assign value to non-reference %t", dst);
    return;
  }
  jsvSetValueOfName(dst, src);
  /* If dst is flagged as a new child, it means that
   * it was previously undefined, and we need to add it to
   * the given object when it is set.
   */
  dst = jsvLockAgain(dst);
  while (jsvIsNewChild(dst)) {
    // Get what it should have been a child of
    JsVar *parent = jsvLock(jsvGetNextSibling(dst));
    JsVar *parentVar = jsvSkipName(parent);
    if (!jsvIsString(parentVar)) {
      // if we can't find a char in a string we still return a NewChild,
      // but we can't add character back in
      assert(jsvHasChildren(parentVar));
      // Remove the 'new child' flagging
      jsvUnRef(parent);
      jsvSetNextSibling(dst, 0);
      jsvUnRef(parent);
      jsvSetPrevSibling(dst, 0);
      // Add to the parent
      jsvAddName(parentVar, dst);
    }
    jsvUnLock2(parentVar, dst);
    dst = parent;
  }
  jsvUnLock(dst);
}

bool jspeiAddScope(JsVar *scope) {
  if (execInfo.scopeCount >= JSPARSE_MAX_SCOPES) {
    jsExceptionHere(JSET_ERROR, "Maximum number of scopes exceeded");
    jspSetError(false);
    return false;
  }
  execInfo.scopes[execInfo.scopeCount++] = jsvLockAgain(scope);
  return true;
}

void jspeiRemoveScope() {
  if (execInfo.scopeCount <= 0) {
    jsExceptionHere(JSET_INTERNALERROR, "Too many scopes removed");
    jspSetError(false);
    return;
  }
  jsvUnLock(execInfo.scopes[--execInfo.scopeCount]);
}

JsVar *jspeiFindInScopes(const char *name) {
  int i;
  for (i=execInfo.scopeCount-1;i>=0;i--) {
    JsVar *ref = jsvFindChildFromString(execInfo.scopes[i], name, false);
    if (ref) return ref;
  }
  return jsvFindChildFromString(execInfo.root, name, false);
}

// TODO: get rid of these, use jspeiGetTopScope instead
JsVar *jspeiFindOnTop(const char *name, bool createIfNotFound) {
  if (execInfo.scopeCount>0)
    return jsvFindChildFromString(execInfo.scopes[execInfo.scopeCount-1], name, createIfNotFound);
  return jsvFindChildFromString(execInfo.root, name, createIfNotFound);
}
JsVar *jspeiFindNameOnTop(JsVar *childName, bool createIfNotFound) {
  if (execInfo.scopeCount>0)
    return jsvFindChildFromVar(execInfo.scopes[execInfo.scopeCount-1], childName, createIfNotFound);
  return jsvFindChildFromVar(execInfo.root, childName, createIfNotFound);
}


JsVar *jspeiGetScopesAsVar() {
  if (execInfo.scopeCount==0)
    return 0;
  if (execInfo.scopeCount==1)
    return jsvLockAgain(execInfo.scopes[0]);

  JsVar *arr = jsvNewEmptyArray();
  int i;
  for (i=0;i<execInfo.scopeCount;i++) {
    JsVar *idx = jsvMakeIntoVariableName(jsvNewFromInteger(i), execInfo.scopes[i]);
    if (!idx) { // out of memory
      jspSetError(false);
      return arr;
    }
    jsvAddName(arr, idx);
    jsvUnLock(idx);
  }
  return arr;
}

void jspeiLoadScopesFromVar(JsVar *arr) {
  execInfo.scopeCount = 0;

  if (jsvIsArray(arr)) {
    JsvObjectIterator it;
    jsvObjectIteratorNew(&it, arr);
    while (jsvObjectIteratorHasValue(&it)) {
      execInfo.scopes[execInfo.scopeCount++] = jsvObjectIteratorGetValue(&it);
      jsvObjectIteratorNext(&it);
    }
    jsvObjectIteratorFree(&it);
  } else
    execInfo.scopes[execInfo.scopeCount++] = jsvLockAgain(arr);
}
// -----------------------------------------------
bool jspCheckStackPosition() {
  if (jsuGetFreeStack() < 512) { // giving us 512 bytes leeway
    jsExceptionHere(JSET_ERROR, "Too much recursion - the stack is about to overflow");
    jspSetInterrupted(true);
    return false;
  }
  return true;
}


// Set execFlags such that we are not executing
void jspSetNoExecute() {
  execInfo.execute = (execInfo.execute & (JsExecFlags)(int)~EXEC_RUN_MASK) | EXEC_NO;
}

void jspAppendStackTrace(JsVar *stackTrace) {
  JsvStringIterator it;
  jsvStringIteratorNew(&it, stackTrace, 0);
  jsvStringIteratorGotoEnd(&it);
  jslPrintPosition((vcbprintf_callback)jsvStringIteratorPrintfCallback, &it, lex->tokenLastStart);
  jslPrintTokenLineMarker((vcbprintf_callback)jsvStringIteratorPrintfCallback, &it, lex->tokenLastStart, 0);
  jsvStringIteratorFree(&it);
}

/// We had an exception (argument is the exception's value)
void jspSetException(JsVar *value) {
  // Add the exception itself to a variable in root scope
  JsVar *exception = jsvFindChildFromString(execInfo.hiddenRoot, JSPARSE_EXCEPTION_VAR, true);
  if (exception) {
    jsvSetValueOfName(exception, value);
    jsvUnLock(exception);
  }
  // Set the exception flag
  execInfo.execute = execInfo.execute | EXEC_EXCEPTION;
  // Try and do a stack trace
  if (lex) {
    JsVar *stackTrace = jsvObjectGetChild(execInfo.hiddenRoot, JSPARSE_STACKTRACE_VAR, JSV_STRING_0);
    if (stackTrace) {
      jsvAppendPrintf(stackTrace, " at ");
      jspAppendStackTrace(stackTrace);
      jsvUnLock(stackTrace);
      // stop us from printing the trace in the same block
      execInfo.execute = execInfo.execute | EXEC_ERROR_LINE_REPORTED;
    }
  }

}

/** Return the reported exception if there was one (and clear it) */
JsVar *jspGetException() {
  JsVar *exceptionName = jsvFindChildFromString(execInfo.hiddenRoot, JSPARSE_EXCEPTION_VAR, false);
  if (exceptionName) {
    JsVar *exception = jsvSkipName(exceptionName);
    jsvRemoveChild(execInfo.hiddenRoot, exceptionName);
    jsvUnLock(exceptionName);
    return exception;
  }
  return 0;
}

/** Return a stack trace string if there was one (and clear it) */
JsVar *jspGetStackTrace() {
  JsVar *stackTraceName = jsvFindChildFromString(execInfo.hiddenRoot, JSPARSE_STACKTRACE_VAR, false);
  if (stackTraceName) {
    JsVar *stackTrace = jsvSkipName(stackTraceName);
    jsvRemoveChild(execInfo.hiddenRoot, stackTraceName);
    jsvUnLock(stackTraceName);
    return stackTrace;
  }
  return 0;
}

// ----------------------------------------------

// we return a value so that JSP_MATCH can return 0 if it fails (if we pass 0, we just parse all args)
NO_INLINE bool jspeFunctionArguments(JsVar *funcVar) {
  JSP_MATCH('(');
  while (lex->tk!=')') {
    if (funcVar) {
      JsVar *param = jsvAddNamedChild(funcVar, 0, jslGetTokenValueAsString(lex));
      if (!param) { // out of memory
        jspSetError(false);
        return false;
      }
      jsvMakeFunctionParameter(param); // force this to be called a function parameter
      jsvUnLock(param);
    }
    JSP_MATCH(LEX_ID);
    if (lex->tk!=')') JSP_MATCH(',');
  }
  JSP_MATCH(')');
  return true;
}

NO_INLINE JsVar *jspeFunctionDefinition(bool parseNamedFunction) {
  // actually parse a function... We assume that the LEX_FUNCTION and name
  // have already been parsed
  JsVar *funcVar = 0;

  bool actuallyCreateFunction = JSP_SHOULD_EXECUTE;
  if (actuallyCreateFunction)
    funcVar = jsvNewWithFlags(JSV_FUNCTION);

  JsVar *functionInternalName = 0;
  if (parseNamedFunction && lex->tk==LEX_ID) {
    // you can do `var a = function foo() { foo(); };` - so cope with this
    if (funcVar) functionInternalName = jslGetTokenValueAsVar(lex);
    // note that we don't add it to the beginning, because it would mess up our function call code
    JSP_ASSERT_MATCH(LEX_ID);
  }

  // Get arguments save them to the structure
  if (!jspeFunctionArguments(funcVar)) {
    jsvUnLock2(functionInternalName, funcVar);
    // parse failed
    return 0;
  }
  JSP_MATCH_WITH_CLEANUP_AND_RETURN('{',jsvUnLock(funcVar),0);

#ifndef SAVE_ON_FLASH
  if (lex->tk==LEX_STR && !strcmp(jslGetTokenValueAsString(lex), "compiled")) {
    jsWarn("Function marked with \"compiled\" uploaded in source form");
  }
#endif

  /* If the function starts with return, treat it specially -
   * we don't want to store the 'return' part of it
   */
  if (funcVar && lex->tk==LEX_R_RETURN) {
    funcVar->flags = (funcVar->flags & ~JSV_VARTYPEMASK) | JSV_FUNCTION_RETURN;
    JSP_ASSERT_MATCH(LEX_R_RETURN);
  }
  // Get the line number (if needed)
  JsVarInt lineNumber = 0;
  if (actuallyCreateFunction && lex->lineNumberOffset) {
    // jslGetLineNumber is slow, so we only do it if we have debug info
    lineNumber = (JsVarInt)jslGetLineNumber(lex) + (JsVarInt)lex->lineNumberOffset - 1;
  }
  // Get the code - parse it and figure out where it stops
  JslCharPos funcBegin = jslCharPosClone(&lex->tokenStart);
  int brackets = 0;
  int lastTokenEnd = -1;
  while (lex->tk && (brackets || lex->tk != '}')) {
    if (lex->tk == '{') brackets++;
    if (lex->tk == '}') brackets--;
    lastTokenEnd = (int)jsvStringIteratorGetIndex(&lex->it)-1;
    JSP_ASSERT_MATCH(lex->tk);
  }
  // Then create var and set (if there was any code!)
  if (actuallyCreateFunction && lastTokenEnd>0) {
    // code var
    JsVar *funcCodeVar = jslNewFromLexer(&funcBegin, (size_t)lastTokenEnd);
    jsvUnLock2(jsvAddNamedChild(funcVar, funcCodeVar, JSPARSE_FUNCTION_CODE_NAME), funcCodeVar);
    // scope var
    JsVar *funcScopeVar = jspeiGetScopesAsVar();
    if (funcScopeVar) {
      jsvUnLock2(jsvAddNamedChild(funcVar, funcScopeVar, JSPARSE_FUNCTION_SCOPE_NAME), funcScopeVar);
    }
    // If we've got a line number, add a var for it
    if (lineNumber) {
      JsVar *funcLineNumber = jsvNewFromInteger(lineNumber);
      if (funcLineNumber) {
        jsvUnLock2(jsvAddNamedChild(funcVar, funcLineNumber, JSPARSE_FUNCTION_LINENUMBER_NAME), funcLineNumber);
      }
    }
    // if we had a function name, add it to the end
    if (functionInternalName)
      jsvObjectSetChildAndUnLock(funcVar, JSPARSE_FUNCTION_NAME_NAME, functionInternalName);
  }

  jslCharPosFree(&funcBegin);
  JSP_MATCH_WITH_CLEANUP_AND_RETURN('}',jsvUnLock(funcVar),0);

  return funcVar;
}

/* Parse just the brackets of a function - and throw
 * everything away */
NO_INLINE bool jspeParseFunctionCallBrackets() {
  JSP_MATCH('(');
  while (!JSP_SHOULDNT_PARSE && lex->tk != ')') {
    jsvUnLock(jspeAssignmentExpression());
    if (lex->tk!=')') JSP_MATCH(',');
  }
  if (!JSP_SHOULDNT_PARSE) JSP_MATCH(')');
  return 0;
}

/** Handle a function call (assumes we've parsed the function name and we're
 * on the start bracket). 'thisArg' is the value of the 'this' variable when the
 * function is executed (it's usually the parent object)
 *
 *
 * NOTE: this does not set the execInfo flags - so if execInfo==EXEC_NO, it won't execute
 *
 * If !isParsing and arg0!=0, argument 0 is set to what is supplied (same with arg1)
 *
 * functionName is used only for error reporting - and can be 0
 */
NO_INLINE JsVar *jspeFunctionCall(JsVar *function, JsVar *functionName, JsVar *thisArg, bool isParsing, int argCount, JsVar **argPtr) {
  assert(!jsvIsName(thisArg));
  if (JSP_SHOULD_EXECUTE && !function) {
    if (functionName)
      jsExceptionHere(JSET_ERROR, "Function %q not found!", functionName);
    else
      jsExceptionHere(JSET_ERROR, "Function not found!", functionName);
    return 0;
  }

  if (JSP_SHOULD_EXECUTE) if (!jspCheckStackPosition()) return 0; // try and ensure that we won't overflow our stack

  if (JSP_SHOULD_EXECUTE && function) {
    JsVar *returnVar = 0;

    JsVar *thisVar = thisArg;
    if (!jsvIsFunction(function) && !jsvIsNativeObject(function)) {
      jsExceptionHere(JSET_ERROR, "Expecting a function to call, got %t", function);
      return 0;
    }
    if (isParsing) JSP_MATCH('(');

    /* Ok, so we have 4 options here.
     *
     * 1: we're native.
     *   a) args have been pre-parsed, which is awesome
     *   b) we have to parse our own args into an array
     * 2: we're not native
     *   a) args were pre-parsed and we have to populate the function
     *   b) we parse our own args, which is possibly better
     */
    if (jsvIsNative(function)) { // ------------------------------------- NATIVE

      unsigned int argPtrSize = 0;
      int boundArgs = 0;
      // Add 'bound' parameters if there were any
      JsvObjectIterator it;
      jsvObjectIteratorNew(&it, function);
      JsVar *param = jsvObjectIteratorGetKey(&it);
      while (jsvIsFunctionParameter(param)) {
        if ((unsigned)argCount>=argPtrSize) {
          // allocate more space on stack if needed
          unsigned int newArgPtrSize = argPtrSize?argPtrSize*4:16;
          JsVar **newArgPtr = (JsVar**)alloca(sizeof(JsVar*)*newArgPtrSize);
          memcpy(newArgPtr, argPtr, (unsigned)argCount*sizeof(JsVar*));
          argPtr = newArgPtr;
          argPtrSize = newArgPtrSize;
        }
        // if we already had arguments - shift them up...
        int i;
        for (i=argCount-1;i>=boundArgs;i--)
          argPtr[i+1] = argPtr[i];
        // add bound argument
        argPtr[boundArgs] = jsvSkipName(param);
        argCount++;
        boundArgs++;
        jsvUnLock(param);
        jsvObjectIteratorNext(&it);
        param = jsvObjectIteratorGetKey(&it);
      }
      // check if 'this' was defined
      while (param) {
        if (jsvIsStringEqual(param, JSPARSE_FUNCTION_THIS_NAME)) {
          thisVar = jsvSkipName(param);
          break;
        }
        jsvUnLock(param);
        jsvObjectIteratorNext(&it);
        param = jsvObjectIteratorGetKey(&it);
      }
      jsvUnLock(param);
      jsvObjectIteratorFree(&it);

      // Now, if we're parsing add the rest of the arguments
      int allocatedArgCount = boundArgs;
      if (isParsing) {
        while (!JSP_SHOULDNT_PARSE && lex->tk!=')' && lex->tk!=LEX_EOF) {
          if ((unsigned)argCount>=argPtrSize) {
            // allocate more space on stack
            unsigned int newArgPtrSize = argPtrSize?argPtrSize*4:16;
            JsVar **newArgPtr = (JsVar**)alloca(sizeof(JsVar*)*newArgPtrSize);
            memcpy(newArgPtr, argPtr, (unsigned)argCount*sizeof(JsVar*));
            argPtr = newArgPtr;
            argPtrSize = newArgPtrSize;
          }
          argPtr[argCount++] = jsvSkipNameAndUnLock(jspeAssignmentExpression());
          if (lex->tk!=')') JSP_MATCH_WITH_CLEANUP_AND_RETURN(',',jsvUnLockMany((unsigned)argCount, argPtr);, 0);
        }

        JSP_MATCH(')');
        allocatedArgCount = argCount;
      }

      void *nativePtr = jsvGetNativeFunctionPtr(function);

      JsVar *oldThisVar = execInfo.thisVar;
      if (thisVar)
        execInfo.thisVar = jsvRef(thisVar);
      else {
        if (nativePtr==jswrap_eval) { // eval gets to use the current scope
          /* Note: proper JS has some utterly insane code that depends on whether
           * eval is an lvalue or not:
           *
           * http://stackoverflow.com/questions/9107240/1-evalthis-vs-evalthis-in-javascript
           *
           * Doing this in Espruino is quite an upheaval for that one
           * slightly insane case - so it's not implemented. */
          if (execInfo.thisVar) execInfo.thisVar = jsvRef(execInfo.thisVar);
        } else {
          execInfo.thisVar = jsvRef(execInfo.root); // 'this' should always default to root
        }
      }



      if (nativePtr) {
        returnVar = jsnCallFunction(nativePtr, jsvGetNativeFunctionSpec(function), thisVar, argPtr, argCount);
      } else {
        assert(0); // in case something went horribly wrong
        returnVar = 0;
      }

      // unlock values if we locked them
      jsvUnLockMany((unsigned)allocatedArgCount, argPtr);

      /* Return to old 'this' var. No need to unlock as we never locked before */
      if (execInfo.thisVar) jsvUnRef(execInfo.thisVar);
      execInfo.thisVar = oldThisVar;

    } else { // ----------------------------------------------------- NOT NATIVE
      // create a new symbol table entry for execution of this function
      // OPT: can we cache this function execution environment + param variables?
      // OPT: Probably when calling a function ONCE, use it, otherwise when recursing, make new?
      JsVar *functionRoot = jsvNewWithFlags(JSV_FUNCTION);
      if (!functionRoot) { // out of memory
        jspSetError(false);
        return 0;
      }

      JsVar *functionScope = 0;
      JsVar *functionCode = 0;
      JsVar *functionInternalName = 0;
      uint16_t functionLineNumber = 0;

      /** NOTE: We expect that the function object will have:
       *
       *  * Parameters
       *  * Code/Scope/Name
       *
       * IN THAT ORDER.
       */
      JsvObjectIterator it;
      jsvObjectIteratorNew(&it, function);

      JsVar *param = jsvObjectIteratorGetKey(&it);
      JsVar *value = jsvObjectIteratorGetValue(&it);
      while (jsvIsFunctionParameter(param) && value) {
        JsVar *paramName = jsvCopy(param);
        if (paramName) { // could be out of memory
          jsvMakeFunctionParameter(paramName); // force this to be called a function parameter
          jsvSetValueOfName(paramName, value);
          jsvAddName(functionRoot, paramName);
          jsvUnLock(paramName);
        } else
          jspSetError(false);
        jsvUnLock2(value, param);
        jsvObjectIteratorNext(&it);
        param = jsvObjectIteratorGetKey(&it);
        value = jsvObjectIteratorGetValue(&it);
      }
      jsvUnLock2(value, param);
      if (isParsing) {
        int hadParams = 0;
        // grab in all parameters. We go around this loop until we've run out
        // of named parameters AND we've parsed all the supplied arguments
        while (!JSP_SHOULDNT_PARSE && lex->tk!=')') {
          JsVar *param = jsvObjectIteratorGetKey(&it);
          bool paramDefined = jsvIsFunctionParameter(param);
          if (lex->tk!=')' || paramDefined) {
            hadParams++;
            JsVar *value = 0;
            // ONLY parse this if it was supplied, otherwise leave 0 (undefined)
            if (lex->tk!=')')
              value = jspeAssignmentExpression();
            // and if execute, copy it over
            value = jsvSkipNameAndUnLock(value);
            JsVar *paramName = paramDefined ? jsvCopyNameOnly(param,false,true) : jsvNewFromEmptyString();
            if (paramName) { // could be out of memory
              jsvMakeFunctionParameter(paramName); // force this to be called a function parameter
              jsvSetValueOfName(paramName, value);
              jsvAddName(functionRoot, paramName);
              jsvUnLock(paramName);
            } else
              jspSetError(false);
            jsvUnLock(value);
            if (lex->tk!=')') JSP_MATCH(',');
          }
          jsvUnLock(param);
          if (paramDefined) jsvObjectIteratorNext(&it);
        }
        JSP_MATCH(')');
      } else {  // and NOT isParsing
        int args = 0;
        while (args<argCount) {
          JsVar *param = jsvObjectIteratorGetKey(&it);
          bool paramDefined = jsvIsFunctionParameter(param);
          JsVar *paramName = paramDefined ? jsvCopyNameOnly(param,false,true) : jsvNewFromEmptyString();
          if (paramName) {
            jsvMakeFunctionParameter(paramName); // force this to be called a function parameter
            jsvSetValueOfName(paramName, argPtr[args]);
            jsvAddName(functionRoot, paramName);
            jsvUnLock(paramName);
          } else
            jspSetError(false);
          args++;
          jsvUnLock(param);
          if (paramDefined) jsvObjectIteratorNext(&it);
        }
      }
      // Now go through what's left
      while (jsvObjectIteratorHasValue(&it)) {
        JsVar *param = jsvObjectIteratorGetKey(&it);
        if (jsvIsString(param)) {
          if (jsvIsStringEqual(param, JSPARSE_FUNCTION_SCOPE_NAME)) functionScope = jsvSkipName(param);
          else if (jsvIsStringEqual(param, JSPARSE_FUNCTION_CODE_NAME)) functionCode = jsvSkipName(param);
          else if (jsvIsStringEqual(param, JSPARSE_FUNCTION_NAME_NAME)) functionInternalName = jsvSkipName(param);
          else if (jsvIsStringEqual(param, JSPARSE_FUNCTION_THIS_NAME)) thisVar = jsvSkipName(param);
          else if (jsvIsStringEqual(param, JSPARSE_FUNCTION_LINENUMBER_NAME)) functionLineNumber = (uint16_t)jsvGetIntegerAndUnLock(jsvSkipName(param));
          else if (jsvIsFunctionParameter(param)) {
            JsVar *paramName = jsvCopy(param);
            // paramName is already a name (it's a function parameter)
            if (paramName) {// could be out of memory - or maybe just not supplied!
              jsvAddName(functionRoot, paramName);
              jsvUnLock(paramName);
            }
          }
        }
        jsvUnLock(param);
        jsvObjectIteratorNext(&it);
      }
      jsvObjectIteratorFree(&it);

      // setup a the function's name (if a named function)
      if (functionInternalName) {
        JsVar *name = jsvMakeIntoVariableName(jsvNewFromStringVar(functionInternalName,0,JSVAPPENDSTRINGVAR_MAXLENGTH), function);
        jsvAddName(functionRoot, name);
        jsvUnLock2(name, functionInternalName);
      }

      if (!JSP_HAS_ERROR) {
        // save old scopes
        JsVar *oldScopes[JSPARSE_MAX_SCOPES];
        int oldScopeCount;
        int i;
        oldScopeCount = execInfo.scopeCount;
        for (i=0;i<execInfo.scopeCount;i++)
          oldScopes[i] = execInfo.scopes[i];
        // if we have a scope var, load it up. We may not have one if there were no scopes apart from root
        if (functionScope) {
          jspeiLoadScopesFromVar(functionScope);
          jsvUnLock(functionScope);
        } else {
          // no scope var defined? We have no scopes at all!
          execInfo.scopeCount = 0;
        }
        // add the function's execute space to the symbol table so we can recurse
        if (jspeiAddScope(functionRoot)) {
          /* Adding scope may have failed - we may have descended too deep - so be sure
           * not to pull somebody else's scope off
           */

          JsVar *oldThisVar = execInfo.thisVar;
          if (thisVar)
            execInfo.thisVar = jsvRef(thisVar);
          else
            execInfo.thisVar = jsvRef(execInfo.root); // 'this' should always default to root


          /* we just want to execute the block, but something could
           * have messed up and left us with the wrong Lexer, so
           * we want to be careful here... */
          if (functionCode) {
#ifdef USE_DEBUGGER
            bool hadDebuggerNextLineOnly = false;

            if (execInfo.execute&EXEC_DEBUGGER_STEP_INTO) {
	      if (functionName)
		jsiConsolePrintf("Stepping into %v\n", functionName);
	      else
		jsiConsolePrintf("Stepping into function\n", functionName);
            } else {
              hadDebuggerNextLineOnly = execInfo.execute&EXEC_DEBUGGER_NEXT_LINE;
              if (hadDebuggerNextLineOnly)
                execInfo.execute &= (JsExecFlags)~EXEC_DEBUGGER_NEXT_LINE;
            }
#endif


            JsLex newLex;
            JsLex *oldLex = jslSetLex(&newLex);
            jslInit(functionCode);
            newLex.lineNumberOffset = functionLineNumber;
            JSP_SAVE_EXECUTE();
            // force execute without any previous state
#ifdef USE_DEBUGGER
            execInfo.execute = EXEC_YES | (execInfo.execute&(EXEC_CTRL_C_MASK|EXEC_ERROR_MASK|EXEC_DEBUGGER_NEXT_LINE));
#else
            execInfo.execute = EXEC_YES | (execInfo.execute&(EXEC_CTRL_C_MASK|EXEC_ERROR_MASK));
#endif
            if (jsvIsFunctionReturn(function)) {
              #ifdef USE_DEBUGGER
                // we didn't parse a statement so wouldn't trigger the debugger otherwise
                if (execInfo.execute&EXEC_DEBUGGER_NEXT_LINE && JSP_SHOULD_EXECUTE) {
                  lex->tokenLastStart = jsvStringIteratorGetIndex(&lex->tokenStart.it)-1;
                  jsiDebuggerLoop();
                }
              #endif
              // implicit return - we just need an expression (optional)
              if (lex->tk != ';' && lex->tk != '}')
                returnVar = jsvSkipNameAndUnLock(jspeExpression());
            } else {
              // setup a return variable
              JsVar *returnVarName = jsvAddNamedChild(functionRoot, 0, JSPARSE_RETURN_VAR);
              // parse the whole block
              jspeBlockNoBrackets();
              /* get the real return var before we remove it from our function.
               * We can unlock below because returnVarName is still part of
               * functionRoot, so won't get freed. */
              returnVar = jsvSkipNameAndUnLock(returnVarName);
              if (returnVarName) // could have failed with out of memory
                jsvSetValueOfName(returnVarName, 0); // remove return value (which helps stops circular references)
            }
            JsExecFlags hasError = execInfo.execute&(EXEC_ERROR_MASK|EXEC_CTRL_C_MASK);
            JSP_RESTORE_EXECUTE(); // because return will probably have set execute to false

#ifdef USE_DEBUGGER
            bool calledDebugger = false;
            if (execInfo.execute & EXEC_DEBUGGER_MASK) {
              jsiConsolePrint("Value returned is =");
              jsfPrintJSON(returnVar, JSON_LIMIT | JSON_NEWLINES | JSON_PRETTY | JSON_SHOW_DEVICES);
              jsiConsolePrintChar('\n');
              if (execInfo.execute & EXEC_DEBUGGER_FINISH_FUNCTION) {
                calledDebugger = true;
                jsiDebuggerLoop();
              }
            }
            if (hadDebuggerNextLineOnly && !calledDebugger)
              execInfo.execute |= EXEC_DEBUGGER_NEXT_LINE;
#endif

            jslKill();
            jslSetLex(oldLex);

            if (hasError) {
              execInfo.execute |= hasError; // propogate error
              JsVar *stackTrace = jsvObjectGetChild(execInfo.hiddenRoot, JSPARSE_STACKTRACE_VAR, JSV_STRING_0);
              if (stackTrace) {
                jsvAppendPrintf(stackTrace, jsvIsString(functionName)?"in function %q called from ":
                    "in function called from ", functionName);
                if (lex) {
                  jspAppendStackTrace(stackTrace);
                } else
                  jsvAppendPrintf(stackTrace, "system\n");
                jsvUnLock(stackTrace);
              }
            }
          }

          /* Return to old 'this' var. No need to unlock as we never locked before */
          if (execInfo.thisVar) jsvUnRef(execInfo.thisVar);
          execInfo.thisVar = oldThisVar;

          jspeiRemoveScope();
        }

        // Unref old scopes
        for (i=0;i<execInfo.scopeCount;i++)
          jsvUnLock(execInfo.scopes[i]);
        // restore function scopes
        for (i=0;i<oldScopeCount;i++)
          execInfo.scopes[i] = oldScopes[i];
        execInfo.scopeCount = oldScopeCount;
      }
      jsvUnLock(functionCode);
      jsvUnLock(functionRoot);
    }

    // If we grabbed a new 'this' from a bound function
    // we unlock it here
    if (thisVar != thisArg)
      jsvUnLock(thisVar);

    return returnVar;
  } else if (isParsing) { // ---------------------------------- function, but not executing - just parse args and be done
    jspeParseFunctionCallBrackets();
    /* Do not return function, as it will be unlocked! */
    return 0;
  } else return 0;
}

JsVar *jspGetNamedFieldInObject(JsVar *objectInstance, JsVar *objectName, JsVar *object, const char *name, bool returnName) {
  JsVar *child = 0;
  // check for `name` in `object` -> return if exists
  if (jsvHasChildren(object)) {
    child = jsvFindChildFromString(object, name, false);
    if (child) return returnName ? child : jsvSkipNameAndUnLock(child);
  }
  // check for `name` in the builtin version of `object` -> return if exists
  child = jswFindBuiltIn(objectInstance, object, name);
  // If we have something like a String, check String.prototype
  if (!jsvIsObject(object)) {
    // NOTE: don't want NativeObject here (if so, we'll have got it with jswFindBuiltIn if it was there)
    // We also don't want 'Object' as we want to be sure to check the prototype chain FIRST, or
    // you'd never be able to override something like `Object.toString`

    // For speed, check built-in functions on objects first (not standards compliant)
    child = jswFindInObjectProto(object, name);
    // don't check returnName, because we don't want anyone trying to alter this
    if (child) return child;
  }

  if (child) {
    if (!returnName) return child;
    // create a new name
    JsVar *nameVar = jsvNewFromString(name);
    JsVar *newChild = jsvCreateNewChild(objectName, nameVar, child);
    jsvUnLock2(nameVar, child);
    return newChild;
  }
  return 0;
}

<<<<<<< HEAD
JsVar *jspGetNamedFieldInProtoChain(JsVar *objectInstance, JsVar *objectName, JsVar *object, const char *name, bool returnName) {
/* What we do here is:
  *  * check for `name` in `object` -> return if exists
  *  * check for `name` in the builtin version of `object` -> return if exists
  *  * check for `"__proto__"` in the `object` -> recurse and return  if exists
  *  * check for `"__proto__"` in the builtin version of `object` -> recurse and return  if exists
  *
  * If 'returnName', it's important that the whole chain of objects
  * is returned as names - so something is assigned, the whole thing
  * can be saved into memory.
  */

  JsVar *child = 0;
  // check for `name` in `object` -> return if exists
  // check for `name` in the builtin version of `object` -> return if exists
  child = jspGetNamedFieldInObject(objectInstance, objectName, object, name, returnName);
  if (child) return child;
  // check for `"__proto__"` in the `object` -> recurse and return  if exists
  // check for `"__proto__"` in the builtin version of `object` -> recurse and return  if exists
  JsVar *protoName = jspGetNamedFieldInObject(objectInstance, objectName, object, JSPARSE_INHERITS_VAR, true);
  if (!protoName && !(jsvIsNativeObject(object) && object->varData.nativeObject==jswSymbolTable_Object_prototype)) {
    // search for the built-in prototype,
    const char *objName = jswGetBasicObjectName(object);
    if (objName) {
      JsVar *obj = jspGetNamedFieldInObject(execInfo.root, execInfo.root, execInfo.root, objName, false);
      if (obj) {
        protoName = jspGetNamedFieldInObject(objectInstance, obj, obj, JSPARSE_PROTOTYPE_VAR, false);
        jsvUnLock(obj);
=======
  // If not found and is the prototype, create it
  if (!child) {
    if (jsvIsFunction(object) && strcmp(name, JSPARSE_PROTOTYPE_VAR)==0) {
      // prototype is supposed to be an object
      JsVar *proto = jsvNewObject();
      // make sure it has a 'constructor' variable that points to the object it was part of
      jsvObjectSetChild(proto, JSPARSE_CONSTRUCTOR_VAR, object);
      child = jsvAddNamedChild(object, proto, JSPARSE_PROTOTYPE_VAR);
      jspEnsureIsPrototype(object, child);
      jsvUnLock(proto);
    } else if (strcmp(name, JSPARSE_INHERITS_VAR)==0) {
      const char *objName = jswGetBasicObjectName(object);
      if (objName) {
        child = jspNewPrototype(objName);
>>>>>>> 80d89cc5
      }
    }
  }
  if (protoName) {
    JsVar *proto = jsvSkipName(protoName);
    child = jspGetNamedFieldInProtoChain(objectInstance, protoName, proto, name, returnName);
    jsvUnLock2(proto, protoName);
    return child;
  }
  return 0;
}

/** Get the named function/variable on the object - whether it's built in, or predefined.
 * If !returnName, returns the function/variable itself or undefined, but
 * if returnName, return a name (could be fake) referencing the parent.
 *
 * NOTE: ArrayBuffer/Strings are not handled here. We assume that if we're
 * passing a char* rather than a JsVar it's because we're looking up via
 * a symbol rather than a variable. To handle these use jspGetVarNamedField  */
JsVar *jspGetNamedField(JsVar *objectName, const char* name, bool returnName) {
  JsVar *object = jsvSkipName(objectName);
  JsVar *child = jspGetNamedFieldInProtoChain(object, objectName, object, name, returnName);

  // If not found and is the prototype, create it
  if (!child && jsvIsFunction(object) && strcmp(name, JSPARSE_PROTOTYPE_VAR)==0) {
    JsVar *proto = jsvNewWithFlags(JSV_OBJECT);
    // make sure it has a 'constructor' variable that points to the object it was part of
    jsvObjectSetChild(proto, JSPARSE_CONSTRUCTOR_VAR, object);
    child = jsvAddNamedChild(object, proto, JSPARSE_PROTOTYPE_VAR);
    jspEnsureIsPrototype(object, child);
    jsvUnLock(proto);
  }
  jsvUnLock(object);
  // FIXME below
  if (returnName) return child;
  else return jsvSkipNameAndUnLock(child);
}

// Find a variable (or built-in function) based on the current scopes
JsVar *jspGetNamedVariable(const char *tokenName) {
  if (!JSP_SHOULD_EXECUTE) return 0;
  
  JsVar *a = jspeiFindInScopes(tokenName);
  if (a) return a;

<<<<<<< HEAD
  a = jswFindBuiltIn(execInfo.root, execInfo.root, tokenName);
  // Variable exists - we just need to give it a
  if (a) {
    // Get rid of existing name
    a = jsvSkipNameAndUnLock(a);
    // create a 'New Child' name, so we can add it to global
    // scope if we assign to it
    JsVar *nameVar = jsvNewFromString(tokenName);
    JsVar *newChild = jsvCreateNewChild(execInfo.root, nameVar, a);
    jsvUnLock2(nameVar, a);
    return newChild;
  } else {
    /* Variable doesn't exist! JavaScript says we should create it
     * (we won't add it here. This is done in the assignment operator)*/
    a = jsvMakeIntoVariableName(jsvNewFromString(tokenName), 0);
=======
    // If not found and is the prototype, create it
    if (!child && jsvIsFunction(object) && strcmp(name, JSPARSE_PROTOTYPE_VAR)==0) {
      JsVar *value = jsvNewObject(); // prototype is supposed to be an object
      child = jsvAddNamedChild(object, value, JSPARSE_PROTOTYPE_VAR);
      jsvUnLock(value);
    }
>>>>>>> 80d89cc5
  }
  return a;
}

/// see jspGetNamedField - note that nameVar should have had jsvAsArrayIndex called on it first
JsVar *jspGetVarNamedField(JsVar *object, JsVar *nameVar, bool returnName) {

  JsVar *child = 0;
  // if we're an object (or pretending to be one)
  if (jsvHasChildren(object))
    child = jsvFindChildFromVar(object, nameVar, false);


  if (!child) {
    if (jsvIsArrayBuffer(object) && jsvIsInt(nameVar)) {
      // for array buffers, we actually create a NAME, and hand that back - then when we assign (or use SkipName) we pull out the correct data
      child = jsvMakeIntoVariableName(jsvNewFromInteger(jsvGetInteger(nameVar)), object);
      if (child) // turn into an 'array buffer name'
        child->flags = (child->flags & ~JSV_VARTYPEMASK) | JSV_ARRAYBUFFERNAME;
    } else if (jsvIsString(object) && jsvIsInt(nameVar)) {
      JsVarInt idx = jsvGetInteger(nameVar);
      if (idx>=0 && idx<(JsVarInt)jsvGetStringLength(object)) {
        child = jsvNewStringOfLength(1);
        if (child) child->varData.str[0] = jsvGetCharInString(object, (size_t)idx);
      } else if (returnName)
        child = jsvCreateNewChild(object, nameVar, 0); // just return *something* to show this is handled
    } else {
      // get the name as a string
      char name[JSLEX_MAX_TOKEN_LENGTH];
      jsvGetString(nameVar, name, JSLEX_MAX_TOKEN_LENGTH);
      // try and find it in parents
<<<<<<< HEAD
      // TODO: jspGetNamedField will do a jsvFindChildFromVar again
      child = jspGetNamedField(object, name, returnName);
=======
      child = jspGetNamedFieldInParents(object, name, returnName);

      // If not found and is the prototype, create it
      if (!child && jsvIsFunction(object) && jsvIsStringEqual(nameVar, JSPARSE_PROTOTYPE_VAR)) {
        JsVar *value = jsvNewObject(); // prototype is supposed to be an object
        child = jsvAddNamedChild(object, value, JSPARSE_PROTOTYPE_VAR);
        jsvUnLock(value);
      }
>>>>>>> 80d89cc5
    }
  }

  if (returnName) return child;
  else return jsvSkipNameAndUnLock(child);
}

/// Call the named function on the object - whether it's built in, or predefined. Returns the return value of the function.
JsVar *jspCallNamedFunction(JsVar *object, char* name, int argCount, JsVar **argPtr) {
  JsVar *child = jspGetNamedField(object, name, false);
  JsVar *r = 0;
  if (jsvIsFunction(child))
    r = jspeFunctionCall(child, 0, object, false, argCount, argPtr);
  jsvUnLock(child);
  return r;
}

NO_INLINE JsVar *jspeFactorMember(JsVar *a, JsVar **parentResult) {
  /* The parent if we're executing a method call */
  JsVar *parent = 0;

  while (lex->tk=='.' || lex->tk=='[') {
    if (lex->tk == '.') { // ------------------------------------- Record Access
      JSP_ASSERT_MATCH('.');
      if (JSP_SHOULD_EXECUTE && jslIsIDOrReservedWord(lex)) {
        // Note: name will go away when we parse something else!
        const char *name = jslGetTokenValueAsString(lex);

        JsVar *aVar = jsvSkipName(a);
        JsVar *child = 0;
        if (aVar)
          child = jspGetNamedField(a, name, true);
        if (!child) {
          if (jsvHasChildren(aVar)) {
            // if no child found, create a pointer to where it could be
            // as we don't want to allocate it until it's written
<<<<<<< HEAD
            JsVar *nameVar = jslGetTokenValueAsVar(execInfo.lex);
            child = jsvCreateNewChild(a, nameVar, 0);
=======
            JsVar *nameVar = jslGetTokenValueAsVar(lex);
            child = jsvCreateNewChild(aVar, nameVar, 0);
>>>>>>> 80d89cc5
            jsvUnLock(nameVar);
          } else {
            // could have been a string...
            jsExceptionHere(JSET_ERROR, "Field or method \"%s\" does not already exist, and can't create it on %t", name, aVar);
          }
        }
        jslGetNextToken(lex); // skip over current token (we checked above that it was an ID or reserved word)

        jsvUnLock2(parent, aVar);
        parent = a;
        a = child;
      } else {
        // Not executing, just match
        JSP_MATCH_WITH_RETURN(LEX_ID, a);
      }
    } else if (lex->tk == '[') { // ------------------------------------- Array Access
      JsVar *index;
      JSP_ASSERT_MATCH('[');
      index = jsvSkipNameAndUnLock(jspeAssignmentExpression());
      JSP_MATCH_WITH_CLEANUP_AND_RETURN(']', jsvUnLock2(parent, index);, a);
      if (JSP_SHOULD_EXECUTE) {
        index = jsvAsArrayIndexAndUnLock(index);
        JsVar *aVar = jsvSkipName(a);
        JsVar *child = 0;
        if (aVar)
          child = jspGetVarNamedField(aVar, index, true);

        if (!child) {
          if (jsvHasChildren(aVar)) {
            // if no child found, create a pointer to where it could be
            // as we don't want to allocate it until it's written
            child = jsvCreateNewChild(a, index, 0);
          } else {
            jsExceptionHere(JSET_ERROR, "Field or method %q does not already exist, and can't create it on %t", index, aVar);
          }
        }
        jsvUnLock2(parent, aVar);
        parent = a;
        a = child;
      }
      jsvUnLock(index);
    } else {
      assert(0);
    }
  }

  if (parentResult) *parentResult = parent;
  else jsvUnLock(parent);
  return a;
}

<<<<<<< HEAD
static JsVar *jspeCreateObjectFromFunction(JsVar *func) {
  JsVar *thisObj = jsvNewWithFlags(JSV_OBJECT);
=======
NO_INLINE JsVar *jspeConstruct(JsVar *func, JsVar *funcName, bool hasArgs) {
  assert(JSP_SHOULD_EXECUTE);
  if (!jsvIsFunction(func)) {
    jsExceptionHere(JSET_ERROR, "Constructor should be a function, but is %t", func);
    return 0;
  }

  JsVar *thisObj = jsvNewObject();
>>>>>>> 80d89cc5
  if (!thisObj) return 0; // out of memory
  // Make sure the function has a 'prototype' var
  JsVar *prototypeName = jspGetNamedField(func, JSPARSE_PROTOTYPE_VAR, true);
  jspEnsureIsPrototype(func, prototypeName); // make sure it's an object
  JsVar *prototypeVar = jsvSkipName(prototypeName);
  jsvUnLock3(jsvAddNamedChild(thisObj, prototypeVar, JSPARSE_INHERITS_VAR), prototypeVar, prototypeName);
  return thisObj;
}

NO_INLINE JsVar *jspeConstruct(JsVar *func, JsVar *funcName, bool hasArgs) {
  assert(JSP_SHOULD_EXECUTE);
  if (!jsvIsFunction(func) && !jsvIsNativeObject(func)) {
    jsExceptionHere(JSET_ERROR, "Constructor should be a function, but is %t", func);
    return 0;
  }

  JsVar *thisObj = jspeCreateObjectFromFunction(func);
  if (!thisObj) return 0;

  JsVar *a = jspeFunctionCall(func, funcName, thisObj, hasArgs, 0, 0);
  if (a) {
    jsvUnLock(thisObj);
    thisObj = a;
  } else {
    jsvUnLock(a);
  }

  return thisObj;
}

NO_INLINE JsVar *jspeFactorFunctionCall() {
  /* The parent if we're executing a method call */
  bool isConstructor = false;
  if (lex->tk==LEX_R_NEW) {
    JSP_ASSERT_MATCH(LEX_R_NEW);
    isConstructor = true;

    if (lex->tk==LEX_R_NEW) {
      jsExceptionHere(JSET_ERROR, "Nesting 'new' operators is unsupported");
      jspSetError(false);
      return 0;
    }
  }

  JsVar *parent = 0;
  JsVar *a = jspeFactorMember(jspeFactor(), &parent);

  while ((lex->tk=='(' || (isConstructor && JSP_SHOULD_EXECUTE)) && !jspIsInterrupted()) {
    JsVar *funcName = a;
    JsVar *func = jsvSkipName(funcName);

    /* The constructor function doesn't change parsing, so if we're
     * not executing, just short-cut it. */
    if (isConstructor && JSP_SHOULD_EXECUTE) {
      // If we have '(' parse an argument list, otherwise don't look for any args
      bool parseArgs = lex->tk=='(';
      a = jspeConstruct(func, funcName, parseArgs);
      isConstructor = false; // don't treat subsequent brackets as constructors
    } else {
      JsVar *p = jsvSkipName(parent);
      a = jspeFunctionCall(func, funcName, p, true, 0, 0);
      jsvUnLock(p);
    }

    jsvUnLock3(funcName, func, parent);
    parent=0;
    a = jspeFactorMember(a, &parent);
  }

  jsvUnLock(parent);
  return a;
}


NO_INLINE JsVar *jspeFactorObject() {
  if (JSP_SHOULD_EXECUTE) {
    JsVar *contents = jsvNewObject();
    if (!contents) { // out of memory
      jspSetError(false);
      return 0;
    }
    /* JSON-style object definition */
    JSP_MATCH_WITH_RETURN('{', contents);
    while (!JSP_SHOULDNT_PARSE && lex->tk != '}') {
      JsVar *varName = 0;
      // we only allow strings or IDs on the left hand side of an initialisation
      if (jslIsIDOrReservedWord(lex)) {
        if (JSP_SHOULD_EXECUTE)
          varName = jslGetTokenValueAsVar(lex);
        jslGetNextToken(lex); // skip over current token
      } else if (
          lex->tk==LEX_STR ||
          lex->tk==LEX_FLOAT ||
          lex->tk==LEX_INT ||
          lex->tk==LEX_R_TRUE ||
          lex->tk==LEX_R_FALSE ||
          lex->tk==LEX_R_NULL ||
          lex->tk==LEX_R_UNDEFINED) {
        varName = jspeFactor();
      } else {
        JSP_MATCH_WITH_RETURN(LEX_ID, contents);
      }
      JSP_MATCH_WITH_CLEANUP_AND_RETURN(':', jsvUnLock(varName), contents);
      if (JSP_SHOULD_EXECUTE) {
        varName = jsvAsArrayIndexAndUnLock(varName);
        JsVar *contentsName = jsvFindChildFromVar(contents, varName, true);
        if (contentsName) {
          JsVar *value = jsvSkipNameAndUnLock(jspeAssignmentExpression()); // value can be 0 (could be undefined!)
          jsvUnLock2(jsvSetValueOfName(contentsName, value), value);
        }
      }
      jsvUnLock(varName);
      // no need to clean here, as it will definitely be used
      if (lex->tk != '}') JSP_MATCH_WITH_RETURN(',', contents);
    }
    JSP_MATCH_WITH_RETURN('}', contents);
    return contents;
  } else {
    // Not executing so do fast skip
    jspeBlock();
    return 0;
  }
}

NO_INLINE JsVar *jspeFactorArray() {
  int idx = 0;
  JsVar *contents = 0;
  if (JSP_SHOULD_EXECUTE) {
    contents = jsvNewEmptyArray();
    if (!contents) { // out of memory
      jspSetError(false);
      return 0;
    }
  }
  /* JSON-style array */
  JSP_MATCH_WITH_RETURN('[', contents);
  while (!JSP_SHOULDNT_PARSE && lex->tk != ']') {
    if (JSP_SHOULD_EXECUTE) {
      JsVar *aVar = 0;
      JsVar *indexName = 0;
      if (lex->tk != ',') { // #287 - [,] and [1,2,,4] are allowed
        aVar = jsvSkipNameAndUnLock(jspeAssignmentExpression());
        indexName = jsvMakeIntoVariableName(jsvNewFromInteger(idx),  aVar);
      }
      if (indexName) { // could be out of memory
        jsvAddName(contents, indexName);
        jsvUnLock(indexName);
      }
      jsvUnLock(aVar);
    } else {
      jsvUnLock(jspeAssignmentExpression());
    }
    // no need to clean here, as it will definitely be used
    if (lex->tk != ']') JSP_MATCH_WITH_RETURN(',', contents);
    idx++;
  }
  if (contents) jsvSetArrayLength(contents, idx, false);
  JSP_MATCH_WITH_RETURN(']', contents);
  return contents;
}

NO_INLINE void jspEnsureIsPrototype(JsVar *instanceOf, JsVar *prototypeName) {
  if (!prototypeName) return;
  JsVar *prototypeVar = jsvSkipName(prototypeName);
  if (!jsvIsObject(prototypeVar)) {
    if (!jsvIsUndefined(prototypeVar))
      jsWarn("Prototype is not an Object, so setting it to {}");
    jsvUnLock(prototypeVar);
    prototypeVar = jsvNewObject(); // prototype is supposed to be an object
    JsVar *lastName = jsvSkipToLastName(prototypeName);
    jsvSetValueOfName(lastName, prototypeVar);
    jsvUnLock(lastName);
  }
  JsVar *constructor = jsvFindChildFromString(prototypeVar, JSPARSE_CONSTRUCTOR_VAR, true);
  if (constructor) jsvSetValueOfName(constructor, instanceOf);
  jsvUnLock2(constructor, prototypeVar);
}

NO_INLINE JsVar *jspeFactorTypeOf() {
  JSP_ASSERT_MATCH(LEX_R_TYPEOF);
  JsVar *a = jspeUnaryExpression();
  JsVar *result = 0;
  if (JSP_SHOULD_EXECUTE) {
    if (!jsvIsVariableDefined(a)) {
      // so we don't get a ReferenceError when accessing an undefined var
      result=jsvNewFromString("undefined");
    } else {
      a = jsvSkipNameAndUnLock(a);
      result=jsvNewFromString(jsvGetTypeOf(a));
    }
  }
  jsvUnLock(a);
  return result;
}

NO_INLINE JsVar *jspeFactorDelete() {
  JSP_ASSERT_MATCH(LEX_R_DELETE);
  JsVar *parent = 0;
  JsVar *a = jsvSkipNameAndUnLock(jspeFactorMember(jspeFactor(), &parent));
  JsVar *result = 0;
  if (JSP_SHOULD_EXECUTE) {
    bool ok = false;
    if (jsvIsName(a) && !jsvIsNewChild(a)) {
      // if no parent, check in root?
      if (!parent && jsvIsChild(execInfo.root, a))
        parent = jsvLockAgain(execInfo.root);

      if (parent && !jsvIsFunction(parent)) {
        // else remove properly. Now arrays don't use the last element
        // for length we don't have to care
        jsvRemoveChild(parent, a);
        ok = true;
      }
    }

    result = jsvNewFromBool(ok);
  }
  jsvUnLock2(a, parent);
  return result;
}

NO_INLINE JsVar *jspeFactor() {
  if (lex->tk==LEX_ID) {
    JsVar *a = jspGetNamedVariable(jslGetTokenValueAsString(lex));
    JSP_ASSERT_MATCH(LEX_ID);
    return a;
  } else if (lex->tk==LEX_INT) {
    JsVar *v = 0;
    if (JSP_SHOULD_EXECUTE) {
      v = jsvNewFromLongInteger(stringToInt(jslGetTokenValueAsString(lex)));
    }
    JSP_ASSERT_MATCH(LEX_INT);
    return v;
  } else if (lex->tk==LEX_FLOAT) {
    JsVar *v = 0;
    if (JSP_SHOULD_EXECUTE) {
      v = jsvNewFromFloat(stringToFloat(jslGetTokenValueAsString(lex)));
    }
    JSP_ASSERT_MATCH(LEX_FLOAT);
    return v;
  } else if (lex->tk=='(') {
    JsVar *a = 0;
    JSP_ASSERT_MATCH('(');
    if (!jspCheckStackPosition()) return 0;
    a = jspeExpression();
    if (!JSP_SHOULDNT_PARSE) JSP_MATCH_WITH_RETURN(')',a);
    return a;
  } else if (lex->tk==LEX_R_TRUE) {
    JSP_ASSERT_MATCH(LEX_R_TRUE);
    return JSP_SHOULD_EXECUTE ? jsvNewFromBool(true) : 0;
  } else if (lex->tk==LEX_R_FALSE) {
    JSP_ASSERT_MATCH(LEX_R_FALSE);
    return JSP_SHOULD_EXECUTE ? jsvNewFromBool(false) : 0;
  } else if (lex->tk==LEX_R_NULL) {
    JSP_ASSERT_MATCH(LEX_R_NULL);
    return JSP_SHOULD_EXECUTE ? jsvNewWithFlags(JSV_NULL) : 0;
  } else if (lex->tk==LEX_R_UNDEFINED) {
    JSP_ASSERT_MATCH(LEX_R_UNDEFINED);
    return 0;
  } else if (lex->tk==LEX_STR) {
    if (JSP_SHOULD_EXECUTE) {
      JsVar *a = jslGetTokenValueAsVar(lex);
      JSP_ASSERT_MATCH(LEX_STR);
      return a;
    } else {
      JSP_ASSERT_MATCH(LEX_STR);
      return 0;
    }
  } else if (lex->tk=='{') {
    return jspeFactorObject();
  } else if (lex->tk=='[') {
    return jspeFactorArray();
  } else if (lex->tk==LEX_R_FUNCTION) {
    JSP_ASSERT_MATCH(LEX_R_FUNCTION);
    return jspeFunctionDefinition(true);
  } else if (lex->tk==LEX_R_THIS) {
    JSP_ASSERT_MATCH(LEX_R_THIS);
    return jsvLockAgain( execInfo.thisVar ? execInfo.thisVar : execInfo.root );
  } else if (lex->tk==LEX_R_DELETE) {
    return jspeFactorDelete();
  } else if (lex->tk==LEX_R_TYPEOF) {
    return jspeFactorTypeOf();
  } else if (lex->tk==LEX_R_VOID) {
    JSP_ASSERT_MATCH(LEX_R_VOID);
    jsvUnLock(jspeFactor());
    return 0;
  }
  JSP_MATCH(LEX_EOF);
  jsExceptionHere(JSET_SYNTAXERROR, "Unexpected end of Input\n");
  return 0;
}

NO_INLINE JsVar *__jspePostfixExpression(JsVar *a) {
  while (lex->tk==LEX_PLUSPLUS || lex->tk==LEX_MINUSMINUS) {
    int op = lex->tk;
    JSP_ASSERT_MATCH(op);
    if (JSP_SHOULD_EXECUTE) {
      JsVar *one = jsvNewFromInteger(1);
      JsVar *oldValue = jsvAsNumberAndUnLock(jsvSkipName(a)); // keep the old value (but convert to number)
      JsVar *res = jsvMathsOpSkipNames(oldValue, one, op==LEX_PLUSPLUS ? '+' : '-');
      jsvUnLock(one);

      // in-place add/subtract
      jspReplaceWith(a, res);
      jsvUnLock(res);
      // but then use the old value
      jsvUnLock(a);
      a = oldValue;
    }
  }
  return a;
}

NO_INLINE JsVar *jspePostfixExpression() {
  JsVar *a;
  // TODO: should be in jspeUnaryExpression
  if (lex->tk==LEX_PLUSPLUS || lex->tk==LEX_MINUSMINUS) {
    int op = lex->tk;
    JSP_ASSERT_MATCH(op);
    a = jspePostfixExpression();
    if (JSP_SHOULD_EXECUTE) {
      JsVar *one = jsvNewFromInteger(1);
      JsVar *res = jsvMathsOpSkipNames(a, one, op==LEX_PLUSPLUS ? '+' : '-');
      jsvUnLock(one);
      // in-place add/subtract
      jspReplaceWith(a, res);
      jsvUnLock(res);
    }
  } else
    a = jspeFactorFunctionCall();
  return __jspePostfixExpression(a);
}

NO_INLINE JsVar *jspeUnaryExpression() {
  if (lex->tk=='!' || lex->tk=='~' || lex->tk=='-' || lex->tk=='+') {
    short tk = lex->tk;
    JSP_ASSERT_MATCH(tk);
    if (!JSP_SHOULD_EXECUTE) {
      return jspeUnaryExpression();
    }
    if (tk=='!') { // logical not
      return jsvNewFromBool(!jsvGetBoolAndUnLock(jsvSkipNameAndUnLock(jspeUnaryExpression())));
    } else if (tk=='~') { // bitwise not
      return jsvNewFromInteger(~jsvGetIntegerAndUnLock(jsvSkipNameAndUnLock(jspeUnaryExpression())));
    } else if (tk=='-') { // unary minus
      return jsvNegateAndUnLock(jspeUnaryExpression()); // names already skipped
    }  else if (tk=='+') { // unary plus (convert to number)
      JsVar *v = jsvSkipNameAndUnLock(jspeUnaryExpression());
      JsVar *r = jsvAsNumber(v); // names already skipped
      jsvUnLock(v);
      return r;
    }
    assert(0);
    return 0;
  } else
    return jspePostfixExpression();
}


// Get the precedence of a BinaryExpression - or return 0 if not one
unsigned int jspeGetBinaryExpressionPrecedence(int op) {
  switch (op) {
  case LEX_OROR: return 1; break;
  case LEX_ANDAND: return 2; break;
  case '|' : return 3; break;
  case '^' : return 4; break;
  case '&' : return 5; break;
  case LEX_EQUAL:
  case LEX_NEQUAL:
  case LEX_TYPEEQUAL:
  case LEX_NTYPEEQUAL: return 6;
  case LEX_LEQUAL:
  case LEX_GEQUAL:
  case '<':
  case '>':
  case LEX_R_INSTANCEOF: return 7;
  case LEX_R_IN: return (execInfo.execute&EXEC_FOR_INIT)?0:7;
  case LEX_LSHIFT:
  case LEX_RSHIFT:
  case LEX_RSHIFTUNSIGNED: return 8;
  case '+':
  case '-': return 9;
  case '*':
  case '/':
  case '%': return 10;
  default: return 0;
  }
}

NO_INLINE JsVar *__jspeBinaryExpression(JsVar *a, unsigned int lastPrecedence) {
  /* This one's a bit strange. Basically all the ops have their own precedence, it's not
   * like & and | share the same precedence. We don't want to recurse for each one,
   * so instead we do this.
   *
   * We deal with an expression in recursion ONLY if it's of higher precedence
   * than the current one, otherwise we stick in the while loop.
   */
  unsigned int precedence = jspeGetBinaryExpressionPrecedence(lex->tk);
  while (precedence && precedence>lastPrecedence) {
    int op = lex->tk;
    JSP_ASSERT_MATCH(op);

    // if we have short-circuit ops, then if we know the outcome
    // we don't bother to execute the other op. Even if not
    // we need to tell mathsOp it's an & or |
    if (op==LEX_ANDAND || op==LEX_OROR) {
      bool aValue = jsvGetBoolAndUnLock(jsvSkipName(a));
      if ((!aValue && op==LEX_ANDAND) ||
          (aValue && op==LEX_OROR)) {
        // use first argument (A)
        JSP_SAVE_EXECUTE();
        jspSetNoExecute();
        jsvUnLock(__jspeBinaryExpression(jspeUnaryExpression(),precedence));
        JSP_RESTORE_EXECUTE();
      } else {
        // use second argument (B)
        jsvUnLock(a);
        a = __jspeBinaryExpression(jspeUnaryExpression(),precedence);
      }
    } else { // else it's a more 'normal' logical expression - just use Maths
      JsVar *b = __jspeBinaryExpression(jspeUnaryExpression(),precedence);
      if (JSP_SHOULD_EXECUTE) {
        if (op==LEX_R_IN) {
          JsVar *av = jsvSkipName(a); // needle
          JsVar *bv = jsvSkipName(b); // haystack
          if (jsvIsArray(bv) || jsvIsObject(bv)) { // search keys, NOT values
            av = jsvAsArrayIndexAndUnLock(av);
            JsVar *varFound = jsvFindChildFromVar( bv, av, false);
            jsvUnLock(a);
            a = jsvNewFromBool(varFound!=0);
            jsvUnLock(varFound);
          } else {// else it will be undefined
            jsExceptionHere(JSET_ERROR, "Cannot use 'in' operator to search a %t", bv);
            jsvUnLock(a);
            a = 0;
          }
          jsvUnLock2(av, bv);
        } else if (op==LEX_R_INSTANCEOF) {
          bool inst = false;
          JsVar *av = jsvSkipName(a);
          JsVar *bv = jsvSkipName(b);
          if (!jsvIsFunction(bv)) {
            jsExceptionHere(JSET_ERROR, "Expecting a function on RHS in instanceof check, got %t", bv);
          } else {
            if (jsvIsObject(av) || jsvIsFunction(av)) {
              JsVar *bproto = jspGetNamedField(bv, JSPARSE_PROTOTYPE_VAR, false);
              JsVar *proto = jsvObjectGetChild(av, JSPARSE_INHERITS_VAR, 0);
              while (proto) {
                if (proto == bproto) inst=true;
                // search prototype chain
                JsVar *childProto = jsvObjectGetChild(proto, JSPARSE_INHERITS_VAR, 0);
                jsvUnLock(proto);
                proto = childProto;
              }
              if (jspIsConstructor(bv, "Object")) inst = true;
              jsvUnLock(bproto);
            }
            if (!inst) {
              const char *name = jswGetBasicObjectName(av);
              if (name) {
                inst = jspIsConstructor(bv, name);
              }
              // Hack for built-ins that should also be instances of Object
              if (!inst && (jsvIsArray(av) || jsvIsArrayBuffer(av)) &&
                  jspIsConstructor(bv, "Object"))
                inst = true;
            }
          }
          jsvUnLock3(av, bv, a);
          a = jsvNewFromBool(inst);
        } else {  // --------------------------------------------- NORMAL
          JsVar *res = jsvMathsOpSkipNames(a, b, op);
          jsvUnLock(a); a = res;
        }
      }
      jsvUnLock(b);
    }
    precedence = jspeGetBinaryExpressionPrecedence(lex->tk);
  }
  return a;
}

JsVar *jspeBinaryExpression() {
  return __jspeBinaryExpression(jspeUnaryExpression(),0);
}

NO_INLINE JsVar *__jspeConditionalExpression(JsVar *lhs) {
  if (lex->tk=='?') {
    JSP_ASSERT_MATCH('?');
    if (!JSP_SHOULD_EXECUTE) {
      // just let lhs pass through
      jsvUnLock(jspeAssignmentExpression());
      JSP_MATCH(':');
      jsvUnLock(jspeAssignmentExpression());
    } else {
      bool first = jsvGetBoolAndUnLock(jsvSkipName(lhs));
      jsvUnLock(lhs);
      if (first) {
        lhs = jspeAssignmentExpression();
        JSP_MATCH(':');
        JSP_SAVE_EXECUTE();
        jspSetNoExecute();
        jsvUnLock(jspeAssignmentExpression());
        JSP_RESTORE_EXECUTE();
      } else {
        JSP_SAVE_EXECUTE();
        jspSetNoExecute();
        jsvUnLock(jspeAssignmentExpression());
        JSP_RESTORE_EXECUTE();
        JSP_MATCH(':');
        lhs = jspeAssignmentExpression();
      }
    }
  }

  return lhs;
}

JsVar *jspeConditionalExpression() {
  return __jspeConditionalExpression(jspeBinaryExpression());
}

NO_INLINE JsVar *__jspeAssignmentExpression(JsVar *lhs) {
  if (lex->tk=='=' || lex->tk==LEX_PLUSEQUAL || lex->tk==LEX_MINUSEQUAL ||
      lex->tk==LEX_MULEQUAL || lex->tk==LEX_DIVEQUAL || lex->tk==LEX_MODEQUAL ||
      lex->tk==LEX_ANDEQUAL || lex->tk==LEX_OREQUAL ||
      lex->tk==LEX_XOREQUAL || lex->tk==LEX_RSHIFTEQUAL ||
      lex->tk==LEX_LSHIFTEQUAL || lex->tk==LEX_RSHIFTUNSIGNEDEQUAL) {
    JsVar *rhs;

    int op = lex->tk;
    JSP_ASSERT_MATCH(op);
    rhs = jspeAssignmentExpression();
    rhs = jsvSkipNameAndUnLock(rhs); // ensure we get rid of any references on the RHS

    if (JSP_SHOULD_EXECUTE && lhs) {
      if (op=='=') {
        /* If we're assigning to this and we don't have a parent,
         * add it to the symbol table root */
        if (!jsvGetRefs(lhs) && jsvIsName(lhs)) {
          if (!jsvIsArrayBufferName(lhs) && !jsvIsNewChild(lhs))
            jsvAddName(execInfo.root, lhs);
        }
        jspReplaceWith(lhs, rhs);
      } else {
        if (op==LEX_PLUSEQUAL) op='+';
        else if (op==LEX_MINUSEQUAL) op='-';
        else if (op==LEX_MULEQUAL) op='*';
        else if (op==LEX_DIVEQUAL) op='/';
        else if (op==LEX_MODEQUAL) op='%';
        else if (op==LEX_ANDEQUAL) op='&';
        else if (op==LEX_OREQUAL) op='|';
        else if (op==LEX_XOREQUAL) op='^';
        else if (op==LEX_RSHIFTEQUAL) op=LEX_RSHIFT;
        else if (op==LEX_LSHIFTEQUAL) op=LEX_LSHIFT;
        else if (op==LEX_RSHIFTUNSIGNEDEQUAL) op=LEX_RSHIFTUNSIGNED;
        if (op=='+' && jsvIsName(lhs)) {
          JsVar *currentValue = jsvSkipName(lhs);
          if (jsvIsString(currentValue) && !jsvIsFlatString(currentValue) && jsvGetRefs(currentValue)==1) {
            /* A special case for string += where this is the only use of the string,
             * as we may be able to do a simple append (rather than clone + append)*/
            JsVar *str = jsvAsString(rhs, false);
            jsvAppendStringVarComplete(currentValue, str);
            jsvUnLock(str);
            op = 0;
          }
          jsvUnLock(currentValue);
        }
        if (op) {
          /* Fallback which does a proper add */
          JsVar *res = jsvMathsOpSkipNames(lhs,rhs,op);
          jspReplaceWith(lhs, res);
          jsvUnLock(res);
        }
      }
    }
    jsvUnLock(rhs);
  }
  return lhs;
}


JsVar *jspeAssignmentExpression() {
  return __jspeAssignmentExpression(jspeConditionalExpression());
}

// ',' is allowed to add multiple expressions, this is not allowed in jspeAssignmentExpression
NO_INLINE JsVar *jspeExpression() {
  while (!JSP_SHOULDNT_PARSE) {
    JsVar *a = jspeAssignmentExpression();
    if (lex->tk!=',') return a;
    // if we get a comma, we just forget this data and parse the next bit...
    jsvUnLock(a);
    JSP_ASSERT_MATCH(',');
  }
  return 0;
}

/** Parse a block `{ ... }` but assume brackets are already parsed */
NO_INLINE void jspeBlockNoBrackets() {
  if (JSP_SHOULD_EXECUTE) {
    while (lex->tk && lex->tk!='}') {
      jsvUnLock(jspeStatement());
      if (JSP_HAS_ERROR) {
        if (lex && !(execInfo.execute&EXEC_ERROR_LINE_REPORTED)) {
          execInfo.execute = (JsExecFlags)(execInfo.execute | EXEC_ERROR_LINE_REPORTED);
          JsVar *stackTrace = jsvObjectGetChild(execInfo.hiddenRoot, JSPARSE_STACKTRACE_VAR, JSV_STRING_0);
          if (stackTrace) {
            jsvAppendPrintf(stackTrace, "at ");
            jspAppendStackTrace(stackTrace);
            jsvUnLock(stackTrace);
          }
        }
      }
      if (JSP_SHOULDNT_PARSE)
        return;
    }
  } else {
    // fast skip of blocks
    int brackets = 0;
    while (lex->tk && (brackets || lex->tk != '}')) {
      if (lex->tk == '{') brackets++;
      if (lex->tk == '}') brackets--;
      JSP_ASSERT_MATCH(lex->tk);
    }
  }
  return;
}

/** Parse a block `{ ... }` */
NO_INLINE void jspeBlock() {
  JSP_MATCH_WITH_RETURN('{',);
  jspeBlockNoBrackets();
  if (!JSP_SHOULDNT_PARSE) JSP_MATCH_WITH_RETURN('}',);
  return;
}

NO_INLINE JsVar *jspeBlockOrStatement() {
  if (lex->tk=='{') {
    jspeBlock();
    return 0;
  } else {
    JsVar *v = jspeStatement();
    if (lex->tk==';') JSP_ASSERT_MATCH(';');
    return v;
  }
}

/** Parse using current lexer until we hit the end of
 * input or there was some problem. */
NO_INLINE JsVar *jspParse() {
  JsVar *v = 0;
  while (!JSP_SHOULDNT_PARSE && lex->tk != LEX_EOF) {
    jsvUnLock(v);
    v = jspeBlockOrStatement();
  }
  return v;
}

NO_INLINE JsVar *jspeStatementVar() {
  JsVar *lastDefined = 0;
  /* variable creation. TODO - we need a better way of parsing the left
   * hand side. Maybe just have a flag called can_create_var that we
   * set and then we parse as if we're doing a normal equals.*/
  JSP_ASSERT_MATCH(LEX_R_VAR);
  bool hasComma = true; // for first time in loop
  while (hasComma && lex->tk == LEX_ID && !jspIsInterrupted()) {
    JsVar *a = 0;
    if (JSP_SHOULD_EXECUTE) {
      a = jspeiFindOnTop(jslGetTokenValueAsString(lex), true);
      if (!a) { // out of memory
        jspSetError(false);
        return lastDefined;
      }
    }
    JSP_MATCH_WITH_CLEANUP_AND_RETURN(LEX_ID, jsvUnLock(a), lastDefined);
    // now do stuff defined with dots
    while (lex->tk == '.') {
      JSP_MATCH_WITH_CLEANUP_AND_RETURN('.', jsvUnLock(a), lastDefined);
      if (JSP_SHOULD_EXECUTE) {
        JsVar *lastA = a;
        a = jsvFindChildFromString(lastA, jslGetTokenValueAsString(lex), true);
        jsvUnLock(lastA);
      }
      JSP_MATCH_WITH_CLEANUP_AND_RETURN(LEX_ID, jsvUnLock(a), lastDefined);
    }
    // sort out initialiser
    if (lex->tk == '=') {
      JsVar *var;
      JSP_MATCH_WITH_CLEANUP_AND_RETURN('=', jsvUnLock(a), lastDefined);
      var = jsvSkipNameAndUnLock(jspeAssignmentExpression());
      if (JSP_SHOULD_EXECUTE)
        jspReplaceWith(a, var);
      jsvUnLock(var);
    }
    jsvUnLock(lastDefined);
    lastDefined = a;
    hasComma = lex->tk == ',';
    if (hasComma) JSP_MATCH_WITH_RETURN(',', lastDefined);
  }
  return lastDefined;
}

NO_INLINE JsVar *jspeStatementIf() {
  bool cond;
  JsVar *var;
  JSP_ASSERT_MATCH(LEX_R_IF);
  JSP_MATCH('(');
  var = jspeExpression();
  if (JSP_SHOULDNT_PARSE) return var;
  JSP_MATCH(')');
  cond = JSP_SHOULD_EXECUTE && jsvGetBoolAndUnLock(jsvSkipName(var));
  jsvUnLock(var);

  JSP_SAVE_EXECUTE();
  if (!cond) jspSetNoExecute();
  jsvUnLock(jspeBlockOrStatement());
  if (!cond) JSP_RESTORE_EXECUTE();
  if (lex->tk==LEX_R_ELSE) {
    JSP_ASSERT_MATCH(LEX_R_ELSE);
    JSP_SAVE_EXECUTE();
    if (cond) jspSetNoExecute();
    jsvUnLock(jspeBlockOrStatement());
    if (cond) JSP_RESTORE_EXECUTE();
  }
  return 0;
}

NO_INLINE JsVar *jspeStatementSwitch() {
  JSP_ASSERT_MATCH(LEX_R_SWITCH);
  JSP_MATCH('(');
  JsVar *switchOn = jspeExpression();
  JSP_MATCH_WITH_CLEANUP_AND_RETURN(')', jsvUnLock(switchOn), 0);
  JSP_MATCH_WITH_CLEANUP_AND_RETURN('{', jsvUnLock(switchOn), 0);
  JSP_SAVE_EXECUTE();
  bool execute = JSP_SHOULD_EXECUTE;
  bool hasExecuted = false;
  if (execute) execInfo.execute=EXEC_NO|EXEC_IN_SWITCH;
  while (lex->tk==LEX_R_CASE) {
    JSP_MATCH_WITH_CLEANUP_AND_RETURN(LEX_R_CASE, jsvUnLock(switchOn), 0);
    JsExecFlags oldFlags = execInfo.execute;
    if (execute) execInfo.execute=EXEC_YES|EXEC_IN_SWITCH;
    JsVar *test = jspeAssignmentExpression();
    execInfo.execute = oldFlags|EXEC_IN_SWITCH;;
    JSP_MATCH_WITH_CLEANUP_AND_RETURN(':', jsvUnLock2(switchOn, test), 0);
    bool cond = false;
    if (execute)
      cond = jsvGetBoolAndUnLock(jsvMathsOpSkipNames(switchOn, test, LEX_TYPEEQUAL));
    if (cond) hasExecuted = true;
    jsvUnLock(test);
    if (cond && (execInfo.execute&EXEC_RUN_MASK)==EXEC_NO)
      execInfo.execute=EXEC_YES|EXEC_IN_SWITCH;
    while (!JSP_SHOULDNT_PARSE && lex->tk!=LEX_EOF && lex->tk!=LEX_R_CASE && lex->tk!=LEX_R_DEFAULT && lex->tk!='}')
      jsvUnLock(jspeBlockOrStatement());
  }
  jsvUnLock(switchOn);
  if (execute && (execInfo.execute&EXEC_RUN_MASK)==EXEC_BREAK)
    execInfo.execute=EXEC_YES|EXEC_IN_SWITCH;
  JSP_RESTORE_EXECUTE();

  if (lex->tk==LEX_R_DEFAULT) {
    JSP_ASSERT_MATCH(LEX_R_DEFAULT);
    JSP_MATCH(':');
    JSP_SAVE_EXECUTE();
    if (hasExecuted) jspSetNoExecute();
    else execInfo.execute |= EXEC_IN_SWITCH;
    while (!JSP_SHOULDNT_PARSE && lex->tk!=LEX_EOF && lex->tk!='}')
      jsvUnLock(jspeBlockOrStatement());
    if (execute && !hasExecuted)
      execInfo.execute = execInfo.execute & (JsExecFlags)~EXEC_BREAK;
    JSP_RESTORE_EXECUTE();
  }
  JSP_MATCH('}');
  return 0;
}

NO_INLINE JsVar *jspeStatementDoOrWhile(bool isWhile) {
#ifdef JSPARSE_MAX_LOOP_ITERATIONS
  int loopCount = JSPARSE_MAX_LOOP_ITERATIONS;
#endif
  JsVar *cond;
  bool loopCond = true; // true for do...while loops
  bool hasHadBreak = false;
  JslCharPos whileCondStart;
  // We do repetition by pulling out the string representing our statement
  // there's definitely some opportunity for optimisation here
  JSP_ASSERT_MATCH(isWhile ? LEX_R_WHILE : LEX_R_DO);
  bool wasInLoop = (execInfo.execute&EXEC_IN_LOOP)!=0;
  if (isWhile) { // while loop
    JSP_MATCH('(');
    whileCondStart = jslCharPosClone(&lex->tokenStart);
    cond = jspeAssignmentExpression();
    loopCond = JSP_SHOULD_EXECUTE && jsvGetBoolAndUnLock(jsvSkipName(cond));
    jsvUnLock(cond);
    JSP_MATCH_WITH_CLEANUP_AND_RETURN(')',jslCharPosFree(&whileCondStart);,0);
  }
  JslCharPos whileBodyStart = jslCharPosClone(&lex->tokenStart);
  JSP_SAVE_EXECUTE();
  // actually try and execute first bit of while loop (we'll do the rest in the actual loop later)
  if (!loopCond) jspSetNoExecute();
  execInfo.execute |= EXEC_IN_LOOP;
  jsvUnLock(jspeBlockOrStatement());
  if (!wasInLoop) execInfo.execute &= (JsExecFlags)~EXEC_IN_LOOP;

  if (execInfo.execute & EXEC_CONTINUE)
    execInfo.execute = EXEC_YES;
  else if (execInfo.execute & EXEC_BREAK) {
    execInfo.execute = EXEC_YES;
    hasHadBreak = true; // fail loop condition, so we exit
  }
  if (!loopCond) JSP_RESTORE_EXECUTE();

  if (!isWhile) { // do..while loop
    JSP_MATCH_WITH_CLEANUP_AND_RETURN(LEX_R_WHILE,jslCharPosFree(&whileBodyStart);,0);
    JSP_MATCH_WITH_CLEANUP_AND_RETURN('(',jslCharPosFree(&whileBodyStart);if (isWhile)jslCharPosFree(&whileCondStart);,0);
    whileCondStart = jslCharPosClone(&lex->tokenStart);
    cond = jspeAssignmentExpression();
    loopCond = JSP_SHOULD_EXECUTE && jsvGetBoolAndUnLock(jsvSkipName(cond));
    jsvUnLock(cond);
    JSP_MATCH_WITH_CLEANUP_AND_RETURN(')',jslCharPosFree(&whileBodyStart);jslCharPosFree(&whileCondStart);,0);
  }

  JslCharPos whileBodyEnd;
  whileBodyEnd = jslCharPosClone(&lex->tokenStart);

  while (!hasHadBreak && loopCond
#ifdef JSPARSE_MAX_LOOP_ITERATIONS
      && loopCount-->0
#endif
  ) {
    jslSeekToP(&whileCondStart);
    cond = jspeAssignmentExpression();
    loopCond = JSP_SHOULD_EXECUTE && jsvGetBoolAndUnLock(jsvSkipName(cond));
    jsvUnLock(cond);
    if (loopCond) {
      jslSeekToP(&whileBodyStart);
      execInfo.execute |= EXEC_IN_LOOP;
      jspDebuggerLoopIfCtrlC();
      jsvUnLock(jspeBlockOrStatement());
      if (!wasInLoop) execInfo.execute &= (JsExecFlags)~EXEC_IN_LOOP;
      if (execInfo.execute & EXEC_CONTINUE)
        execInfo.execute = EXEC_YES;
      else if (execInfo.execute & EXEC_BREAK) {
        execInfo.execute = EXEC_YES;
        hasHadBreak = true;
      }
    }
  }
  jslSeekToP(&whileBodyEnd);
  jslCharPosFree(&whileCondStart);
  jslCharPosFree(&whileBodyStart);
  jslCharPosFree(&whileBodyEnd);
#ifdef JSPARSE_MAX_LOOP_ITERATIONS
  if (loopCount<=0) {
    jsExceptionHere(JSET_ERROR, "WHILE Loop exceeded the maximum number of iterations (" STRINGIFY(JSPARSE_MAX_LOOP_ITERATIONS) ")");
  }
#endif
  return 0;
}

NO_INLINE JsVar *jspeStatementFor() {
  JSP_ASSERT_MATCH(LEX_R_FOR);
  JSP_MATCH('(');
  bool wasInLoop = (execInfo.execute&EXEC_IN_LOOP)!=0;
  execInfo.execute |= EXEC_FOR_INIT;
  // initialisation
  JsVar *forStatement = 0;
  // we could have 'for (;;)' - so don't munch up our semicolon if that's all we have
  if (lex->tk != ';')
    forStatement = jspeStatement();
  if (jspIsInterrupted()) {
    jsvUnLock(forStatement);
    return 0;
  }
  execInfo.execute &= (JsExecFlags)~EXEC_FOR_INIT;
  if (lex->tk == LEX_R_IN) {
    // for (i in array)
    // where i = jsvUnLock(forStatement);
    if (JSP_SHOULD_EXECUTE && !jsvIsName(forStatement)) {
      jsvUnLock(forStatement);
      jsExceptionHere(JSET_ERROR, "FOR a IN b - 'a' must be a variable name, not %t", forStatement);
      return 0;
    }
    bool addedIteratorToScope = false;
    if (JSP_SHOULD_EXECUTE && !jsvGetRefs(forStatement)) {
      // if the variable did not exist, add it to the scope
      addedIteratorToScope = true;
      jsvAddName(execInfo.root, forStatement);
    }
    JSP_MATCH_WITH_CLEANUP_AND_RETURN(LEX_R_IN, jsvUnLock(forStatement), 0);
    JsVar *array = jsvSkipNameAndUnLock(jspeExpression());
    JSP_MATCH_WITH_CLEANUP_AND_RETURN(')', jsvUnLock2(forStatement, array), 0);
    JslCharPos forBodyStart = jslCharPosClone(&lex->tokenStart);
    JSP_SAVE_EXECUTE();
    jspSetNoExecute();
    execInfo.execute |= EXEC_IN_LOOP;
    jsvUnLock(jspeBlockOrStatement());
    JslCharPos forBodyEnd = jslCharPosClone(&lex->tokenStart);
    if (!wasInLoop) execInfo.execute &= (JsExecFlags)~EXEC_IN_LOOP;
    JSP_RESTORE_EXECUTE();

    if (JSP_SHOULD_EXECUTE) {
      if (jsvIsIterable(array)) {
        JsvIsInternalChecker checkerFunction = jsvGetInternalFunctionCheckerFor(array);
        JsVar *foundPrototype = 0;

        JsvIterator it;
        jsvIteratorNew(&it, array);
        bool hasHadBreak = false;
        while (JSP_SHOULD_EXECUTE && jsvIteratorHasElement(&it) && !hasHadBreak) {
          JsVar *loopIndexVar = jsvIteratorGetKey(&it);
          bool ignore = false;
          if (checkerFunction && checkerFunction(loopIndexVar)) {
            ignore = true;
            if (jsvIsString(loopIndexVar) &&
                jsvIsStringEqual(loopIndexVar, JSPARSE_INHERITS_VAR))
              foundPrototype = jsvSkipName(loopIndexVar);
          }
          if (!ignore) {
            JsVar *indexValue = jsvIsName(loopIndexVar) ?
                jsvCopyNameOnly(loopIndexVar, false/*no copy children*/, false/*not a name*/) :
                loopIndexVar;
            if (indexValue) { // could be out of memory
              assert(!jsvIsName(indexValue) && jsvGetRefs(indexValue)==0);
              jsvSetValueOfName(forStatement, indexValue);
              if (indexValue!=loopIndexVar) jsvUnLock(indexValue);

              jsvIteratorNext(&it);

              jslSeekToP(&forBodyStart);
              execInfo.execute |= EXEC_IN_LOOP;
              jspDebuggerLoopIfCtrlC();
              jsvUnLock(jspeBlockOrStatement());
              if (!wasInLoop) execInfo.execute &= (JsExecFlags)~EXEC_IN_LOOP;

              if (execInfo.execute & EXEC_CONTINUE)
                execInfo.execute = EXEC_YES;
              else if (execInfo.execute & EXEC_BREAK) {
                execInfo.execute = EXEC_YES;
                hasHadBreak = true;
              }
            }
          } else
            jsvIteratorNext(&it);
          jsvUnLock(loopIndexVar);

          if (!jsvIteratorHasElement(&it) && foundPrototype) {
            jsvIteratorFree(&it);
            jsvIteratorNew(&it, foundPrototype);
            jsvUnLock(foundPrototype);
            foundPrototype = 0;
          }
        }
        assert(!foundPrototype);
        jsvIteratorFree(&it);
      } else if (!jsvIsUndefined(array)) {
        jsExceptionHere(JSET_ERROR, "FOR loop can only iterate over Arrays, Strings or Objects, not %t", array);
      }
    }
    jslSeekToP(&forBodyEnd);
    jslCharPosFree(&forBodyStart);
    jslCharPosFree(&forBodyEnd);

    if (addedIteratorToScope) {
      jsvRemoveChild(execInfo.root, forStatement);
    }
    jsvUnLock2(forStatement, array);
  } else { // ----------------------------------------------- NORMAL FOR LOOP
#ifdef JSPARSE_MAX_LOOP_ITERATIONS
    int loopCount = JSPARSE_MAX_LOOP_ITERATIONS;
#endif
    bool loopCond = true;
    bool hasHadBreak = false;

    jsvUnLock(forStatement);
    JSP_MATCH(';');
    JslCharPos forCondStart = jslCharPosClone(&lex->tokenStart);
    if (lex->tk != ';') {
      JsVar *cond = jspeAssignmentExpression(); // condition
      loopCond = JSP_SHOULD_EXECUTE && jsvGetBoolAndUnLock(jsvSkipName(cond));
      jsvUnLock(cond);
    }
    JSP_MATCH_WITH_CLEANUP_AND_RETURN(';',jslCharPosFree(&forCondStart);,0);
    JslCharPos forIterStart = jslCharPosClone(&lex->tokenStart);
    if (lex->tk != ')')  { // we could have 'for (;;)'
      JSP_SAVE_EXECUTE();
      jspSetNoExecute();
      jsvUnLock(jspeExpression()); // iterator
      JSP_RESTORE_EXECUTE();
    }
    JSP_MATCH_WITH_CLEANUP_AND_RETURN(')',jslCharPosFree(&forCondStart);jslCharPosFree(&forIterStart);,0);

    JslCharPos forBodyStart = jslCharPosClone(&lex->tokenStart); // actual for body
    JSP_SAVE_EXECUTE();
    if (!loopCond) jspSetNoExecute();
    execInfo.execute |= EXEC_IN_LOOP;
    jsvUnLock(jspeBlockOrStatement());
    JslCharPos forBodyEnd = jslCharPosClone(&lex->tokenStart);
    if (!wasInLoop) execInfo.execute &= (JsExecFlags)~EXEC_IN_LOOP;
    if (loopCond || !JSP_SHOULD_EXECUTE) {
      if (execInfo.execute & EXEC_CONTINUE)
        execInfo.execute = EXEC_YES;
      else if (execInfo.execute & EXEC_BREAK) {
        execInfo.execute = EXEC_YES;
        hasHadBreak = true;
      }
    }
    if (!loopCond) JSP_RESTORE_EXECUTE();
    if (loopCond) {
      jslSeekToP(&forIterStart);
      if (lex->tk != ')') jsvUnLock(jspeExpression());
    }
    while (!hasHadBreak && JSP_SHOULD_EXECUTE && loopCond
#ifdef JSPARSE_MAX_LOOP_ITERATIONS
        && loopCount-->0
#endif
    ) {
      jslSeekToP(&forCondStart);
      ;
      if (lex->tk == ';') {
        loopCond = true;
      } else {
        JsVar *cond = jspeAssignmentExpression();
        loopCond = jsvGetBoolAndUnLock(jsvSkipName(cond));
        jsvUnLock(cond);
      }
      if (JSP_SHOULD_EXECUTE && loopCond) {
        jslSeekToP(&forBodyStart);
        execInfo.execute |= EXEC_IN_LOOP;
        jspDebuggerLoopIfCtrlC();
        jsvUnLock(jspeBlockOrStatement());
        if (!wasInLoop) execInfo.execute &= (JsExecFlags)~EXEC_IN_LOOP;
        if (execInfo.execute & EXEC_CONTINUE)
          execInfo.execute = EXEC_YES;
        else if (execInfo.execute & EXEC_BREAK) {
          execInfo.execute = EXEC_YES;
          hasHadBreak = true;
        }
      }
      if (JSP_SHOULD_EXECUTE && loopCond && !hasHadBreak) {
        jslSeekToP(&forIterStart);
        if (lex->tk != ')') jsvUnLock(jspeExpression());
      }
    }
    jslSeekToP(&forBodyEnd);

    jslCharPosFree(&forCondStart);
    jslCharPosFree(&forIterStart);
    jslCharPosFree(&forBodyStart);
    jslCharPosFree(&forBodyEnd);

#ifdef JSPARSE_MAX_LOOP_ITERATIONS
    if (loopCount<=0) {
      jsExceptionHere(JSET_ERROR, "FOR Loop exceeded the maximum number of iterations ("STRINGIFY(JSPARSE_MAX_LOOP_ITERATIONS)")");
    }
#endif
  }
  return 0;
}

NO_INLINE JsVar *jspeStatementTry() {
  // execute the try block
  JSP_ASSERT_MATCH(LEX_R_TRY);
  bool shouldExecuteBefore = JSP_SHOULD_EXECUTE;
  jspeBlock();
  bool hadException = shouldExecuteBefore && ((execInfo.execute & EXEC_EXCEPTION)!=0);

  bool hadCatch = false;
  if (lex->tk == LEX_R_CATCH) {
    JSP_ASSERT_MATCH(LEX_R_CATCH);
    hadCatch = true;
    JSP_MATCH('(');
    JsVar *exceptionVar = 0;
    if (hadException)
      exceptionVar = jspeiFindOnTop(jslGetTokenValueAsString(lex), true);
    JSP_MATCH(LEX_ID);
    JSP_MATCH(')');
    if (exceptionVar) {
      // set the exception var up properly
      JsVar *actualExceptionName = jsvFindChildFromString(execInfo.hiddenRoot, JSPARSE_EXCEPTION_VAR, false);
      if (actualExceptionName) {
        JsVar *actualException = jsvSkipName(actualExceptionName);
        jsvSetValueOfName(exceptionVar, actualException);
        jsvUnLock(actualException);
        // remove the actual exception
        jsvRemoveChild(execInfo.hiddenRoot, actualExceptionName);
        jsvUnLock(actualExceptionName);
        // remove any stack trace
        jsvRemoveNamedChild(execInfo.hiddenRoot, JSPARSE_STACKTRACE_VAR);
      }
      // Now clear the exception flag (it's handled - we hope!)
      execInfo.execute = execInfo.execute & (JsExecFlags)~(EXEC_EXCEPTION|EXEC_ERROR_LINE_REPORTED);
      jsvUnLock(exceptionVar);
    }

    if (shouldExecuteBefore && !hadException) {
      JSP_SAVE_EXECUTE();
      jspSetNoExecute();
      jspeBlock();
      JSP_RESTORE_EXECUTE();
    } else {
      jspeBlock();
    }
  }
  if (lex->tk == LEX_R_FINALLY || (!hadCatch && ((execInfo.execute&(EXEC_ERROR|EXEC_INTERRUPTED))==0))) {
    JSP_MATCH(LEX_R_FINALLY);
    // clear the exception flag - but only momentarily!
    if (hadException) execInfo.execute = execInfo.execute & (JsExecFlags)~EXEC_EXCEPTION;
    jspeBlock();
    // put the flag back!
    if (hadException && !hadCatch) execInfo.execute = execInfo.execute | EXEC_EXCEPTION;
  }
  return 0;
}

NO_INLINE JsVar *jspeStatementReturn() {
  JsVar *result = 0;
  JSP_ASSERT_MATCH(LEX_R_RETURN);
  if (lex->tk != ';' && lex->tk != '}') {
    // we only want the value, so skip the name if there was one
    result = jsvSkipNameAndUnLock(jspeExpression());
  }
  if (JSP_SHOULD_EXECUTE) {
    JsVar *resultVar = jspeiFindOnTop(JSPARSE_RETURN_VAR, false);
    if (resultVar) {
      jspReplaceWith(resultVar, result);
      jsvUnLock(resultVar);
      jspSetNoExecute(); // Stop anything else in this function executing
    } else {
      jsExceptionHere(JSET_SYNTAXERROR, "RETURN statement, but not in a function.\n");
    }
  }
  jsvUnLock(result);
  return 0;
}

NO_INLINE JsVar *jspeStatementThrow() {
  JsVar *result = 0;
  JSP_ASSERT_MATCH(LEX_R_THROW);
  result = jsvSkipNameAndUnLock(jspeExpression());
  if (JSP_SHOULD_EXECUTE) {
    jspSetException(result); // Stop anything else in this function executing
  }
  jsvUnLock(result);
  return 0;
}

NO_INLINE JsVar *jspeStatementFunctionDecl() {
  JsVar *funcName = 0;
  JsVar *funcVar;
  JSP_ASSERT_MATCH(LEX_R_FUNCTION);

  bool actuallyCreateFunction = JSP_SHOULD_EXECUTE;
  if (actuallyCreateFunction) {
    funcName = jsvMakeIntoVariableName(jslGetTokenValueAsVar(lex), 0);
    if (!funcName) { // out of memory
      jspSetError(false);
      return 0;
    }
  }
  JSP_MATCH_WITH_CLEANUP_AND_RETURN(LEX_ID, jsvUnLock(funcName), 0);
  funcVar = jspeFunctionDefinition(false);
  if (actuallyCreateFunction) {
    // find a function with the same name (or make one)
    // OPT: can Find* use just a JsVar that is a 'name'?
    JsVar *existingName = jspeiFindNameOnTop(funcName, true);
    JsVar *existingFunc = jsvSkipName(existingName);
    if (jsvIsFunction(existingFunc)) {
      // 'proper' replace, that keeps the original function var and swaps the children
      funcVar = jsvSkipNameAndUnLock(funcVar);
      jswrap_function_replaceWith(existingFunc, funcVar);
    } else {
      jspReplaceWith(existingName, funcVar);
    }
    jsvUnLock(funcName);
    funcName = existingName;
    jsvUnLock(existingFunc);
    // existingName is used - don't UnLock
  }
  jsvUnLock(funcVar);
  return funcName;
}

NO_INLINE JsVar *jspeStatement() {
#ifdef USE_DEBUGGER
  if (execInfo.execute&EXEC_DEBUGGER_NEXT_LINE &&
      lex->tk!=';' &&
      JSP_SHOULD_EXECUTE) {
    lex->tokenLastStart = jsvStringIteratorGetIndex(&lex->tokenStart.it)-1;
    jsiDebuggerLoop();
  }
#endif
  if (lex->tk==LEX_ID ||
      lex->tk==LEX_INT ||
      lex->tk==LEX_FLOAT ||
      lex->tk==LEX_STR ||
      lex->tk==LEX_R_NEW ||
      lex->tk==LEX_R_NULL ||
      lex->tk==LEX_R_UNDEFINED ||
      lex->tk==LEX_R_TRUE ||
      lex->tk==LEX_R_FALSE ||
      lex->tk==LEX_R_THIS ||
      lex->tk==LEX_R_DELETE ||
      lex->tk==LEX_R_TYPEOF ||
      lex->tk==LEX_R_VOID ||
      lex->tk==LEX_PLUSPLUS ||
      lex->tk==LEX_MINUSMINUS ||
      lex->tk=='!' ||
      lex->tk=='-' ||
      lex->tk=='+' ||
      lex->tk=='~' ||
      lex->tk=='[' ||
      lex->tk=='(') {
    /* Execute a simple statement that only contains basic arithmetic... */
    return jspeExpression();
  } else if (lex->tk=='{') {
    /* A block of code */
    jspeBlock();
    return 0;
  } else if (lex->tk==';') {
    /* Empty statement - to allow things like ;;; */
    JSP_ASSERT_MATCH(';');
    return 0;
  } else if (lex->tk==LEX_R_VAR) {
    return jspeStatementVar();
  } else if (lex->tk==LEX_R_IF) {
    return jspeStatementIf();
  } else if (lex->tk==LEX_R_DO) {
    return jspeStatementDoOrWhile(false);
  } else if (lex->tk==LEX_R_WHILE) {
    return jspeStatementDoOrWhile(true);
  } else if (lex->tk==LEX_R_FOR) {
    return jspeStatementFor();
  } else if (lex->tk==LEX_R_TRY) {
    return jspeStatementTry();
  } else if (lex->tk==LEX_R_RETURN) {
    return jspeStatementReturn();
  } else if (lex->tk==LEX_R_THROW) {
    return jspeStatementThrow();
  } else if (lex->tk==LEX_R_FUNCTION) {
    return jspeStatementFunctionDecl();
  } else if (lex->tk==LEX_R_CONTINUE) {
    JSP_ASSERT_MATCH(LEX_R_CONTINUE);
    if (JSP_SHOULD_EXECUTE) {
      if (!(execInfo.execute & EXEC_IN_LOOP))
        jsExceptionHere(JSET_SYNTAXERROR, "CONTINUE statement outside of FOR or WHILE loop");
      else
        execInfo.execute = (execInfo.execute & (JsExecFlags)~EXEC_RUN_MASK) | EXEC_CONTINUE;
    }
  } else if (lex->tk==LEX_R_BREAK) {
    JSP_ASSERT_MATCH(LEX_R_BREAK);
    if (JSP_SHOULD_EXECUTE) {
      if (!(execInfo.execute & (EXEC_IN_LOOP|EXEC_IN_SWITCH)))
        jsExceptionHere(JSET_SYNTAXERROR, "BREAK statement outside of SWITCH, FOR or WHILE loop");
      else
        execInfo.execute = (execInfo.execute & (JsExecFlags)~EXEC_RUN_MASK) | EXEC_BREAK;
    }
  } else if (lex->tk==LEX_R_SWITCH) {
    return jspeStatementSwitch();
  } else if (lex->tk==LEX_R_DEBUGGER) {
    JSP_ASSERT_MATCH(LEX_R_DEBUGGER);
#ifdef USE_DEBUGGER
    if (JSP_SHOULD_EXECUTE)
      jsiDebuggerLoop();
#endif
  } else JSP_MATCH(LEX_EOF);
  return 0;
}

// -----------------------------------------------------------------------------
/// Create a new Class of the given instance and return its prototype
NO_INLINE JsVar *jspNewPrototype(const char *instanceOf) {
  JsVar *objFuncName = jsvFindChildFromString(execInfo.root, instanceOf, true);
  if (!objFuncName) // out of memory
    return 0;

  JsVar *objFunc = jsvSkipName(objFuncName);
  if (!objFunc) {
    objFunc = jswFindBuiltIn(execInfo.root, execInfo.root, instanceOf);
    if (!objFunc) { // out of memory
      jsvUnLock(objFuncName);
      return 0;
    }

    // set up name
    jsvSetValueOfName(objFuncName, objFunc);
  }

  JsVar *prototypeName = jspGetNamedField(objFunc, JSPARSE_PROTOTYPE_VAR, true);
  jspEnsureIsPrototype(objFunc, prototypeName); // make sure it's an object
  jsvUnLock2(objFunc, objFuncName);

  return prototypeName;
}

/** Create a new object of the given instance and add it to root with name 'name'.
 * If name!=0, added to root with name, and the name is returned
 * If name==0, not added to root and Object itself returned */
NO_INLINE JsVar *jspNewObject(const char *name, const char *instanceOf) {
<<<<<<< HEAD
  assert(instanceOf);
  JsVar *func = jspGetNamedField(execInfo.root, instanceOf, true);
  if (!func) return 0;
  func = jsvSkipNameAndUnLock(func);
  JsVar *obj =  jspeCreateObjectFromFunction(func);
  jsvUnLock(func);
=======
  JsVar *prototypeName = jspNewPrototype(instanceOf);

  JsVar *obj = jsvNewObject();
  if (!obj) { // out of memory
    jsvUnLock(prototypeName);
    return 0;
  }
  if (name) {
    // If it's a device, set the device number up as the Object data
    // See jsiGetDeviceFromClass
    IOEventFlags device = jshFromDeviceString(name);
    if (device!=EV_NONE) {
      obj->varData.str[0] = 'D';
      obj->varData.str[1] = 'E';
      obj->varData.str[2] = 'V';
      obj->varData.str[3] = (char)device;
    }
>>>>>>> 80d89cc5

  if (name)
    jsvObjectSetChild(execInfo.root, name, obj);

  return obj;
}

/** Returns true if the constructor function given is the same as that
 * of the object with the given name. */
bool jspIsConstructor(JsVar *constructor, const char *constructorName) {
  JsVar *objFunc = jsvObjectGetChild(execInfo.root, constructorName, 0);
  if (!objFunc) return false;
  bool isConstructor = objFunc == constructor;
  jsvUnLock(objFunc);
  return isConstructor;
}

// -----------------------------------------------------------------------------

void jspSoftInit() {
  execInfo.root = jsvFindOrCreateRoot();
  // Root now has a lock and a ref
  execInfo.hiddenRoot = jsvObjectGetChild(execInfo.root, JS_HIDDEN_CHAR_STR, JSV_OBJECT);
  execInfo.execute = EXEC_YES;
}

void jspSoftKill() {
  jsvUnLock(execInfo.hiddenRoot);
  execInfo.hiddenRoot = 0;
  jsvUnLock(execInfo.root);
  execInfo.root = 0;
  // Root is now left with just a ref
}

void jspInit() {
  jspSoftInit();
}

void jspKill() {
  jspSoftKill();
  // Unreffing this should completely kill everything attached to root
  JsVar *r = jsvFindOrCreateRoot();
  jsvUnRef(r);
  jsvUnLock(r);
}


/** Execute code form a variable and return the result. If lineNumberOffset
 * is nonzero it's added to the line numbers that get reported for errors/debug */
JsVar *jspEvaluateVar(JsVar *str, JsVar *scope, uint16_t lineNumberOffset) {
  JsLex lex;

  assert(jsvIsString(str));
  JsLex *oldLex = jslSetLex(&lex);
  jslInit(str);
  lex.lineNumberOffset = lineNumberOffset;

  JsExecInfo oldExecInfo = execInfo;
  execInfo.execute = EXEC_YES;
  bool scopeAdded = false;
  if (scope) {
    // if we're adding a scope, make sure it's the *only* scope
    execInfo.scopeCount = 0;
    scopeAdded = jspeiAddScope(scope);
  }

  // actually do the parsing
  JsVar *v = jspParse();
  // clean up
  if (scopeAdded)
    jspeiRemoveScope();
  jslKill();
  jslSetLex(oldLex);

  // restore state and execInfo
  oldExecInfo.execute = execInfo.execute; // JSP_RESTORE_EXECUTE has made this ok.
  execInfo = oldExecInfo;

  // It may have returned a reference, but we just want the value...
  if (v) {
    return jsvSkipNameAndUnLock(v);
  }
  // nothing returned
  return 0;
}

JsVar *jspEvaluate(const char *str) {
  JsVar *v = 0;

  JsVar *evCode = jsvNewFromString(str);
  if (!jsvIsMemoryFull())
    v = jspEvaluateVar(evCode, 0, 0);
  jsvUnLock(evCode);

  return v;
}

JsVar *jspExecuteFunction(JsVar *func, JsVar *thisArg, int argCount, JsVar **argPtr) {
  JsExecInfo oldExecInfo = execInfo;

  execInfo.scopeCount = 0;
  execInfo.execute = EXEC_YES;
  execInfo.thisVar = 0;
  JsVar *result = jspeFunctionCall(func, 0, thisArg, false, argCount, argPtr);
  // clean up
  assert(execInfo.scopeCount==0);
  // restore state
  oldExecInfo.execute = execInfo.execute; // JSP_RESTORE_EXECUTE has made this ok.
  execInfo = oldExecInfo;

  return result;
}


/// Evaluate a JavaScript module and return its exports
JsVar *jspEvaluateModule(JsVar *moduleContents) {
  assert(jsvIsString(moduleContents));
  JsVar *scope = jsvNewObject();
  if (!scope) return 0; // out of mem
  JsVar *scopeExports = jsvNewObject();
  if (!scopeExports) { jsvUnLock(scope); return 0; } // out of mem
  JsVar *exportsName = jsvAddNamedChild(scope, scopeExports, "exports");
  jsvUnLock2(scopeExports, jsvAddNamedChild(scope, scope, "module"));

  JsExecFlags oldExecute = execInfo.execute;
  JsVar *oldThisVar = execInfo.thisVar;
  execInfo.thisVar = scopeExports; // set 'this' variable to exports
  jsvUnLock(jspEvaluateVar(moduleContents, scope, 0));
  execInfo.thisVar = oldThisVar;
  execInfo.execute = oldExecute; // make sure we fully restore state after parsing a module

  jsvUnLock(scope);
  return jsvSkipNameAndUnLock(exportsName);
}

/** Get the owner of the current prototype. We assume that it's
 * the first item in the array, because that's what we will
 * have added when we created it. It's safe to call this on
 * non-prototypes and non-objects.  */
JsVar *jspGetPrototypeOwner(JsVar *proto) {
  if (jsvIsObject(proto) || jsvIsArray(proto)) {
    return jsvSkipNameAndUnLock(jsvObjectGetChild(proto, JSPARSE_CONSTRUCTOR_VAR, 0));
  }
  return 0;
}<|MERGE_RESOLUTION|>--- conflicted
+++ resolved
@@ -823,7 +823,6 @@
   return 0;
 }
 
-<<<<<<< HEAD
 JsVar *jspGetNamedFieldInProtoChain(JsVar *objectInstance, JsVar *objectName, JsVar *object, const char *name, bool returnName) {
 /* What we do here is:
   *  * check for `name` in `object` -> return if exists
@@ -852,22 +851,6 @@
       if (obj) {
         protoName = jspGetNamedFieldInObject(objectInstance, obj, obj, JSPARSE_PROTOTYPE_VAR, false);
         jsvUnLock(obj);
-=======
-  // If not found and is the prototype, create it
-  if (!child) {
-    if (jsvIsFunction(object) && strcmp(name, JSPARSE_PROTOTYPE_VAR)==0) {
-      // prototype is supposed to be an object
-      JsVar *proto = jsvNewObject();
-      // make sure it has a 'constructor' variable that points to the object it was part of
-      jsvObjectSetChild(proto, JSPARSE_CONSTRUCTOR_VAR, object);
-      child = jsvAddNamedChild(object, proto, JSPARSE_PROTOTYPE_VAR);
-      jspEnsureIsPrototype(object, child);
-      jsvUnLock(proto);
-    } else if (strcmp(name, JSPARSE_INHERITS_VAR)==0) {
-      const char *objName = jswGetBasicObjectName(object);
-      if (objName) {
-        child = jspNewPrototype(objName);
->>>>>>> 80d89cc5
       }
     }
   }
@@ -913,7 +896,6 @@
   JsVar *a = jspeiFindInScopes(tokenName);
   if (a) return a;
 
-<<<<<<< HEAD
   a = jswFindBuiltIn(execInfo.root, execInfo.root, tokenName);
   // Variable exists - we just need to give it a
   if (a) {
@@ -929,14 +911,6 @@
     /* Variable doesn't exist! JavaScript says we should create it
      * (we won't add it here. This is done in the assignment operator)*/
     a = jsvMakeIntoVariableName(jsvNewFromString(tokenName), 0);
-=======
-    // If not found and is the prototype, create it
-    if (!child && jsvIsFunction(object) && strcmp(name, JSPARSE_PROTOTYPE_VAR)==0) {
-      JsVar *value = jsvNewObject(); // prototype is supposed to be an object
-      child = jsvAddNamedChild(object, value, JSPARSE_PROTOTYPE_VAR);
-      jsvUnLock(value);
-    }
->>>>>>> 80d89cc5
   }
   return a;
 }
@@ -968,19 +942,8 @@
       char name[JSLEX_MAX_TOKEN_LENGTH];
       jsvGetString(nameVar, name, JSLEX_MAX_TOKEN_LENGTH);
       // try and find it in parents
-<<<<<<< HEAD
       // TODO: jspGetNamedField will do a jsvFindChildFromVar again
       child = jspGetNamedField(object, name, returnName);
-=======
-      child = jspGetNamedFieldInParents(object, name, returnName);
-
-      // If not found and is the prototype, create it
-      if (!child && jsvIsFunction(object) && jsvIsStringEqual(nameVar, JSPARSE_PROTOTYPE_VAR)) {
-        JsVar *value = jsvNewObject(); // prototype is supposed to be an object
-        child = jsvAddNamedChild(object, value, JSPARSE_PROTOTYPE_VAR);
-        jsvUnLock(value);
-      }
->>>>>>> 80d89cc5
     }
   }
 
@@ -1017,13 +980,8 @@
           if (jsvHasChildren(aVar)) {
             // if no child found, create a pointer to where it could be
             // as we don't want to allocate it until it's written
-<<<<<<< HEAD
-            JsVar *nameVar = jslGetTokenValueAsVar(execInfo.lex);
+            JsVar *nameVar = jslGetTokenValueAsVar(lex);
             child = jsvCreateNewChild(a, nameVar, 0);
-=======
-            JsVar *nameVar = jslGetTokenValueAsVar(lex);
-            child = jsvCreateNewChild(aVar, nameVar, 0);
->>>>>>> 80d89cc5
             jsvUnLock(nameVar);
           } else {
             // could have been a string...
@@ -1075,19 +1033,8 @@
   return a;
 }
 
-<<<<<<< HEAD
 static JsVar *jspeCreateObjectFromFunction(JsVar *func) {
   JsVar *thisObj = jsvNewWithFlags(JSV_OBJECT);
-=======
-NO_INLINE JsVar *jspeConstruct(JsVar *func, JsVar *funcName, bool hasArgs) {
-  assert(JSP_SHOULD_EXECUTE);
-  if (!jsvIsFunction(func)) {
-    jsExceptionHere(JSET_ERROR, "Constructor should be a function, but is %t", func);
-    return 0;
-  }
-
-  JsVar *thisObj = jsvNewObject();
->>>>>>> 80d89cc5
   if (!thisObj) return 0; // out of memory
   // Make sure the function has a 'prototype' var
   JsVar *prototypeName = jspGetNamedField(func, JSPARSE_PROTOTYPE_VAR, true);
@@ -2387,32 +2334,12 @@
  * If name!=0, added to root with name, and the name is returned
  * If name==0, not added to root and Object itself returned */
 NO_INLINE JsVar *jspNewObject(const char *name, const char *instanceOf) {
-<<<<<<< HEAD
   assert(instanceOf);
   JsVar *func = jspGetNamedField(execInfo.root, instanceOf, true);
   if (!func) return 0;
   func = jsvSkipNameAndUnLock(func);
   JsVar *obj =  jspeCreateObjectFromFunction(func);
   jsvUnLock(func);
-=======
-  JsVar *prototypeName = jspNewPrototype(instanceOf);
-
-  JsVar *obj = jsvNewObject();
-  if (!obj) { // out of memory
-    jsvUnLock(prototypeName);
-    return 0;
-  }
-  if (name) {
-    // If it's a device, set the device number up as the Object data
-    // See jsiGetDeviceFromClass
-    IOEventFlags device = jshFromDeviceString(name);
-    if (device!=EV_NONE) {
-      obj->varData.str[0] = 'D';
-      obj->varData.str[1] = 'E';
-      obj->varData.str[2] = 'V';
-      obj->varData.str[3] = (char)device;
-    }
->>>>>>> 80d89cc5
 
   if (name)
     jsvObjectSetChild(execInfo.root, name, obj);
