--- conflicted
+++ resolved
@@ -18,11 +18,6 @@
 #include "jswrap_process.h"
 #include "jswrap_interactive.h"
 #include "jsinteractive.h"
-
-#ifdef LINUX
-#include <unistd.h>
-extern char **environ;
-#endif
 
 /*JSON{
   "type" : "class",
@@ -80,21 +75,10 @@
 Returns an Object containing various pre-defined variables. standard ones are BOARD, VERSION
  */
 JsVar *jswrap_process_env() {
-<<<<<<< HEAD
-#ifdef LINUX
-  int i = 0;
-  char *p;
-#endif
-  JsVar *obj = jsvNewWithFlags(JSV_OBJECT);
-  jsvUnLock(jsvObjectSetChild(obj, "VERSION", jsvNewFromString(JS_VERSION)));
-  jsvUnLock(jsvObjectSetChild(obj, "BUILD_DATE", jsvNewFromString(__DATE__)));
-  jsvUnLock(jsvObjectSetChild(obj, "BUILD_TIME", jsvNewFromString(__TIME__)));
-=======
   JsVar *obj = jsvNewObject();
   jsvObjectSetChildAndUnLock(obj, "VERSION", jsvNewFromString(JS_VERSION));
   jsvObjectSetChildAndUnLock(obj, "BUILD_DATE", jsvNewFromString(__DATE__));
   jsvObjectSetChildAndUnLock(obj, "BUILD_TIME", jsvNewFromString(__TIME__));
->>>>>>> ecc90842
 #ifdef GIT_COMMIT
   jsvObjectSetChildAndUnLock(obj, "GIT_COMMIT", jsvNewFromString(STRINGIFY(GIT_COMMIT)));
 #endif
@@ -120,26 +104,7 @@
     jsvObjectSetChildAndUnLock(obj, "EXPORTS", arr);
   }  
 #endif
-<<<<<<< HEAD
-  jsvUnLock(jsvObjectSetChild(obj, "BOARD", jsvNewFromString(PC_BOARD_ID)));
-  jsvUnLock(jsvObjectSetChild(obj, "CHIP", jsvNewFromString(PC_BOARD_CHIP)));
-  jsvUnLock(jsvObjectSetChild(obj, "CHIP_FAMILY", jsvNewFromString(PC_BOARD_CHIP_FAMILY)));
-  jsvUnLock(jsvObjectSetChild(obj, "FLASH", jsvNewFromInteger(FLASH_TOTAL)));
-  jsvUnLock(jsvObjectSetChild(obj, "RAM", jsvNewFromInteger(RAM_TOTAL)));
-  jsvUnLock(jsvObjectSetChild(obj, "SERIAL", jswrap_interface_getSerial()));
-  jsvUnLock(jsvObjectSetChild(obj, "CONSOLE", jsvNewFromString(jshGetDeviceString(jsiGetConsoleDevice()))));
-#ifdef LINUX
-  while(environ[i] != NULL) {
-    p = strchr(environ[i], '=');
-    *p = '\0';
-    jsvUnLock(jsvObjectSetChild(obj, environ[i], jsvNewFromString(p+1)));
-    *p = '=';
-    i++;
-  }
-#endif
-=======
 
->>>>>>> ecc90842
   return obj;
 }
 
