/*
 * This file is part of Espruino, a JavaScript interpreter for Microcontrollers
 *
 * Copyright (C) 2013 Gordon Williams <gw@pur3.co.uk>
 *
 * This Source Code Form is subject to the terms of the Mozilla Public
 * License, v. 2.0. If a copy of the MPL was not distributed with this
 * file, You can obtain one at http://mozilla.org/MPL/2.0/.
 *
 * ----------------------------------------------------------------------------
 * Interactive Shell implementation
 * ----------------------------------------------------------------------------
 */
#include "jsutils.h"
#include "jsinteractive.h"
#include "jshardware.h"
#include "jstimer.h"
#include "jswrapper.h"
#include "jswrap_json.h"
#include "jswrap_io.h"
#include "jswrap_stream.h"
#include "jswrap_flash.h" // load and save to flash
#include "jswrap_object.h" // jswrap_object_keys_or_property_names
#include "jsnative.h" // jsnSanityTest

#ifdef ARM
#define CHAR_DELETE_SEND 0x08
#else
#define CHAR_DELETE_SEND '\b'
#endif

#define CTRL_C_TIME_FOR_BREAK jshGetTimeFromMilliseconds(100)

#ifdef ESP8266
extern void jshPrintBanner(void); // prints a debugging banner while we're in beta
#endif

#ifdef FLASH_STR
// debugging...
#define os_printf os_printf_plus
extern void os_printf_plus(char *fmt, ...);
#endif


// ----------------------------------------------------------------------------
typedef enum {
  IS_NONE,
  IS_HAD_R,
  IS_HAD_27,
  IS_HAD_27_79,
  IS_HAD_27_91,
  IS_HAD_27_91_NUMBER, ///< Esc [ then 0-9
} PACKED_FLAGS InputState;

JsVar *events = 0; // Array of events to execute
JsVarRef timerArray = 0; // Linked List of timers to check and run
JsVarRef watchArray = 0; // Linked List of input watches to check and run
// ----------------------------------------------------------------------------
IOEventFlags consoleDevice = DEFAULT_CONSOLE_DEVICE; ///< The console device for user interaction
Pin pinBusyIndicator = DEFAULT_BUSY_PIN_INDICATOR;
Pin pinSleepIndicator = DEFAULT_SLEEP_PIN_INDICATOR;
JsiStatus jsiStatus;
JsSysTime jsiLastIdleTime;  ///< The last time we went around the idle loop - use this for timers
uint32_t jsiTimeSinceCtrlC;
// ----------------------------------------------------------------------------
JsVar *inputLine = 0; ///< The current input line
JsvStringIterator inputLineIterator; ///< Iterator that points to the end of the input line
int inputLineLength = -1;
bool inputLineRemoved = false;
size_t inputCursorPos = 0; ///< The position of the cursor in the input line
InputState inputState = 0; ///< state for dealing with cursor keys
uint16_t inputStateNumber; ///< Number from when `Esc [ 1234` is sent - for storing line number
uint16_t jsiLineNumberOffset; ///< When we execute code, this is the 'offset' we apply to line numbers in error/debug
bool hasUsedHistory = false; ///< Used to speed up - if we were cycling through history and then edit, we need to copy the string
unsigned char loopsIdling; ///< How many times around the loop have we been entirely idle?
bool interruptedDuringEvent; ///< Were we interrupted while executing an event? If so may want to clear timers
// ----------------------------------------------------------------------------

#ifdef USE_DEBUGGER
void jsiDebuggerLine(JsVar *line);
#endif

// ----------------------------------------------------------------------------

/**
 * Get the device from the class variable.
 */
IOEventFlags jsiGetDeviceFromClass(JsVar *class) {
  // Devices have their Object data set up to something special
  // See jspNewObject
  if (class->varData.str[0]=='D' &&
      class->varData.str[1]=='E' &&
      class->varData.str[2]=='V')
    return (IOEventFlags)class->varData.str[3];

  return EV_NONE;
}


JsVar *jsiGetClassNameFromDevice(IOEventFlags device) {
  const char *deviceName = jshGetDeviceString(device);
  return jsvFindChildFromString(execInfo.root, deviceName, false);
}

NO_INLINE bool jsiEcho() {
  return ((jsiStatus&JSIS_ECHO_OFF_MASK)==0);
}

static bool jsiShowInputLine() {
  return jsiEcho() && !inputLineRemoved;
}

/** Called when the input line/cursor is modified *and its iterator should be reset
 * Because JsvStringIterator doesn't lock the string, it's REALLY IMPORTANT
 * that we call this BEFORE we do jsvUnLock(inputLine) */
static NO_INLINE void jsiInputLineCursorMoved() {
  // free string iterator
  if (inputLineIterator.var) {
    jsvStringIteratorFree(&inputLineIterator);
    inputLineIterator.var = 0;
  }
  inputLineLength = -1;
}

/// Called to append to the input line
static NO_INLINE void jsiAppendToInputLine(const char *str) {
  // recreate string iterator if needed
  if (!inputLineIterator.var) {
    jsvStringIteratorNew(&inputLineIterator, inputLine, 0);
    jsvStringIteratorGotoEnd(&inputLineIterator);
  }
  while (*str) {
    jsvStringIteratorAppend(&inputLineIterator, *(str++));
    inputLineLength++;
  }
}

/**
 * Change the console to a new location.
 */
void jsiSetConsoleDevice(
    IOEventFlags device //!< The device to use as a console.
  ) {
  // The `consoleDevice` is the global used to indicate which device we are using as the
  // the console.
  if (device == consoleDevice) return;

  if (!jshIsDeviceInitialised(device)) {
    JshUSARTInfo inf;
    jshUSARTInitInfo(&inf);
    jshUSARTSetup(device, &inf);
  }

  // Log to the old console that we are moving consoles and then, once we have moved
  // the console, log to the new console that we have moved consoles.
  jsiConsoleRemoveInputLine();
  if (jsiEcho()) { // intentionally not using jsiShowInputLine()
    jsiConsolePrintf("-> %s\n", jshGetDeviceString(device));
  }
  IOEventFlags oldDevice = consoleDevice;
  consoleDevice = device;
  if (jsiEcho()) { // intentionally not using jsiShowInputLine()
    jsiConsolePrintf("<- %s\n", jshGetDeviceString(oldDevice));
  }
}

/**
 * Retrieve the device being used as the console.
 */
IOEventFlags jsiGetConsoleDevice() {
  // The `consoleDevice` is the global used to hold the current console.  This function
  // encapsulates access.
  return consoleDevice;
}

/**
 * Send a character to the console.
 */
NO_INLINE void jsiConsolePrintChar(char data) {
  jshTransmit(consoleDevice, (unsigned char)data);
}

/**
 * \breif Send a NULL terminated string to the console.
 */
NO_INLINE void jsiConsolePrintString(const char *str) {
  while (*str) {
    if (*str == '\n') jsiConsolePrintChar('\r');
    jsiConsolePrintChar(*(str++));
  }
}

#ifdef FLASH_STR
// internal version that copies str from flash to an internal buffer
NO_INLINE void jsiConsolePrintString_int(const char *str) {
<<<<<<< HEAD
  os_printf("jsiConsolePrintString_int %p\n", str);
  size_t len = flash_strlen(str);
  os_printf("len = %ld\n", len);
  char buff[len+1];
  flash_strncpy(buff, str, len+1);
  os_printf("buflen = %ld\n", strlen(buff));
=======
  size_t len = flash_strlen(str);
  char buff[len+1];
  flash_strncpy(buff, str, len+1);
>>>>>>> 662306b3
  jsiConsolePrintString(buff);
}
#endif

/**
 * Perform a printf to the console.
 * Execute a printf command to the current JS console.
 */
#ifndef FLASH_STR
void jsiConsolePrintf(const char *fmt, ...) {
  va_list argp;
  va_start(argp, fmt);
  vcbprintf((vcbprintf_callback)jsiConsolePrint,0, fmt, argp);
  va_end(argp);
}
#else
void jsiConsolePrintf_int(const char *fmt, ...) {
<<<<<<< HEAD
  os_printf("jsiConsolePrintf_int %p\n", fmt);
=======
>>>>>>> 662306b3
  // fmt is in flash and requires special aligned accesses
  size_t len = flash_strlen(fmt);
  char buff[len+1];
  flash_strncpy(buff, fmt, len+1);
  va_list argp;
  va_start(argp, fmt);
  vcbprintf((vcbprintf_callback)jsiConsolePrintString, 0, buff, argp);
  va_end(argp);
}
#endif

/// Print the contents of a string var from a character position until end of line (adding an extra ' ' to delete a character if there was one)
void jsiConsolePrintStringVarUntilEOL(JsVar *v, size_t fromCharacter, size_t maxChars, bool andBackup) {
  size_t chars = 0;
  JsvStringIterator it;
  jsvStringIteratorNew(&it, v, fromCharacter);
  while (jsvStringIteratorHasChar(&it) && chars<maxChars) {
    char ch = jsvStringIteratorGetChar(&it);
    if (ch == '\n') break;
    jsiConsolePrintChar(ch);
    chars++;
    jsvStringIteratorNext(&it);
  }
  jsvStringIteratorFree(&it);
  if (andBackup) {
    jsiConsolePrintChar(' ');chars++;
    while (chars--) jsiConsolePrintChar(0x08); //delete
  }
}

/** Print the contents of a string var - directly - starting from the given character, and
 * using newLineCh to prefix new lines (if it is not 0). */
void jsiConsolePrintStringVarWithNewLineChar(JsVar *v, size_t fromCharacter, char newLineCh) {
  JsvStringIterator it;
  jsvStringIteratorNew(&it, v, fromCharacter);
  while (jsvStringIteratorHasChar(&it)) {
    char ch = jsvStringIteratorGetChar(&it);
    if (ch == '\n') jsiConsolePrintChar('\r');
    jsiConsolePrintChar(ch);
    if (ch == '\n' && newLineCh) jsiConsolePrintChar(newLineCh);
    jsvStringIteratorNext(&it);
  }
  jsvStringIteratorFree(&it);
}

/**
 * Print the contents of a string var - directly.
 */
void jsiConsolePrintStringVar(JsVar *v) {
  jsiConsolePrintStringVarWithNewLineChar(v,0,0);
}

/** Assuming that we are at the end of the string, this backs up
 * and deletes it */
void jsiConsoleEraseStringVarBackwards(JsVar *v) {
  assert(jsvHasCharacterData(v));

  size_t line, lines = jsvGetLinesInString(v);
  for (line=lines;line>0;line--) {
    size_t i,chars = jsvGetCharsOnLine(v, line);
    if (line==lines) {
      for (i=0;i<chars;i++) jsiConsolePrintChar(0x08); // move cursor back
    }
    for (i=0;i<chars;i++) jsiConsolePrintChar(' '); // move cursor forwards and wipe out
    for (i=0;i<chars;i++) jsiConsolePrintChar(0x08); // move cursor back
    if (line>1) {
      // clear the character before - this would have had a colon
      jsiConsolePrint("\x08 ");
      // move cursor up
      jsiConsolePrint("\x1B[A"); // 27,91,65 - up
    }
  }
}

/** Assuming that we are at fromCharacter position in the string var,
 * erase everything that comes AFTER and return the cursor to 'fromCharacter'
 * On newlines, if erasePrevCharacter, we remove the character before too. */
void jsiConsoleEraseStringVarFrom(JsVar *v, size_t fromCharacter, bool erasePrevCharacter) {
  assert(jsvHasCharacterData(v));
  size_t cursorLine, cursorCol;
  jsvGetLineAndCol(v, fromCharacter, &cursorLine, &cursorCol);
  // delete contents of current line
  size_t i, chars = jsvGetCharsOnLine(v, cursorLine);
  for (i=cursorCol;i<=chars;i++) jsiConsolePrintChar(' ');
  for (i=0;i<chars;i++) jsiConsolePrintChar(0x08); // move cursor back

  size_t line, lines = jsvGetLinesInString(v);
  for (line=cursorLine+1;line<=lines;line++) {
    jsiConsolePrint("\x1B[B"); // move down
    chars = jsvGetCharsOnLine(v, line);
    for (i=0;i<chars;i++) jsiConsolePrintChar(' '); // move cursor forwards and wipe out
    for (i=0;i<chars;i++) jsiConsolePrintChar(0x08); // move cursor back
    if (erasePrevCharacter) {
      jsiConsolePrint("\x08 "); // move cursor back and insert space
    }
  }
  // move the cursor back up
  for (line=cursorLine+1;line<=lines;line++)
    jsiConsolePrint("\x1B[A"); // 27,91,65 - up
  // move the cursor forwards
  for (i=1;i<cursorCol;i++)
    jsiConsolePrint("\x1B[C"); // 27,91,67 - right
}

void jsiMoveCursor(size_t oldX, size_t oldY, size_t newX, size_t newY) {
  // see http://www.termsys.demon.co.uk/vtansi.htm - we could do this better
  // move cursor
  while (oldX < newX) {
    jsiConsolePrint("\x1B[C"); // 27,91,67 - right
    oldX++;
  }
  while (oldX > newX) {
    jsiConsolePrint("\x1B[D"); // 27,91,68 - left
    oldX--;
  }
  while (oldY < newY) {
    jsiConsolePrint("\x1B[B"); // 27,91,66 - down
    oldY++;
  }
  while (oldY > newY) {
    jsiConsolePrint("\x1B[A"); // 27,91,65 - up
    oldY--;
  }
}

void jsiMoveCursorChar(JsVar *v, size_t fromCharacter, size_t toCharacter) {
  if (fromCharacter==toCharacter) return;
  size_t oldX, oldY;
  jsvGetLineAndCol(v, fromCharacter, &oldY, &oldX);
  size_t newX, newY;
  jsvGetLineAndCol(v, toCharacter, &newY, &newX);
  jsiMoveCursor(oldX, oldY, newX, newY);
}

/// If the input line was shown in the console, remove it
void jsiConsoleRemoveInputLine() {
  if (!inputLineRemoved) {
    inputLineRemoved = true;
    if (jsiEcho() && inputLine) { // intentionally not using jsiShowInputLine()
      jsiMoveCursorChar(inputLine, inputCursorPos, 0);
      jsiConsoleEraseStringVarFrom(inputLine, 0, true);
      jsiConsolePrintChar(0x08); // go back to start of line
#ifdef USE_DEBUGGER
      if (jsiStatus & JSIS_IN_DEBUGGER) {
        jsiConsolePrintChar(0x08); // d
        jsiConsolePrintChar(0x08); // e
        jsiConsolePrintChar(0x08); // b
        jsiConsolePrintChar(0x08); // u
        jsiConsolePrintChar(0x08); // g
      }
#endif
    }
  }
}

/// If the input line has been removed, return it
void jsiConsoleReturnInputLine() {
  if (inputLineRemoved) {
    inputLineRemoved = false;
    if (jsiEcho()) { // intentionally not using jsiShowInputLine()
#ifdef USE_DEBUGGER
      if (jsiStatus & JSIS_IN_DEBUGGER)
        jsiConsolePrint("debug");
#endif
      jsiConsolePrintChar('>'); // show the prompt
      jsiConsolePrintStringVarWithNewLineChar(inputLine, 0, ':');
      jsiMoveCursorChar(inputLine, jsvGetStringLength(inputLine), inputCursorPos);
    }
  }
}
void jsiConsolePrintPosition(struct JsLex *lex, size_t tokenPos) {
  jslPrintPosition((vcbprintf_callback)jsiConsolePrintString, 0, lex, tokenPos);
}

/**
 * Clear the input line of data.
 */
void jsiClearInputLine() {
  jsiConsoleRemoveInputLine();
  // clear input line
  jsiInputLineCursorMoved();
  jsvUnLock(inputLine);
  inputLine = jsvNewFromEmptyString();
}

/**
 * ??? What does this do ???.
 */
void jsiSetBusy(
    JsiBusyDevice device, //!< ???
    bool isBusy           //!< ???
  ) {
  static JsiBusyDevice business = 0;

  if (isBusy)
    business |= device;
  else
    business &= (JsiBusyDevice)~device;

  if (pinBusyIndicator != PIN_UNDEFINED)
    jshPinOutput(pinBusyIndicator, business!=0);
}

/**
 * Set the status of a pin as a function of whether we are asleep.
 * When called, if a pin is set for a sleep indicator, we set the pin to be true
 * if the sleep type is awake and false otherwise.
 */
void jsiSetSleep(JsiSleepType isSleep) {
  if (pinSleepIndicator != PIN_UNDEFINED)
    jshPinOutput(pinSleepIndicator, isSleep == JSI_SLEEP_AWAKE);
}

static JsVarRef _jsiInitNamedArray(const char *name) {
  JsVar *array = jsvObjectGetChild(execInfo.hiddenRoot, name, JSV_ARRAY);
  JsVarRef arrayRef = 0;
  if (array) arrayRef = jsvGetRef(jsvRef(array));
  jsvUnLock(array);
  return arrayRef;
}

// Used when recovering after being flashed
// 'claim' anything we are using
void jsiSoftInit() {
  jswInit();

  jsErrorFlags = 0;
  events = jsvNewWithFlags(JSV_ARRAY);
  inputLine = jsvNewFromEmptyString();
  inputCursorPos = 0;
  jsiLineNumberOffset = 0;
  jsiInputLineCursorMoved();
  inputLineIterator.var = 0;

  jsiStatus &= ~JSIS_ALLOW_DEEP_SLEEP;

  // Load timer/watch arrays
  timerArray = _jsiInitNamedArray(JSI_TIMERS_NAME);
  watchArray = _jsiInitNamedArray(JSI_WATCHES_NAME);

  // Now run initialisation code
  JsVar *initCode = jsvObjectGetChild(execInfo.hiddenRoot, JSI_INIT_CODE_NAME, 0);
  if (initCode) {
    jsvUnLock2(jspEvaluateVar(initCode, 0, 0), initCode);
    jsvRemoveNamedChild(execInfo.hiddenRoot, JSI_INIT_CODE_NAME);
  }

  // Check any existing watches and set up interrupts for them
  if (watchArray) {
    JsVar *watchArrayPtr = jsvLock(watchArray);
    JsvObjectIterator it;
    jsvObjectIteratorNew(&it, watchArrayPtr);
    while (jsvObjectIteratorHasValue(&it)) {
      JsVar *watch = jsvObjectIteratorGetValue(&it);
      JsVar *watchPin = jsvObjectGetChild(watch, "pin", 0);
      jshPinWatch(jshGetPinFromVar(watchPin), true);
      jsvUnLock2(watchPin, watch);
      jsvObjectIteratorNext(&it);
    }
    jsvObjectIteratorFree(&it);
    jsvUnLock(watchArrayPtr);
  }

  // Timers are stored by time in the future now, so no need
  // to fiddle with them.

  // Make sure we set up lastIdleTime, as this could be used
  // when adding an interval from onInit (called below)
  jsiLastIdleTime = jshGetSystemTime();
  jsiTimeSinceCtrlC = 0xFFFFFFFF;

  // And look for onInit function
  JsVar *onInit = jsvObjectGetChild(execInfo.root, JSI_ONINIT_NAME, 0);
  if (onInit) {
    if (jsiEcho()) jsiConsolePrint("Running onInit()...\n");
    jsiExecuteEventCallback(0, onInit, 0, 0);
    jsvUnLock(onInit);
  }
  // Now look for `init` events on `E`
  JsVar *E = jsvObjectGetChild(execInfo.root, "E", 0);
  if (E) {
    JsVar *callback = jsvObjectGetChild(E, INIT_CALLBACK_NAME, 0);
    if (callback) {
      jsiExecuteEventCallback(0, callback, 0, 0);
      jsvUnLock(callback);
    }
    jsvUnLock(E);
  }
}

/** Output the given variable as JSON, or if it exists
 * in the root scope (and it's not 'existing') then just
 * the name is dumped.  */
void jsiDumpJSON(vcbprintf_callback user_callback, void *user_data, JsVar *data, JsVar *existing) {
  // Check if it exists in the root scope
  JsVar *name = jsvGetArrayIndexOf(execInfo.root,  data, true);
  if (name && jsvIsString(name) && name!=existing) {
    // if it does, print the name
    cbprintf(user_callback, user_data, "%v", name);
  } else {
    // if it doesn't, print JSON
    jsfGetJSONWithCallback(data, JSON_NEWLINES | JSON_PRETTY | JSON_SHOW_DEVICES, user_callback, user_data);
  }
}

NO_INLINE static void jsiDumpEvent(vcbprintf_callback user_callback, void *user_data, JsVar *parentName, JsVar *eventKeyName, JsVar *eventFn) {
  JsVar *eventName = jsvNewFromStringVar(eventKeyName, strlen(JS_EVENT_PREFIX), JSVAPPENDSTRINGVAR_MAXLENGTH);
  cbprintf(user_callback, user_data, "%v.on(%q, ", parentName, eventName);
  jsvUnLock(eventName);
  jsiDumpJSON(user_callback, user_data, eventFn, 0);
  user_callback(");\n", user_data);
}

/** Output extra functions defined in an object such that they can be copied to a new device */
NO_INLINE void jsiDumpObjectState(vcbprintf_callback user_callback, void *user_data, JsVar *parentName, JsVar *parent) {
  JsvIsInternalChecker checker = jsvGetInternalFunctionCheckerFor(parent);

  JsvObjectIterator it;
  jsvObjectIteratorNew(&it, parent);
  while (jsvObjectIteratorHasValue(&it)) {
    JsVar *child = jsvObjectIteratorGetKey(&it);
    JsVar *data = jsvObjectIteratorGetValue(&it);

    if (!checker || !checker(child)) {
      if (jsvIsStringEqual(child, JSPARSE_PROTOTYPE_VAR)) {
        // recurse to print prototypes
        JsVar *name = jsvNewFromStringVar(parentName,0,JSVAPPENDSTRINGVAR_MAXLENGTH);
        if (name) {
          jsvAppendString(name, ".prototype");
          jsiDumpObjectState(user_callback, user_data, name, data);
          jsvUnLock(name);
        }
      } else if (jsvIsStringEqualOrStartsWith(child, JS_EVENT_PREFIX, true)) {
        // Handle the case that this is an event
        if (jsvIsArray(data)) {
          JsvObjectIterator ait;
          jsvObjectIteratorNew(&ait, data);
          while (jsvObjectIteratorHasValue(&ait)) {
            JsVar *v = jsvObjectIteratorGetValue(&ait);
            jsiDumpEvent(user_callback, user_data, parentName, child, v);
            jsvUnLock(v);
            jsvObjectIteratorNext(&ait);
          }
          jsvObjectIteratorFree(&ait);
        } else {
          jsiDumpEvent(user_callback, user_data, parentName, child, data);
        }
      } else {
        // It's a normal function
        if (!jsvIsNative(data)) {
          cbprintf(user_callback, user_data, "%v.%v = ", parentName, child);
          jsiDumpJSON(user_callback, user_data, data, 0);
          user_callback(";\n", user_data);
        }
      }
    }
    jsvUnLock2(data, child);
    jsvObjectIteratorNext(&it);
  }
  jsvObjectIteratorFree(&it);
}

/** Dump the code required to initialise a serial port to this string */
void jsiDumpSerialInitialisation(vcbprintf_callback user_callback, void *user_data, const char *serialName, bool addObjectProperties) {
  JsVar *serialVarName = jsvFindChildFromString(execInfo.root, serialName, false);
  JsVar *serialVar = jsvSkipName(serialVarName);

  if (serialVar) {
    if (addObjectProperties)
      jsiDumpObjectState(user_callback, user_data, serialVarName, serialVar);

    JsVar *baud = jsvObjectGetChild(serialVar, USART_BAUDRATE_NAME, 0);
    JsVar *options = jsvObjectGetChild(serialVar, DEVICE_OPTIONS_NAME, 0);
    if (baud || options) {
      int baudrate = (int)jsvGetInteger(baud);
      if (baudrate <= 0) baudrate = DEFAULT_BAUD_RATE;
      cbprintf(user_callback, user_data, "%s.setup(%d", serialName, baudrate);
      if (jsvIsObject(options)) {
        user_callback(", ", user_data);
        jsfGetJSONWithCallback(options, JSON_SHOW_DEVICES, user_callback, user_data);
      }
      user_callback(");\n", user_data);
    }
    jsvUnLock3(baud, options, serialVar);
  }
  jsvUnLock(serialVarName);
}

/** Dump the code required to initialise a SPI port to this string */
void jsiDumpDeviceInitialisation(vcbprintf_callback user_callback, void *user_data, const char *deviceName) {
  JsVar *deviceVar = jsvObjectGetChild(execInfo.root, deviceName, 0);
  if (deviceVar) {
    JsVar *options = jsvObjectGetChild(deviceVar, DEVICE_OPTIONS_NAME, 0);
    if (options) {
      cbprintf(user_callback, user_data, "%s.setup(", deviceName);
      if (jsvIsObject(options))
        jsfGetJSONWithCallback(options, JSON_SHOW_DEVICES, user_callback, user_data);
      user_callback(");\n", user_data);
    }
    jsvUnLock2(options, deviceVar);
  }
}

/** Dump all the code required to initialise hardware to this string */
void jsiDumpHardwareInitialisation(vcbprintf_callback user_callback, void *user_data, bool addObjectProperties) {
  if (jsiStatus&JSIS_ECHO_OFF) user_callback("echo(0);", user_data);
  if (pinBusyIndicator != DEFAULT_BUSY_PIN_INDICATOR) {
    cbprintf(user_callback, user_data, "setBusyIndicator(%p);\n", pinBusyIndicator);
  }
  if (pinSleepIndicator != DEFAULT_SLEEP_PIN_INDICATOR) {
    cbprintf(user_callback, user_data, "setSleepIndicator(%p);\n", pinSleepIndicator);
  }
  if (jsiStatus&JSIS_ALLOW_DEEP_SLEEP) {
    user_callback("setDeepSleep(1);\n", user_data);
  }

  jsiDumpSerialInitialisation(user_callback, user_data, "USB", addObjectProperties);
  int i;
  for (i=0;i<USART_COUNT;i++)
    jsiDumpSerialInitialisation(user_callback, user_data, jshGetDeviceString(EV_SERIAL1+i), addObjectProperties);
  for (i=0;i<SPI_COUNT;i++)
    jsiDumpDeviceInitialisation(user_callback, user_data, jshGetDeviceString(EV_SPI1+i));
  for (i=0;i<I2C_COUNT;i++)
    jsiDumpDeviceInitialisation(user_callback, user_data, jshGetDeviceString(EV_I2C1+i));
  // pins
  Pin pin;
  for (pin=0;jshIsPinValid(pin) && pin<255;pin++) {
    if (IS_PIN_USED_INTERNALLY(pin)) continue;
    JshPinState state = jshPinGetState(pin);
    JshPinState statem = state&JSHPINSTATE_MASK;
    if (statem == JSHPINSTATE_GPIO_OUT || statem == JSHPINSTATE_GPIO_OUT_OPENDRAIN) {
      bool isOn = (state&JSHPINSTATE_PIN_IS_ON)!=0;
      if (!isOn && IS_PIN_A_LED(pin)) continue;
      cbprintf(user_callback, user_data, "digitalWrite(%p,%d);\n",pin,isOn?1:0);
    } else if (/*statem == JSHPINSTATE_GPIO_IN ||*/statem == JSHPINSTATE_GPIO_IN_PULLUP || statem == JSHPINSTATE_GPIO_IN_PULLDOWN) {
#ifdef DEFAULT_CONSOLE_RX_PIN
      // the console input pin is always a pullup now - which is expected
      if (pin == DEFAULT_CONSOLE_RX_PIN &&
          statem == JSHPINSTATE_GPIO_IN_PULLUP) continue;
#endif
      // don't bother with normal inputs, as they come up in this state (ish) anyway
      const char *s = "";
      if (statem == JSHPINSTATE_GPIO_IN_PULLUP) s="_pullup";
      if (statem == JSHPINSTATE_GPIO_IN_PULLDOWN) s="_pulldown";
      cbprintf(user_callback, user_data, "pinMode(%p,\"input%s\");\n",pin,s);
    }

    if (statem == JSHPINSTATE_GPIO_OUT_OPENDRAIN)
      cbprintf(user_callback, user_data, "pinMode(%p,\"opendrain\");\n",pin);
  }
}

// Used when shutting down before flashing
// 'release' anything we are using, but ensure that it doesn't get freed
void jsiSoftKill() {
  inputCursorPos = 0;
  jsiInputLineCursorMoved();
  jsvUnLock(inputLine);
  inputLine=0;

  // kill any wrapped stuff
  jswKill();
  // Stop all active timer tasks
  jstReset();
  // Unref Watches/etc
  if (events) {
    jsvUnLock(events);
    events=0;
  }
  if (timerArray) {
    jsvUnRefRef(timerArray);
    timerArray=0;
  }
  if (watchArray) {
    // Check any existing watches and disable interrupts for them
    JsVar *watchArrayPtr = jsvLock(watchArray);
    JsvObjectIterator it;
    jsvObjectIteratorNew(&it, watchArrayPtr);
    while (jsvObjectIteratorHasValue(&it)) {
      JsVar *watchPtr = jsvObjectIteratorGetValue(&it);
      JsVar *watchPin = jsvObjectGetChild(watchPtr, "pin", 0);
      jshPinWatch(jshGetPinFromVar(watchPin), false);
      jsvUnLock2(watchPin, watchPtr);
      jsvObjectIteratorNext(&it);
    }
    jsvObjectIteratorFree(&it);
    jsvUnRef(watchArrayPtr);
    jsvUnLock(watchArrayPtr);
    watchArray=0;
  }
  // Save initialisation information
  JsVar *initCode = jsvNewFromEmptyString();
  if (initCode) { // out of memory
    JsvStringIterator it;
    jsvStringIteratorNew(&it, initCode, 0);
    jsiDumpHardwareInitialisation((vcbprintf_callback)&jsvStringIteratorPrintfCallback, &it, false);
    jsvStringIteratorFree(&it);
    jsvObjectSetChild(execInfo.hiddenRoot, JSI_INIT_CODE_NAME, initCode);
    jsvUnLock(initCode);
  }
}

void jsiSemiInit(bool autoLoad) {
  jspInit();

  // Set state
  interruptedDuringEvent = false;
  // Set defaults
  jsiStatus = JSIS_NONE;
  pinBusyIndicator = DEFAULT_BUSY_PIN_INDICATOR;

  /* If flash contains any code, then we should
     Try and load from it... */
  bool loadFlash = autoLoad && jsfFlashContainsCode();
  if (loadFlash) {
    jspSoftKill();
    jsvSoftKill();
    jsfLoadFromFlash();
    jsvSoftInit();
    jspSoftInit();
  }

  // Softinit may run initialisation code that will overwrite defaults
  jsiSoftInit();

  if (jsiEcho()) { // intentionally not using jsiShowInputLine()
    if (!loadFlash) {
      jsiConsolePrint(
#ifndef LINUX
          // set up terminal to avoid word wrap
          "\e[?7l"
#endif
          // rectangles @ http://www.network-science.de/ascii/
          "\n"
          " _____                 _ \n"
          "|   __|___ ___ ___ _ _|_|___ ___ \n"
          "|   __|_ -| . |  _| | | |   | . |\n"
          "|_____|___|  _|_| |___|_|_|_|___|\n"
          "          |_| http://espruino.com\n"
          " "JS_VERSION" Copyright 2015 G.Williams\n");
#ifdef ESP8266
	  jshPrintBanner();
#endif
    }
    jsiConsolePrint("\n"); // output new line
    inputLineRemoved = true; // we need to put the input line back...
  }
}

// The 'proper' init function - this should be called only once at bootup
void jsiInit(bool autoLoad) {
#if defined(LINUX) || !defined(USB)
  consoleDevice = DEFAULT_CONSOLE_DEVICE;
#else
  consoleDevice = EV_LIMBO;
#endif

#ifndef RELEASE
  jsnSanityTest();
#endif

  jsiSemiInit(autoLoad);
}

#ifndef LINUX
// This should get jsiOneSecondAfterStartupcalled from jshardware.c one second after startup,
// it does initialisation tasks like setting the right console device
void jsiOneSecondAfterStartup() {
  /* When we start up, we put all console output into 'Limbo' (EV_LIMBO),
     because we want to get started immediately, but we don't know where
     to send any console output (USB takes a while to initialise). Not only
     that but if we start transmitting on Serial right away, the first
     char or two can get corrupted.
   */
#ifdef USB
  if (consoleDevice == EV_LIMBO) {
    consoleDevice = DEFAULT_CONSOLE_DEVICE;
    if (jshIsUSBSERIALConnected())
      consoleDevice = EV_USBSERIAL;
    // now move any output that was made to Limbo to the given device
    jshTransmitMove(EV_LIMBO, consoleDevice);
    // finally, kick output - just in case
    jshUSARTKick(consoleDevice);
  } else {
    // the console has already been moved
    jshTransmitClearDevice(EV_LIMBO);
  }
#endif
}
#endif

void jsiKill() {
  jsiSoftKill();

  jspKill();
}

int jsiCountBracketsInInput() {
  int brackets = 0;

  JsLex lex;
  jslInit(&lex, inputLine);
  while (lex.tk!=LEX_EOF && lex.tk!=LEX_UNFINISHED_COMMENT) {
    if (lex.tk=='{' || lex.tk=='[' || lex.tk=='(') brackets++;
    if (lex.tk=='}' || lex.tk==']' || lex.tk==')') brackets--;
    if (brackets<0) break; // closing bracket before opening!
    jslGetNextToken(&lex);
  }
  if (lex.tk==LEX_UNFINISHED_COMMENT)
    brackets=1000; // if there's an unfinished comment, we're in the middle of something
  jslKill(&lex);

  return brackets;
}

/// Tries to get rid of some memory (by clearing command history). Returns true if it got rid of something, false if it didn't.
bool jsiFreeMoreMemory() {
  JsVar *history = jsvObjectGetChild(execInfo.hiddenRoot, JSI_HISTORY_NAME, 0);
  if (!history) return 0;
  JsVar *item = jsvArrayPopFirst(history);
  bool freed = item!=0;
  jsvUnLock2(item, history);
  // TODO: could also free the array structure?
  // TODO: could look at all streams (Serial1/HTTP/etc) and see if their buffers contain data that could be removed

  return freed;
}

// Add a new line to the command history
void jsiHistoryAddLine(JsVar *newLine) {
  if (!newLine || jsvGetStringLength(newLine)==0) return;
  JsVar *history = jsvObjectGetChild(execInfo.hiddenRoot, JSI_HISTORY_NAME, JSV_ARRAY);
  if (!history) return; // out of memory
  // if it was already in history, remove it - we'll put it back in front
  JsVar *alreadyInHistory = jsvGetArrayIndexOf(history, newLine, false/*not exact*/);
  if (alreadyInHistory) {
    jsvRemoveChild(history, alreadyInHistory);
    jsvUnLock(alreadyInHistory);
  }
  // put it back in front
  jsvArrayPush(history, newLine);
  jsvUnLock(history);
}

JsVar *jsiGetHistoryLine(bool previous /* next if false */) {
  JsVar *history = jsvObjectGetChild(execInfo.hiddenRoot, JSI_HISTORY_NAME, 0);
  JsVar *historyLine = 0;
  if (history) {
    JsVar *idx = jsvGetArrayIndexOf(history, inputLine, true/*exact*/); // get index of current line
    if (idx) {
      if (previous && jsvGetPrevSibling(idx)) {
        historyLine = jsvSkipNameAndUnLock(jsvLock(jsvGetPrevSibling(idx)));
      } else if (!previous && jsvGetNextSibling(idx)) {
        historyLine = jsvSkipNameAndUnLock(jsvLock(jsvGetNextSibling(idx)));
      }
      jsvUnLock(idx);
    } else {
      if (previous) historyLine = jsvSkipNameAndUnLock(jsvGetArrayItem(history, jsvGetArrayLength(history)-1));
      // if next, we weren't using history so couldn't go forwards
    }

    jsvUnLock(history);
  }
  return historyLine;
}

bool jsiIsInHistory(JsVar *line) {
  JsVar *history = jsvObjectGetChild(execInfo.hiddenRoot, JSI_HISTORY_NAME, 0);
  if (!history) return false;
  JsVar *historyFound = jsvGetArrayIndexOf(history, line, true/*exact*/);
  bool inHistory = historyFound!=0;
  jsvUnLock2(historyFound, history);
  return inHistory;
}

void jsiReplaceInputLine(JsVar *newLine) {
  if (jsiShowInputLine()) {
    size_t oldLen =  jsvGetStringLength(inputLine);
    jsiMoveCursorChar(inputLine, inputCursorPos, oldLen); // move cursor to end
    jsiConsoleEraseStringVarBackwards(inputLine);
    jsiConsolePrintStringVarWithNewLineChar(newLine,0,':');
  }
  jsiInputLineCursorMoved();
  jsvUnLock(inputLine);
  inputLine = jsvLockAgain(newLine);
  inputCursorPos = jsvGetStringLength(inputLine);
}

void jsiChangeToHistory(bool previous) {
#ifdef USE_DEBUGGER
  if (jsiStatus & JSIS_IN_DEBUGGER) return;
#endif
  JsVar *nextHistory = jsiGetHistoryLine(previous);
  if (nextHistory) {
    jsiReplaceInputLine(nextHistory);
    jsvUnLock(nextHistory);
    hasUsedHistory = true;
  } else if (!previous) { // if next, but we have something, just clear the line
    if (jsiShowInputLine()) {
      jsiConsoleEraseStringVarBackwards(inputLine);
    }
    jsiInputLineCursorMoved();
    jsvUnLock(inputLine);
    inputLine = jsvNewFromEmptyString();
    inputCursorPos = 0;
  }
}

void jsiIsAboutToEditInputLine() {
  // we probably plan to do something with the line now - check it wasn't in history
  // and if it was, duplicate it
  if (hasUsedHistory) {
    hasUsedHistory = false;
    if (jsiIsInHistory(inputLine)) {
      JsVar *newLine = jsvCopy(inputLine);
      if (newLine) { // could have been out of memory!
        jsiInputLineCursorMoved();
        jsvUnLock(inputLine);
        inputLine = newLine;
      }
    }
  }
}

void jsiHandleDelete(bool isBackspace) {
  size_t l = jsvGetStringLength(inputLine);
  if (isBackspace && inputCursorPos==0) return; // at beginning of line
  if (!isBackspace && inputCursorPos>=l) return; // at end of line
  // work out if we are deleting a newline
  bool deleteNewline = (isBackspace && jsvGetCharInString(inputLine,inputCursorPos-1)=='\n') ||
      (!isBackspace && jsvGetCharInString(inputLine,inputCursorPos)=='\n');
  // If we mod this to keep the string, use jsiIsAboutToEditInputLine
  if (deleteNewline && jsiShowInputLine()) {
    jsiConsoleEraseStringVarFrom(inputLine, inputCursorPos, true/*before newline*/); // erase all in front
    if (isBackspace) {
      // delete newline char
      jsiConsolePrint("\x08 "); // delete and then send space
      jsiMoveCursorChar(inputLine, inputCursorPos, inputCursorPos-1); // move cursor back
      jsiInputLineCursorMoved();
    }
  }

  JsVar *v = jsvNewFromEmptyString();
  size_t p = inputCursorPos;
  if (isBackspace) p--;
  if (p>0) jsvAppendStringVar(v, inputLine, 0, p); // add before cursor (delete)
  if (p+1<l) jsvAppendStringVar(v, inputLine, p+1, JSVAPPENDSTRINGVAR_MAXLENGTH); // add the rest
  jsiInputLineCursorMoved();
  jsvUnLock(inputLine);
  inputLine=v;
  if (isBackspace)
    inputCursorPos--; // move cursor back

  // update the console
  if (jsiShowInputLine()) {
    if (deleteNewline) {
      // we already removed everything, so just put it back
      jsiConsolePrintStringVarWithNewLineChar(inputLine, inputCursorPos, ':');
      jsiMoveCursorChar(inputLine, jsvGetStringLength(inputLine), inputCursorPos); // move cursor back
    } else {
      // clear the character and move line back
      if (isBackspace) jsiConsolePrintChar(0x08);
      jsiConsolePrintStringVarUntilEOL(inputLine, inputCursorPos, 0xFFFFFFFF, true/*and backup*/);
    }
  }
}

void jsiHandleHome() {
  while (inputCursorPos>0 && jsvGetCharInString(inputLine,inputCursorPos-1)!='\n') {
    if (jsiShowInputLine()) jsiConsolePrintChar(0x08);
    inputCursorPos--;
  }
}

void jsiHandleEnd() {
  size_t l = jsvGetStringLength(inputLine);
  while (inputCursorPos<l && jsvGetCharInString(inputLine,inputCursorPos)!='\n') {
    if (jsiShowInputLine())
      jsiConsolePrintChar(jsvGetCharInString(inputLine,inputCursorPos));
    inputCursorPos++;
  }
}

/** Page up/down move cursor to beginnint or end */
void jsiHandlePageUpDown(bool isDown) {
  size_t x,y;
  jsvGetLineAndCol(inputLine, inputCursorPos, &y, &x);
  if (!isDown) { // up
    inputCursorPos = 0;
  } else { // down
    inputCursorPos = jsvGetStringLength(inputLine);
  }
  size_t newX=x,newY=y;
  jsvGetLineAndCol(inputLine, inputCursorPos, &newY, &newX);
  jsiMoveCursor(x,y,newX,newY);
}

void jsiHandleMoveUpDown(int direction) {
  size_t x,y, lines=jsvGetLinesInString(inputLine);
  jsvGetLineAndCol(inputLine, inputCursorPos, &y, &x);
  size_t newX=x,newY=y;
  newY = (size_t)((int)newY + direction);
  if (newY<1) newY=1;
  if (newY>lines) newY=lines;
  // work out cursor pos and feed back through - we might not be able to get right to the same place
  // if we move up
  inputCursorPos = jsvGetIndexFromLineAndCol(inputLine, newY, newX);
  jsvGetLineAndCol(inputLine, inputCursorPos, &newY, &newX);
  if (jsiShowInputLine()) {
    jsiMoveCursor(x,y,newX,newY);
  }
}

bool jsiAtEndOfInputLine() {
  size_t i = inputCursorPos, l = jsvGetStringLength(inputLine);
  while (i < l) {
    if (!isWhitespace(jsvGetCharInString(inputLine, i)))
      return false;
    i++;
  }
  return true;
}

void jsiCheckErrors() {
  JsVar *exception = jspGetException();
  if (exception) {
    jsiConsolePrintf("Uncaught %v\n", exception);
    jsvUnLock(exception);
  }
  if (jspIsInterrupted()
#ifdef USE_DEBUGGER
      && !(jsiStatus & JSIS_EXIT_DEBUGGER)
#endif
      ) {
    jsiConsoleRemoveInputLine();
    jsiConsolePrint("Execution Interrupted\n");
    jspSetInterrupted(false);
  }
  JsVar *stackTrace = jspGetStackTrace();
  if (stackTrace) {
    jsiConsolePrintStringVar(stackTrace);
    jsvUnLock(stackTrace);
  }
}


void jsiAppendStringToInputLine(const char *strToAppend) {
  // Add the string to our input line
  jsiIsAboutToEditInputLine();

  size_t strSize = 1;
  while (strToAppend[strSize]) strSize++;

  if (inputLineLength < 0)
    inputLineLength = (int)jsvGetStringLength(inputLine);

  if ((int)inputCursorPos>=inputLineLength) { // append to the end
    jsiAppendToInputLine(strToAppend);
  } else { // add in halfway through
    JsVar *v = jsvNewFromEmptyString();
    if (inputCursorPos>0) jsvAppendStringVar(v, inputLine, 0, inputCursorPos);
    jsvAppendString(v, strToAppend);
    jsvAppendStringVar(v, inputLine, inputCursorPos, JSVAPPENDSTRINGVAR_MAXLENGTH); // add the rest
    jsiInputLineCursorMoved();
    jsvUnLock(inputLine);
    inputLine=v;
    if (jsiShowInputLine()) jsiConsolePrintStringVarUntilEOL(inputLine, inputCursorPos, 0xFFFFFFFF, true/*and backup*/);
  }
  inputCursorPos += strSize; // no need for jsiInputLineCursorMoved(); as we just appended
  if (jsiShowInputLine()) {
    jsiConsolePrintString(strToAppend);
  }
}

#ifndef SAVE_ON_FLASH
void jsiTabComplete() {
  if (!jsvIsString(inputLine)) return;
  JsVar *object = 0;
  JsVar *partial = 0;
  size_t partialStart = 0;

  JsLex lex;
  jslInit(&lex, inputLine);
  while (lex.tk!=LEX_EOF && jsvStringIteratorGetIndex(&lex.tokenStart.it)<=inputCursorPos) {
    if (lex.tk=='.') {
      jsvUnLock(object);
      object = partial;
      partial = 0;
    } else if (lex.tk==LEX_ID) {
      jsvUnLock(partial);
      partial = jslGetTokenValueAsVar(&lex);
      partialStart = jsvStringIteratorGetIndex(&lex.tokenStart.it);
    } else {
      jsvUnLock(object);
      object = 0;
      jsvUnLock(partial);
      partial = 0;
    }
    jslGetNextToken(&lex);
  }
  jslKill(&lex);
  if (!partial) {
    jsvUnLock(object);
    return;
  }
  size_t partialLen = jsvGetStringLength(partial);
  size_t actualPartialLen = inputCursorPos + 1 - partialStart;
  if (actualPartialLen > partialLen) {
    // we had a token but were past the end of it when asked
    // to autocomplete ---> no token
    jsvUnLock(partial);
    return;
  } else if (actualPartialLen < partialLen) {
    JsVar *v = jsvNewFromStringVar(partial, 0, actualPartialLen);
    jsvUnLock(partial);
    partial = v;
    partialLen = actualPartialLen;
  }

  // If we had the name of an object here, try and look it up
  if (object) {
    char s[JSLEX_MAX_TOKEN_LENGTH];
    jsvGetString(object, s, sizeof(s));
    JsVar *v = jspGetNamedVariable(s);
    if (jsvIsVariableDefined(v)) {
      v = jsvSkipNameAndUnLock(v);
    } else {
      jsvUnLock(v);
      v = 0;
    }
    jsvUnLock(object);
    object = v;
    // If we couldn't look it up, don't offer any suggestions
    if (!v) {
      jsvUnLock(partial);
      return;
    }
  }
  if (!object) {
    // default to root scope
    object = jsvLockAgain(execInfo.root);
  }
  // Now try and autocomplete
  JsVar *possible = 0;
  JsVar *keys = jswrap_object_keys_or_property_names(object, true, true);
  //jsiConsolePrintf("\n%v\n", keys);
  jsvUnLock(object);
  if (!keys) return;
  int matches = 0;
  JsvObjectIterator it;
  jsvObjectIteratorNew(&it, keys);
  while (jsvObjectIteratorHasValue(&it)) {
    JsVar *key = jsvObjectIteratorGetValue(&it);
    if (jsvGetStringLength(key)>partialLen && jsvCompareString(partial, key, 0, 0, true)==0) {
      matches++;
      if (possible) {
        JsVar *v = jsvGetCommonCharacters(possible, key);
        jsvUnLock(possible);
        possible = v;
      } else {
        possible = jsvLockAgain(key);
      }
    }
    jsvUnLock(key);
    jsvObjectIteratorNext(&it);
  }
  jsvObjectIteratorFree(&it);
  // If we've got >1 match and are at the end of a line, print hints
  if (matches>1) {
    // Remove the current line and add a newline
    jsiMoveCursorChar(inputLine, inputCursorPos, (size_t)inputLineLength);
    inputLineRemoved = true;
    jsiConsolePrint("\n\n");
    size_t lineLength = 0;
    // Output hints
    JsvObjectIterator it;
      jsvObjectIteratorNew(&it, keys);
      while (jsvObjectIteratorHasValue(&it)) {
        JsVar *key = jsvObjectIteratorGetValue(&it);
        if (jsvGetStringLength(key)>partialLen && jsvCompareString(partial, key, 0, 0, true)==0) {
          // Print, but do as 2 columns
          if (lineLength==0 || lineLength>18) {
            jsiConsolePrintf("%v",key);
            lineLength = jsvGetStringLength(key);
          } else {
            while (lineLength<20) {
              jsiConsolePrintChar(' ');
              lineLength++;
            }
            jsiConsolePrintf("%v\n",key);
            lineLength = 0;
          }
        }
        jsvUnLock(key);
        jsvObjectIteratorNext(&it);
      }
      jsvObjectIteratorFree(&it);
      if (lineLength) jsiConsolePrint("\n");
      jsiConsolePrint("\n");
    // Return the input line
    jsiConsoleReturnInputLine();
  }

  jsvUnLock(keys);
  // apply the completion
  if (possible) {
    char buf[JSLEX_MAX_TOKEN_LENGTH];
    jsvGetString(possible, buf, sizeof(buf));
    if (partialLen < strlen(buf))
      jsiAppendStringToInputLine(&buf[partialLen]);
    jsvUnLock(possible);
  }
}
#endif

void jsiHandleNewLine(bool execute) {
  if (jsiAtEndOfInputLine()) { // at EOL so we need to figure out if we can execute or not
    if (execute && jsiCountBracketsInInput()<=0) { // actually execute!
      if (jsiShowInputLine()) {
        jsiConsolePrint("\n");
      }
      if (!(jsiStatus & JSIS_ECHO_OFF_FOR_LINE))
        inputLineRemoved = true;

      // Get line to execute, and reset inputLine
      JsVar *lineToExecute = jsvStringTrimRight(inputLine);
      jsiInputLineCursorMoved();
      jsvUnLock(inputLine);
      inputLine = jsvNewFromEmptyString();
      inputCursorPos = 0;
#ifdef USE_DEBUGGER
      if (jsiStatus & JSIS_IN_DEBUGGER) {
        jsiDebuggerLine(lineToExecute);
        jsvUnLock(lineToExecute);
      } else
#endif
      {
        // execute!
        JsVar *v = jspEvaluateVar(lineToExecute, 0, jsiLineNumberOffset);
        // add input line to history
        jsiHistoryAddLine(lineToExecute);
        jsvUnLock(lineToExecute);
        jsiLineNumberOffset = 0; // forget the current line number now
        // print result (but NOT if we had an error)
        if (jsiEcho() && !jspHasError()) {
          jsiConsolePrintChar('=');
          jsfPrintJSON(v, JSON_LIMIT | JSON_NEWLINES | JSON_PRETTY | JSON_SHOW_DEVICES);
          jsiConsolePrint("\n");
        }
        jsvUnLock(v);
      }
      jsiCheckErrors();
      // console will be returned next time around the input loop
      // if we had echo off just for this line, reinstate it!
      jsiStatus &= ~JSIS_ECHO_OFF_FOR_LINE;
    } else {
      // Brackets aren't all closed, so we're going to append a newline
      // without executing
      if (jsiShowInputLine()) jsiConsolePrint("\n:");
      jsiIsAboutToEditInputLine();
      jsiAppendToInputLine("\n");
      inputCursorPos++;
    }
  } else { // new line - but not at end of line!
    jsiIsAboutToEditInputLine();
    if (jsiShowInputLine()) jsiConsoleEraseStringVarFrom(inputLine, inputCursorPos, false/*no need to erase the char before*/); // erase all in front
    JsVar *v = jsvNewFromEmptyString();
    if (inputCursorPos>0) jsvAppendStringVar(v, inputLine, 0, inputCursorPos);
    jsvAppendCharacter(v, '\n');
    jsvAppendStringVar(v, inputLine, inputCursorPos, JSVAPPENDSTRINGVAR_MAXLENGTH); // add the rest
    jsiInputLineCursorMoved();
    jsvUnLock(inputLine);
    inputLine=v;
    if (jsiShowInputLine()) { // now print the rest
      jsiConsolePrintStringVarWithNewLineChar(inputLine, inputCursorPos, ':');
      jsiMoveCursorChar(inputLine, jsvGetStringLength(inputLine), inputCursorPos+1); // move cursor back
    }
    inputCursorPos++;
  }
}


void jsiHandleChar(char ch) {
  // jsiConsolePrintf("[%d:%d]\n", inputState, ch);
  //
  // special stuff
  // 1 - Ctrl-a - beginning of line
  // 4 - Ctrl-d - backwards delete
  // 5 - Ctrl-e - end of line
  // 21 - Ctrl-u - delete line
  // 23 - Ctrl-w - delete word (currently just does the same as Ctrl-u)
  //
  // 27 then 91 then 68 ('D') - left
  // 27 then 91 then 67 ('C') - right
  // 27 then 91 then 65 ('A') - up
  // 27 then 91 then 66 ('B') - down
  //
  // 27 then 91 then 48-57 (numeric digits) then 'd' - set line number, used for that
  //                              inputLine and put into any declared functions
  // 27 then 91 then 49 ('1') then 126 - numpad home
  // 27 then 91 then 50 ('2') then 75 - Erases the entire current line.
  // 27 then 91 then 51 ('3') then 126 - backwards delete
  // 27 then 91 then 52 ('4') then 126 - numpad end
  // 27 then 91 then 53 ('5') then 126 - pgup
  // 27 then 91 then 54 ('6') then 126 - pgdn

  // 27 then 79 then 70 - home
  // 27 then 79 then 72 - end
  // 27 then 10 - alt enter


  if (ch == 0) {
    inputState = IS_NONE; // ignore 0 - it's scary
  } else if (ch == 1) { // Ctrl-a
    jsiHandleHome();
  } else if (ch == 4) { // Ctrl-d
    jsiHandleDelete(false/*not backspace*/);
  } else if (ch == 5) { // Ctrl-e
    jsiHandleEnd();
  } else if (ch == 21 || ch == 23) { // Ctrl-u or Ctrl-w
    jsiClearInputLine();
  } else if (ch == 27) {
    inputState = IS_HAD_27;
  } else if (inputState==IS_HAD_27) {
    inputState = IS_NONE;
    if (ch == 79)
      inputState = IS_HAD_27_79;
    else if (ch == 91)
      inputState = IS_HAD_27_91;
    else if (ch == 10)
      jsiHandleNewLine(false);
  } else if (inputState==IS_HAD_27_79) { // Numpad
    inputState = IS_NONE;
    if (ch == 70) jsiHandleEnd();
    else if (ch == 72) jsiHandleHome();
    else if (ch == 111) jsiHandleChar('/');
    else if (ch == 106) jsiHandleChar('*');
    else if (ch == 109) jsiHandleChar('-');
    else if (ch == 107) jsiHandleChar('+');
    else if (ch == 77) jsiHandleChar('\r');
  } else if (inputState==IS_HAD_27_91) {
    inputState = IS_NONE;
    if (ch>='0' && ch<='9') {
      inputStateNumber = (uint16_t)(ch-'0');
      inputState = IS_HAD_27_91_NUMBER;
    } else if (ch==68) { // left
      if (inputCursorPos>0 && jsvGetCharInString(inputLine,inputCursorPos-1)!='\n') {
        inputCursorPos--;
        if (jsiShowInputLine()) {
          jsiConsolePrint("\x1B[D"); // 27,91,68 - left
        }
      }
    } else if (ch==67) { // right
      if (inputCursorPos<jsvGetStringLength(inputLine) && jsvGetCharInString(inputLine,inputCursorPos)!='\n') {
        inputCursorPos++;
        if (jsiShowInputLine()) {
          jsiConsolePrint("\x1B[C"); // 27,91,67 - right
        }
      }
    } else if (ch==65) { // up
      size_t l = jsvGetStringLength(inputLine);
      if ((l==0 || jsiIsInHistory(inputLine)) && inputCursorPos==l)
        jsiChangeToHistory(true); // if at end of line
      else
        jsiHandleMoveUpDown(-1);
    } else if (ch==66) { // down
      size_t l = jsvGetStringLength(inputLine);
      if ((l==0 || jsiIsInHistory(inputLine)) && inputCursorPos==l)
        jsiChangeToHistory(false); // if at end of line
      else
        jsiHandleMoveUpDown(1);
    }
  } else if (inputState==IS_HAD_27_91_NUMBER) {
    if (ch>='0' && ch<='9') {
      inputStateNumber = (uint16_t)(10*inputStateNumber + ch - '0');
    } else {
      if (ch=='d') jsiLineNumberOffset = inputStateNumber;
      else if (ch=='H' /* 75 */) {
        if (inputStateNumber==2) jsiClearInputLine(); // Erase current line
      } else if (ch==126) {
        if (inputStateNumber==1) jsiHandleHome(); // Numpad Home
        else if (inputStateNumber==3) jsiHandleDelete(false/*not backspace*/); // Numpad (forwards) Delete
        else if (inputStateNumber==4) jsiHandleEnd(); // Numpad End
        else if (inputStateNumber==5) jsiHandlePageUpDown(0); // Page Up
        else if (inputStateNumber==6) jsiHandlePageUpDown(1); // Page Down
      }
      inputState = IS_NONE;
    }
  } else if (ch==16 && jsvGetStringLength(inputLine)==0) {
    /* DLE - Data Link Escape
    Espruino uses DLE on the start of a line to signal that just the line in
    question should be executed without echo */
    jsiStatus  |= JSIS_ECHO_OFF_FOR_LINE;
  } else {
    inputState = IS_NONE;
    if (ch == 0x08 || ch == 0x7F /*delete*/) {
      jsiHandleDelete(true /*backspace*/);
    } else if (ch == '\n' && inputState == IS_HAD_R) {
      inputState = IS_NONE; //  ignore \ r\n - we already handled it all on \r
    } else if (ch == '\r' || ch == '\n') {
      if (ch == '\r') inputState = IS_HAD_R;
      jsiHandleNewLine(true);
#ifndef SAVE_ON_FLASH
    } else if (ch=='\t' && jsiEcho()) {
      jsiTabComplete();
#endif
    } else if (ch>=32 || ch=='\t') {
      char buf[2] = {ch,0};
      const char *strToAppend = (ch=='\t') ? "    " : buf;
      jsiAppendStringToInputLine(strToAppend);
    }
  }
}

/// Queue a function, string, or array (of funcs/strings) to be executed next time around the idle loop
void jsiQueueEvents(JsVar *object, JsVar *callback, JsVar **args, int argCount) { // an array of functions, a string, or a single function
  assert(argCount<10);

  JsVar *event = jsvNewWithFlags(JSV_OBJECT);
  if (event) { // Could be out of memory error!
    jsvUnLock(jsvAddNamedChild(event, callback, "func"));

    if (argCount) {
      JsVar *arr = jsvNewArray(args, argCount);
      if (arr) {
        jsvUnLock2(jsvAddNamedChild(event, arr, "args"), arr);
      }
    }
    if (object) jsvUnLock(jsvAddNamedChild(event, object, "this"));

    jsvArrayPushAndUnLock(events, event);
  }
}

bool jsiObjectHasCallbacks(JsVar *object, const char *callbackName) {
  JsVar *callback = jsvObjectGetChild(object, callbackName, 0);
  bool hasCallbacks = !jsvIsUndefined(callback);
  jsvUnLock(callback);
  return hasCallbacks;
}

void jsiQueueObjectCallbacks(JsVar *object, const char *callbackName, JsVar **args, int argCount) {
  JsVar *callback = jsvObjectGetChild(object, callbackName, 0);
  if (!callback) return;
  jsiQueueEvents(object, callback, args, argCount);
  jsvUnLock(callback);
}

void jsiExecuteEvents() {
  bool hasEvents = !jsvArrayIsEmpty(events);
  if (hasEvents) jsiSetBusy(BUSY_INTERACTIVE, true);
  while (!jsvArrayIsEmpty(events)) {
    JsVar *event = jsvSkipNameAndUnLock(jsvArrayPopFirst(events));
    // Get function to execute
    JsVar *func = jsvObjectGetChild(event, "func", 0);
    JsVar *thisVar = jsvObjectGetChild(event, "this", 0);
    JsVar *argsArray = jsvObjectGetChild(event, "args", 0);
    // free actual event
    jsvUnLock(event);
    // now run..
    jsiExecuteEventCallbackArgsArray(thisVar, func, argsArray);
    jsvUnLock(argsArray);
    //jsPrint("Event Done\n");
    jsvUnLock2(func, thisVar);
  }
  if (hasEvents) {
    jsiSetBusy(BUSY_INTERACTIVE, false);
    if (jspIsInterrupted() || jsiTimeSinceCtrlC<CTRL_C_TIME_FOR_BREAK)
      interruptedDuringEvent = true;
  }
}

NO_INLINE bool jsiExecuteEventCallbackArgsArray(JsVar *thisVar, JsVar *callbackVar, JsVar *argsArray) { // array of functions or single function
  unsigned int l = 0;
  JsVar **args = 0;
  if (argsArray) {
    assert(jsvIsArray(argsArray));
    l = (unsigned int)jsvGetArrayLength(argsArray);
    if (l) {
      args = alloca(sizeof(JsVar*) * l);
      if (!args) return false;
      jsvGetArrayItems(argsArray, l, args); // not very fast
    }
  }
  bool r = jsiExecuteEventCallback(thisVar, callbackVar, l, args);
  jsvUnLockMany(l, args);
  return r;
}

NO_INLINE bool jsiExecuteEventCallback(JsVar *thisVar, JsVar *callbackVar, unsigned int argCount, JsVar **argPtr) { // array of functions or single function
  JsVar *callbackNoNames = jsvSkipName(callbackVar);

  bool ok = true;
  if (callbackNoNames) {
    if (jsvIsArray(callbackNoNames)) {
      JsvObjectIterator it;
      jsvObjectIteratorNew(&it, callbackNoNames);
      while (ok && jsvObjectIteratorHasValue(&it)) {
        JsVar *child = jsvObjectIteratorGetValue(&it);
        ok &= jsiExecuteEventCallback(thisVar, child, argCount, argPtr);
        jsvUnLock(child);
        jsvObjectIteratorNext(&it);
      }
      jsvObjectIteratorFree(&it);
    } else if (jsvIsFunction(callbackNoNames)) {
      jsvUnLock(jspExecuteFunction(callbackNoNames, thisVar, (int)argCount, argPtr));
    } else if (jsvIsString(callbackNoNames)) {
      jsvUnLock(jspEvaluateVar(callbackNoNames, 0, 0));
    } else
      jsError("Unknown type of callback in Event Queue");
    jsvUnLock(callbackNoNames);
  }
  if (!ok || jspIsInterrupted() || jsiTimeSinceCtrlC<CTRL_C_TIME_FOR_BREAK) {
    interruptedDuringEvent = true;
    return false;
  }
  return true;
}

bool jsiHasTimers() {
  if (!timerArray) return false;
  JsVar *timerArrayPtr = jsvLock(timerArray);
  bool hasTimers = !jsvArrayIsEmpty(timerArrayPtr);
  jsvUnLock(timerArrayPtr);
  return hasTimers;
}

/// Is the given watch object meant to be executed when the current value of the pin is pinIsHigh
bool jsiShouldExecuteWatch(JsVar *watchPtr, bool pinIsHigh) {
  int watchEdge = (int)jsvGetIntegerAndUnLock(jsvObjectGetChild(watchPtr, "edge", 0));
  return watchEdge==0 || // any edge
      (pinIsHigh && watchEdge>0) || // rising edge
      (!pinIsHigh && watchEdge<0); // falling edge
}

bool jsiIsWatchingPin(Pin pin) {
  bool isWatched = false;
  JsVar *watchArrayPtr = jsvLock(watchArray);
  JsvObjectIterator it;
  jsvObjectIteratorNew(&it, watchArrayPtr);
  while (jsvObjectIteratorHasValue(&it)) {
    JsVar *watchPtr = jsvObjectIteratorGetValue(&it);
    JsVar *pinVar = jsvObjectGetChild(watchPtr, "pin", 0);
    if (jshGetPinFromVar(pinVar) == pin)
      isWatched = true;
    jsvUnLock2(pinVar, watchPtr);
    jsvObjectIteratorNext(&it);
  }
  jsvObjectIteratorFree(&it);
  jsvUnLock(watchArrayPtr);
  return isWatched;
}

void jsiHandleIOEventForUSART(JsVar *usartClass, IOEvent *event) {
  /* work out byteSize. On STM32 we fake 7 bit, and it's easier to
   * check the options and work out the masking here than it is to
   * do it in the IRQ */
  unsigned char bytesize = 8;
  JsVar *options = jsvObjectGetChild(usartClass, DEVICE_OPTIONS_NAME, 0);
  if(jsvIsObject(options)) {
    unsigned char c = (unsigned char)jsvGetIntegerAndUnLock(jsvObjectGetChild(options, "bytesize", 0));
    if (c>=7 && c<10) bytesize = c;
  }
  jsvUnLock(options);

  JsVar *stringData = jsvNewFromEmptyString();
  if (stringData) {
    JsvStringIterator it;
    jsvStringIteratorNew(&it, stringData, 0);

    int i, chars = IOEVENTFLAGS_GETCHARS(event->flags);
    while (chars) {
      for (i=0;i<chars;i++) {
        char ch = (char)(event->data.chars[i] & ((1<<bytesize)-1)); // mask
        jsvStringIteratorAppend(&it, ch);
      }
      // look down the stack and see if there is more data
      if (jshIsTopEvent(IOEVENTFLAGS_GETTYPE(event->flags))) {
        jshPopIOEvent(event);
        chars = IOEVENTFLAGS_GETCHARS(event->flags);
      } else
        chars = 0;
    }
    jsvStringIteratorFree(&it);

    // Now run the handler
    jswrap_stream_pushData(usartClass, stringData, true);
    jsvUnLock(stringData);
  }
}

void jsiHandleIOEventForConsole(IOEvent *event) {
  int i, c = IOEVENTFLAGS_GETCHARS(event->flags);
  jsiSetBusy(BUSY_INTERACTIVE, true);
  for (i=0;i<c;i++) jsiHandleChar(event->data.chars[i]);
  jsiSetBusy(BUSY_INTERACTIVE, false);
}

void jsiIdle() {
  // This is how many times we have been here and not done anything.
  // It will be zeroed if we do stuff later
  if (loopsIdling<255) loopsIdling++;

  // Handle hardware-related idle stuff (like checking for pin events)
  bool wasBusy = false;
  IOEvent event;
  int maxEvents = IOBUFFERMASK+1; // ensure we can't get totally swamped by having more events than we can process
  while (maxEvents-- && jshPopIOEvent(&event)) {
    jsiSetBusy(BUSY_INTERACTIVE, true);
    wasBusy = true;

    IOEventFlags eventType = IOEVENTFLAGS_GETTYPE(event.flags);

    loopsIdling = 0; // because we're not idling
    if (eventType == consoleDevice) {
      jsiHandleIOEventForConsole(&event);
      /** don't allow us to read data when the device is our
       console device. It slows us down and just causes pain. */
    } else if (DEVICE_IS_USART(eventType)) {
      // ------------------------------------------------------------------------ SERIAL CALLBACK
      JsVar *usartClass = jsvSkipNameAndUnLock(jsiGetClassNameFromDevice(IOEVENTFLAGS_GETTYPE(event.flags)));
      if (jsvIsObject(usartClass)) {
        jsiHandleIOEventForUSART(usartClass, &event);
      }
      jsvUnLock(usartClass);
    } else if (DEVICE_IS_EXTI(eventType)) { // ---------------------------------------------------------------- PIN WATCH
      // we have an event... find out what it was for...
      // Check everything in our Watch array
      JsVar *watchArrayPtr = jsvLock(watchArray);
      JsvObjectIterator it;
      jsvObjectIteratorNew(&it, watchArrayPtr);
      while (jsvObjectIteratorHasValue(&it)) {
        bool hasDeletedWatch = false;
        JsVar *watchPtr = jsvObjectIteratorGetValue(&it);
        Pin pin = jshGetPinFromVarAndUnLock(jsvObjectGetChild(watchPtr, "pin", 0));

        if (jshIsEventForPin(&event, pin)) {
          /** Work out event time. Events time is only stored in 32 bits, so we need to
           * use the correct 'high' 32 bits from the current time.
           *
           * We know that the current time is always newer than the event time, so
           * if the bottom 32 bits of the current time is less than the bottom
           * 32 bits of the event time, we need to subtract a full 32 bits worth
           * from the current time.
           */
          JsSysTime time = jshGetSystemTime();
          if (((unsigned int)time) < (unsigned int)event.data.time)
            time = time - 0x100000000LL;
          // finally, mask in the event's time
          JsSysTime eventTime = (time & ~0xFFFFFFFFLL) | (JsSysTime)event.data.time;

          // Now actually process the event
          bool pinIsHigh = (event.flags&EV_EXTI_IS_HIGH)!=0;

          bool executeNow = false;
          JsVarInt debounce = jsvGetIntegerAndUnLock(jsvObjectGetChild(watchPtr, "debounce", 0));
          if (debounce<=0) {
            executeNow = true;
          } else { // Debouncing - use timeouts to ensure we only fire at the right time
            // store the current state of the pin
            bool oldWatchState = jsvGetBoolAndUnLock(jsvObjectGetChild(watchPtr, "state",0));
            jsvObjectSetChildAndUnLock(watchPtr, "state", jsvNewFromBool(pinIsHigh));

            JsVar *timeout = jsvObjectGetChild(watchPtr, "timeout", 0);
            if (timeout) { // if we had a timeout, update the callback time
              JsSysTime timeoutTime = jsiLastIdleTime + (JsSysTime)jsvGetLongIntegerAndUnLock(jsvObjectGetChild(timeout, "time", 0));
              jsvUnLock(jsvObjectSetChild(timeout, "time", jsvNewFromLongInteger((JsSysTime)(eventTime - jsiLastIdleTime) + debounce)));
              if (eventTime > timeoutTime) {
                // timeout should have fired, but we didn't get around to executing it!
                // Do it now (with the old timeout time)
                executeNow = true;
                eventTime = timeoutTime - debounce;
                pinIsHigh = oldWatchState;
              }
            } else { // else create a new timeout
              timeout = jsvNewWithFlags(JSV_OBJECT);
              if (timeout) {
                jsvObjectSetChild(timeout, "watch", watchPtr); // no unlock
                jsvObjectSetChildAndUnLock(timeout, "time", jsvNewFromLongInteger((JsSysTime)(eventTime - jsiLastIdleTime) + debounce));
                jsvObjectSetChildAndUnLock(timeout, "callback", jsvObjectGetChild(watchPtr, "callback", 0));
                jsvObjectSetChildAndUnLock(timeout, "lastTime", jsvObjectGetChild(watchPtr, "lastTime", 0));
                jsvObjectSetChildAndUnLock(timeout, "pin", jsvNewFromPin(pin));
                // Add to timer array
                jsiTimerAdd(timeout);
                // Add to our watch
                jsvObjectSetChild(watchPtr, "timeout", timeout); // no unlock
              }
            }
            jsvUnLock(timeout);
          }

          // If we want to execute this watch right now...
          if (executeNow) {
            JsVar *timePtr = jsvNewFromFloat(jshGetMillisecondsFromTime(eventTime)/1000);
            if (jsiShouldExecuteWatch(watchPtr, pinIsHigh)) { // edge triggering
              JsVar *watchCallback = jsvObjectGetChild(watchPtr, "callback", 0);
              bool watchRecurring = jsvGetBoolAndUnLock(jsvObjectGetChild(watchPtr,  "recur", 0));
              JsVar *data = jsvNewWithFlags(JSV_OBJECT);
              if (data) {
                jsvObjectSetChildAndUnLock(data, "lastTime", jsvObjectGetChild(watchPtr, "lastTime", 0));
                // set both data.time, and watch.lastTime in one go
                jsvObjectSetChild(data, "time", timePtr); // no unlock
                jsvObjectSetChildAndUnLock(data, "pin", jsvNewFromPin(pin));
                jsvObjectSetChildAndUnLock(data, "state", jsvNewFromBool(pinIsHigh));
              }
              if (!jsiExecuteEventCallback(0, watchCallback, 1, &data) && watchRecurring) {
                jsError("Ctrl-C while processing watch - removing it.");
                jsErrorFlags |= JSERR_CALLBACK;
                watchRecurring = false;
              }
              jsvUnLock(data);
              if (!watchRecurring) {
                // free all
                jsvObjectIteratorRemoveAndGotoNext(&it, watchArrayPtr);
                hasDeletedWatch = true;
                if (!jsiIsWatchingPin(pin))
                  jshPinWatch(pin, false);
              }
              jsvUnLock(watchCallback);
            }
            jsvObjectSetChildAndUnLock(watchPtr, "lastTime", timePtr);
          }
        }

        jsvUnLock(watchPtr);
        if (!hasDeletedWatch)
          jsvObjectIteratorNext(&it);
      }
      jsvObjectIteratorFree(&it);
      jsvUnLock(watchArrayPtr);
    }
  }

  // Reset Flow control if it was set...
  if (jshGetEventsUsed() < IOBUFFER_XON) {
    jshSetFlowControlXON(EV_USBSERIAL, true);
    int i;
    for (i=0;i<USART_COUNT;i++)
      jshSetFlowControlXON(EV_SERIAL1+i, true);
  }

  // Check timers
  JsSysTime minTimeUntilNext = JSSYSTIME_MAX;
  JsSysTime time = jshGetSystemTime();
  JsSysTime timePassed = time - jsiLastIdleTime;
  jsiLastIdleTime = time;
  // add time to Ctrl-C counter, checking for overflow
  uint32_t oldTimeSinceCtrlC = jsiTimeSinceCtrlC;
  jsiTimeSinceCtrlC += (uint32_t)timePassed;
  if (oldTimeSinceCtrlC > jsiTimeSinceCtrlC)
    jsiTimeSinceCtrlC = 0xFFFFFFFF;

  jsiStatus = jsiStatus & ~JSIS_TIMERS_CHANGED;
  JsVar *timerArrayPtr = jsvLock(timerArray);
  JsvObjectIterator it;
  jsvObjectIteratorNew(&it, timerArrayPtr);
  while (jsvObjectIteratorHasValue(&it) && !(jsiStatus & JSIS_TIMERS_CHANGED)) {
    bool hasDeletedTimer = false;
    JsVar *timerPtr = jsvObjectIteratorGetValue(&it);
    JsSysTime timerTime = (JsSysTime)jsvGetLongIntegerAndUnLock(jsvObjectGetChild(timerPtr, "time", 0));
    JsSysTime timeUntilNext = timerTime - timePassed;

    if (timeUntilNext<=0) {
      // we're now doing work
      jsiSetBusy(BUSY_INTERACTIVE, true);
      wasBusy = true;
      JsVar *timerCallback = jsvObjectGetChild(timerPtr, "callback", 0);
      JsVar *watchPtr = jsvObjectGetChild(timerPtr, "watch", 0); // for debounce - may be undefined
      bool exec = true;
      JsVar *data = 0;
      if (watchPtr) {
        data = jsvNewWithFlags(JSV_OBJECT);
        // if we were from a watch then we were delayed by the debounce time...
        if (data) {
          JsVarInt delay = jsvGetIntegerAndUnLock(jsvObjectGetChild(watchPtr, "debounce", 0));
          // Create the 'time' variable that will be passed to the user
          JsVar *timePtr = jsvNewFromFloat(jshGetMillisecondsFromTime(jsiLastIdleTime+timeUntilNext-delay)/1000);
          // if it was a watch, set the last state up
          bool state = jsvGetBoolAndUnLock(jsvObjectSetChild(data, "state", jsvObjectGetChild(watchPtr, "state", 0)));
          exec = jsiShouldExecuteWatch(watchPtr, state);
          // set up the lastTime variable of data to what was in the watch
          jsvObjectSetChildAndUnLock(data, "lastTime", jsvObjectGetChild(watchPtr, "lastTime", 0));
          // set up the watches lastTime to this one
          jsvObjectSetChild(watchPtr, "lastTime", timePtr); // don't unlock
          jsvObjectSetChildAndUnLock(data, "time", timePtr);
        }
      }
      JsVar *interval = jsvObjectGetChild(timerPtr, "interval", 0);
      if (exec) {
        bool execResult;
        if (data) {
          execResult = jsiExecuteEventCallback(0, timerCallback, 1, &data);
        } else {
          JsVar *argsArray = jsvObjectGetChild(timerPtr, "args", 0);
          execResult = jsiExecuteEventCallbackArgsArray(0, timerCallback, argsArray);
          jsvUnLock(argsArray);
        }
        if (!execResult && interval) {
          jsError("Ctrl-C while processing interval - removing it.");
          jsErrorFlags |= JSERR_CALLBACK;
          // by setting interval to 0, we now think we've for a Timeout,
          // which will get removed.
          jsvUnLock(interval);
          interval = 0;
        }
      }
      jsvUnLock(data);
      if (watchPtr) { // if we had a watch pointer, be sure to remove us from it
        jsvObjectSetChild(watchPtr, "timeout", 0);
        // Deal with non-recurring watches
        if (exec) {
          bool watchRecurring = jsvGetBoolAndUnLock(jsvObjectGetChild(watchPtr,  "recur", 0));
          if (!watchRecurring) {
            JsVar *watchArrayPtr = jsvLock(watchArray);
            JsVar *watchNamePtr = jsvGetArrayIndexOf(watchArrayPtr, watchPtr, true);
            if (watchNamePtr) {
              jsvRemoveChild(watchArrayPtr, watchNamePtr);
              jsvUnLock(watchNamePtr);
            }
            jsvUnLock(watchArrayPtr);
            Pin pin = jshGetPinFromVarAndUnLock(jsvObjectGetChild(watchPtr, "pin", 0));
            if (!jsiIsWatchingPin(pin))
              jshPinWatch(pin, false);
          }
        }
        jsvUnLock(watchPtr);
      }

      if (interval) {
        timeUntilNext = timeUntilNext + jsvGetLongIntegerAndUnLock(interval);
      } else {
        // free
        // Beware... may have already been removed!
        jsvObjectIteratorRemoveAndGotoNext(&it, timerArrayPtr);
        hasDeletedTimer = true;
        timeUntilNext = -1;
      }
      jsvUnLock(timerCallback);

    }
    // update the time until the next timer
    if (timeUntilNext>=0 && timeUntilNext < minTimeUntilNext)
      minTimeUntilNext = timeUntilNext;
    // update the timer's time
    if (!hasDeletedTimer) {
      jsvObjectSetChildAndUnLock(timerPtr, "time", jsvNewFromLongInteger(timeUntilNext));
      jsvObjectIteratorNext(&it);
    }
    jsvUnLock(timerPtr);
  }
  jsvObjectIteratorFree(&it);
  jsvUnLock(timerArrayPtr);
  /* We might have left the timers loop with stuff to do because the contents of it
   * changed. It's not a big deal because it could only have changed because a timer
   * got executed - so `wasBusy` got set and we know we're going to go around the
   * loop again before sleeping.
   */

  // Check for events that might need to be processed from other libraries
  if (jswIdle()) wasBusy = true;

  // Just in case we got any events to do and didn't clear loopsIdling before
  if (wasBusy || !jsvArrayIsEmpty(events) )
    loopsIdling = 0;

  if (wasBusy)
    jsiSetBusy(BUSY_INTERACTIVE, false);

  // execute any outstanding events
  if (!jspIsInterrupted()) {
    jsiExecuteEvents();
  }
  if (interruptedDuringEvent) {
    jspSetInterrupted(false);
    interruptedDuringEvent = false;
    jsiConsoleRemoveInputLine();
    jsiConsolePrint("Execution Interrupted during event processing.\n");
  }

  // check for TODOs
  if (jsiStatus&JSIS_TODO_MASK) {
    jsiSetBusy(BUSY_INTERACTIVE, true);
    if ((jsiStatus&JSIS_TODO_MASK) == JSIS_TODO_RESET) {
      jsiStatus &= (JsiStatus)~JSIS_TODO_MASK;
      // shut down everything and start up again
      jsiKill();
      jsvKill();
      jshReset();
      jsvInit();
      jsiSemiInit(false); // don't autoload
    }
    if ((jsiStatus&JSIS_TODO_MASK) == JSIS_TODO_FLASH_SAVE) {
      jsiStatus &= (JsiStatus)~JSIS_TODO_MASK;

      jsvGarbageCollect(); // nice to have everything all tidy!
      jsiSoftKill();
      jspSoftKill();
      jsvSoftKill();
      jsfSaveToFlash();
      jshReset();
      jsvSoftInit();
      jspSoftInit();
      jsiSoftInit();
    }
    if ((jsiStatus&JSIS_TODO_MASK) == JSIS_TODO_FLASH_LOAD) {
      jsiStatus &= (JsiStatus)~JSIS_TODO_MASK;

      jsiSoftKill();
      jspSoftKill();
      jsvSoftKill();
      jshReset();
      jsfLoadFromFlash();
      jsvSoftInit();
      jspSoftInit();
      jsiSoftInit();
    }
    jsiSetBusy(BUSY_INTERACTIVE, false);
  }

  /* if we've been around this loop, there is nothing to do, and
   * we have a spare 10ms then let's do some Garbage Collection
   * just in case. */
  if (loopsIdling==1 &&
      minTimeUntilNext > jshGetTimeFromMilliseconds(10)) {
    jsiSetBusy(BUSY_INTERACTIVE, true);
    jsvGarbageCollect();
    jsiSetBusy(BUSY_INTERACTIVE, false);
  }

  // Go to sleep!
  if (loopsIdling>1 && // once around the idle loop without having done any work already (just in case)
#ifdef USB
      !jshIsUSBSERIALConnected() && // if USB is on, no point sleeping (later, sleep might be more drastic)
#endif
      !jshHasEvents() && //no events have arrived in the mean time
      !jshHasTransmitData()/* && //nothing left to send over serial?
      minTimeUntilNext > SYSTICK_RANGE*5/4*/) { // we are sure we won't miss anything - leave a little leeway (SysTick will wake us up!)
    jshSleep(minTimeUntilNext);
  }
}

bool jsiLoop() {
  // idle stuff for hardware
  jshIdle();
  // Do general idle stuff
  jsiIdle();
  // check for and report errors
  jsiCheckErrors();

  // If Ctrl-C was pressed, clear the line
  if (execInfo.execute & EXEC_CTRL_C_MASK) {
    execInfo.execute = execInfo.execute & (JsExecFlags)~EXEC_CTRL_C_MASK;
    if (jsvIsEmptyString(inputLine)) {
#ifndef EMBEDDED
      if (jsiTimeSinceCtrlC < jshGetTimeFromMilliseconds(5000))
        exit(0); // exit if ctrl-c on empty input line
      else
        jsiConsolePrintf("Press Ctrl-C again to exit\n");
#endif
      jsiTimeSinceCtrlC = 0;
    }
    jsiClearInputLine();
  }

  // return console (if it was gone!)
  jsiConsoleReturnInputLine();

  return loopsIdling==0;
}



/** Output current interpreter state such that it can be copied to a new device */
void jsiDumpState(vcbprintf_callback user_callback, void *user_data) {
  JsvObjectIterator it;

  jsvObjectIteratorNew(&it, execInfo.root);
  while (jsvObjectIteratorHasValue(&it)) {
    JsVar *child = jsvObjectIteratorGetKey(&it);
    JsVar *data = jsvObjectIteratorGetValue(&it);
    char childName[JSLEX_MAX_TOKEN_LENGTH];
    jsvGetString(child, childName, JSLEX_MAX_TOKEN_LENGTH);

    if (jswIsBuiltInObject(childName)) {
      jsiDumpObjectState(user_callback, user_data, child, data);
    } else if (jsvIsStringEqual(child, JSI_TIMERS_NAME)) {
      // skip - done later
    } else if (jsvIsStringEqual(child, JSI_WATCHES_NAME)) {
      // skip - done later
    } else if (child->varData.str[0]==JS_HIDDEN_CHAR ||
        jshFromDeviceString(childName)!=EV_NONE) {
      // skip - don't care about this stuff
    } else if (!jsvIsNative(data)) { // just a variable/function!
      if (jsvIsFunction(data)) {
        // function-specific output
        cbprintf(user_callback, user_data, "function %v", child);
        jsfGetJSONForFunctionWithCallback(data, JSON_SHOW_DEVICES, user_callback, user_data);
        user_callback("\n", user_data);
        // print any prototypes we had
        jsiDumpObjectState(user_callback, user_data, child, data);
      } else {
        // normal variable definition
        cbprintf(user_callback, user_data, "var %v = ", child);
        bool hasProto = false;
        if (jsvIsObject(data)) {
          JsVar *proto = jsvObjectGetChild(data, JSPARSE_INHERITS_VAR, 0);
          if (proto) {
            JsVar *protoName = jsvGetPathTo(execInfo.root, proto, 4, data);
            if (protoName) {
              cbprintf(user_callback, user_data, "Object.create(%v);\n", protoName);
              jsiDumpObjectState(user_callback, user_data, child, data);
              hasProto = true;
            }
          }
        }
        if (!hasProto) {
          jsiDumpJSON(user_callback, user_data, data, child);
          user_callback(";\n", user_data);
        }
      }
    }
    jsvUnLock2(data, child);
    jsvObjectIteratorNext(&it);
  }
  jsvObjectIteratorFree(&it);
  // Now do timers
  JsVar *timerArrayPtr = jsvLock(timerArray);
  jsvObjectIteratorNew(&it, timerArrayPtr);
  jsvUnLock(timerArrayPtr);
  while (jsvObjectIteratorHasValue(&it)) {
    JsVar *timer = jsvObjectIteratorGetValue(&it);
    JsVar *timerCallback = jsvSkipOneNameAndUnLock(jsvFindChildFromString(timer, "callback", false));
    JsVar *timerInterval = jsvObjectGetChild(timer, "interval", 0);
    user_callback(timerInterval ? "setInterval(" : "setTimeout(", user_data);
    jsiDumpJSON(user_callback, user_data, timerCallback, 0);
    cbprintf(user_callback, user_data, ", %f);\n", jshGetMillisecondsFromTime(timerInterval ? jsvGetLongInteger(timerInterval) : jsvGetLongIntegerAndUnLock(jsvObjectGetChild(timer, "time", 0))));
    jsvUnLock2(timerInterval, timerCallback);
    // next
    jsvUnLock(timer);
    jsvObjectIteratorNext(&it);
  }
  jsvObjectIteratorFree(&it);
  // Now do watches
  JsVar *watchArrayPtr = jsvLock(watchArray);
  jsvObjectIteratorNew(&it, watchArrayPtr);
  jsvUnLock(watchArrayPtr);
  while (jsvObjectIteratorHasValue(&it)) {
    JsVar *watch = jsvObjectIteratorGetValue(&it);
    JsVar *watchCallback = jsvSkipOneNameAndUnLock(jsvFindChildFromString(watch, "callback", false));
    bool watchRecur = jsvGetBoolAndUnLock(jsvObjectGetChild(watch, "recur", 0));
    int watchEdge = (int)jsvGetIntegerAndUnLock(jsvObjectGetChild(watch, "edge", 0));
    JsVar *watchPin = jsvObjectGetChild(watch, "pin", 0);
    JsVarInt watchDebounce = jsvGetIntegerAndUnLock(jsvObjectGetChild(watch, "debounce", 0));
    user_callback("setWatch(", user_data);
    jsiDumpJSON(user_callback, user_data, watchCallback, 0);
    cbprintf(user_callback, user_data, ", %j, { repeat:%s, edge:'%s'",
        watchPin,
        watchRecur?"true":"false",
            (watchEdge<0)?"falling":((watchEdge>0)?"rising":"both"));
    if (watchDebounce>0)
      cbprintf(user_callback, user_data, ", debounce : %f", jshGetMillisecondsFromTime(watchDebounce));
    user_callback(" });\n", user_data);
    jsvUnLock2(watchPin, watchCallback);
    // next
    jsvUnLock(watch);
    jsvObjectIteratorNext(&it);
  }
  jsvObjectIteratorFree(&it);

  // and now the actual hardware
  jsiDumpHardwareInitialisation(user_callback, user_data, true);
}

JsVarInt jsiTimerAdd(JsVar *timerPtr) {
  JsVar *timerArrayPtr = jsvLock(timerArray);
  JsVarInt itemIndex = jsvArrayAddToEnd(timerArrayPtr, timerPtr, 1) - 1;
  jsvUnLock(timerArrayPtr);
  return itemIndex;
}

void jsiTimersChanged() {
  jsiStatus |= JSIS_TIMERS_CHANGED;
}

#ifdef USE_DEBUGGER
void jsiDebuggerLoop() {
  if (jsiStatus & JSIS_IN_DEBUGGER) return;
  execInfo.execute &= (JsExecFlags)~(
      EXEC_CTRL_C_MASK |
      EXEC_DEBUGGER_NEXT_LINE |
      EXEC_DEBUGGER_STEP_INTO |
      EXEC_DEBUGGER_FINISH_FUNCTION);
  jsiClearInputLine();
  jsiConsoleRemoveInputLine();
  jsiStatus = (jsiStatus & ~JSIS_ECHO_OFF_MASK) | JSIS_IN_DEBUGGER;

  if (execInfo.lex) {
    char lineStr[9];
    // Get a string fo the form '1234    ' for the line number
    // ... but only if the line number was set, otherwise use spaces
    if (execInfo.lex->lineNumberOffset) {
      itostr((JsVarInt)jslGetLineNumber(execInfo.lex) + (JsVarInt)execInfo.lex->lineNumberOffset - 1, lineStr, 10);
    } else {
      lineStr[0]=0;
    }
    size_t lineLen = strlen(lineStr);
    while (lineLen < sizeof(lineStr)-1) lineStr[lineLen++]=' ';
    lineStr[lineLen] = 0;
    // print the line of code, prefixed by the line number, and with a pointer to the exact character in question
    jslPrintTokenLineMarker((vcbprintf_callback)jsiConsolePrintString, 0, execInfo.lex, execInfo.lex->tokenLastStart, lineStr);
  }

  while (!(jsiStatus & JSIS_EXIT_DEBUGGER) &&
         !(execInfo.execute & EXEC_CTRL_C_MASK)) {
    jsiConsoleReturnInputLine();
    // idle stuff for hardware
    jshIdle();
    // Idle just for debug (much stuff removed) -------------------------------
    IOEvent event;
    // If we have too many events (> half full) drain the queue
    while (jshGetEventsUsed()>IOBUFFERMASK*1/2 &&
           !(jsiStatus & JSIS_EXIT_DEBUGGER) &&
           !(execInfo.execute & EXEC_CTRL_C_MASK)) {
      if (jshPopIOEvent(&event) && IOEVENTFLAGS_GETTYPE(event.flags)==consoleDevice)
        jsiHandleIOEventForConsole(&event);
    }
    // otherwise grab the remaining console events
    while (jshPopIOEventOfType(consoleDevice, &event) &&
           !(jsiStatus & JSIS_EXIT_DEBUGGER) &&
           !(execInfo.execute & EXEC_CTRL_C_MASK)) {
      jsiHandleIOEventForConsole(&event);
    }
    // -----------------------------------------------------------------------
  }
  jsiConsoleRemoveInputLine();
  if (execInfo.execute & EXEC_CTRL_C_MASK)
    execInfo.execute |= EXEC_INTERRUPTED;
  jsiStatus &= ~(JSIS_IN_DEBUGGER|JSIS_EXIT_DEBUGGER);
}

void jsiDebuggerPrintScope(JsVar *scope) {
  JsvObjectIterator it;
  jsvObjectIteratorNew(&it, scope);
  bool found = false;
  while (jsvObjectIteratorHasValue(&it)) {
    JsVar *k = jsvObjectIteratorGetKey(&it);
    JsVar *ks = jsvAsString(k, false);
    JsVar *v = jsvObjectIteratorGetValue(&it);
    size_t l = jsvGetStringLength(ks);

    if (!jsvIsStringEqual(ks, JSPARSE_RETURN_VAR)) {
      found = true;
      jsiConsolePrintChar(' ');
      if (jsvIsFunctionParameter(k)) {
        jsiConsolePrint("param ");
        l+=6;
      }
      jsiConsolePrintStringVar(ks);
      while (l<20) {
        jsiConsolePrintChar(' ');
        l++;
      }
      jsiConsolePrint(" : ");
      jsfPrintJSON(v, JSON_LIMIT | JSON_NEWLINES | JSON_PRETTY | JSON_SHOW_DEVICES);
      jsiConsolePrint("\n");
    }

    jsvUnLock3(k, ks, v);
    jsvObjectIteratorNext(&it);
  }
  jsvObjectIteratorFree(&it);

  if (!found) {
    jsiConsolePrint(" [No variables]\n");
  }
}

/// Interpret a line of input in the debugger
void jsiDebuggerLine(JsVar *line) {
  assert(jsvIsString(line));
  JsLex lex;
  jslInit(&lex, line);
  bool handled = false;
  if (lex.tk == LEX_ID || lex.tk == LEX_R_CONTINUE) {
    // continue is a reserved word!

    handled = true;
    char *id = jslGetTokenValueAsString(&lex);

    if (!strcmp(id,"help") || !strcmp(id,"h")) {
      jsiConsolePrint("Commands:\n"
                      "help / h           - this information\n"
                      "quit / q / Ctrl-C  - Quit debug mode, break execution\n"
                      "reset              - Soft-reset Espruino\n"
                      "continue / c       - Continue execution\n"
                      "next / n           - execute to next line\n"
                      "step / s           - execute to next line, or step into function call\n"
                      "finish / f         - finish execution of the function call\n"
                      "print ... / p ...  - evaluate and print the next argument\n"
                      "info ... / i ...   - print information. Type 'info' for help \n");
    } else if (!strcmp(id,"quit") || !strcmp(id,"q")) {
      jsiStatus |= JSIS_EXIT_DEBUGGER;
      execInfo.execute |= EXEC_INTERRUPTED;
    } else if (!strcmp(id,"reset")) {
      jsiStatus = (JsiStatus)(jsiStatus & ~JSIS_TODO_MASK) | JSIS_EXIT_DEBUGGER | JSIS_TODO_RESET;
      execInfo.execute |= EXEC_INTERRUPTED;
    } else if (!strcmp(id,"continue") || !strcmp(id,"c")) {
      jsiStatus |= JSIS_EXIT_DEBUGGER;
    } else if (!strcmp(id,"next") || !strcmp(id,"n")) {
      jsiStatus |= JSIS_EXIT_DEBUGGER;
      execInfo.execute |= EXEC_DEBUGGER_NEXT_LINE;
    } else if (!strcmp(id,"step") || !strcmp(id,"s")) {
      jsiStatus |= JSIS_EXIT_DEBUGGER;
      execInfo.execute |= EXEC_DEBUGGER_NEXT_LINE|EXEC_DEBUGGER_STEP_INTO;
    } else if (!strcmp(id,"finish") || !strcmp(id,"f")) {
      jsiStatus |= JSIS_EXIT_DEBUGGER;
      execInfo.execute |= EXEC_DEBUGGER_FINISH_FUNCTION;
    } else if (!strcmp(id,"print") || !strcmp(id,"p")) {
      jslGetNextToken(&lex);
      JsExecInfo oldExecInfo = execInfo;
      execInfo.lex = &lex; // execute with the remainder of the line
      execInfo.execute = EXEC_YES;
      JsVar *v = jsvSkipNameAndUnLock(jspParse());
      execInfo = oldExecInfo;
      jsiConsolePrintChar('=');
      jsfPrintJSON(v, JSON_LIMIT | JSON_NEWLINES | JSON_PRETTY | JSON_SHOW_DEVICES);
      jsiConsolePrint("\n");
      jsvUnLock(v);
    } else if (!strcmp(id,"info") || !strcmp(id,"i")) {
       jslGetNextToken(&lex);
       id = jslGetTokenValueAsString(&lex);
       if (!strcmp(id,"locals") || !strcmp(id,"l")) {
         if (execInfo.scopeCount==0)
           jsiConsolePrint("No locals found\n");
         else {
           jsiConsolePrintf("Locals:\n--------------------------------\n");
           jsiDebuggerPrintScope(execInfo.scopes[execInfo.scopeCount-1]);
           jsiConsolePrint("\n\n");
         }
       } else if (!strcmp(id,"scopechain") || !strcmp(id,"s")) {
         if (execInfo.scopeCount==0) jsiConsolePrint("No scopes found\n");
         int i;
         for (i=0;i<execInfo.scopeCount;i++) {
           jsiConsolePrintf("Scope %d:\n--------------------------------\n", i);
           jsiDebuggerPrintScope(execInfo.scopes[i]);
           jsiConsolePrint("\n\n");
         }
       } else {
         jsiConsolePrint("Unknown command:\n"
                         "info locals     (l) - output local variables\n"
                         "info scopechain (s) - output all variables in all scopes\n");
       }
    } else
      handled = false;
  }
  if (!handled) {
    jsiConsolePrint("In debug mode: Expected a simple ID, type 'help' for more info.\n");
  }

  jslKill(&lex);
}
#endif // USE_DEBUGGER<|MERGE_RESOLUTION|>--- conflicted
+++ resolved
@@ -193,18 +193,9 @@
 #ifdef FLASH_STR
 // internal version that copies str from flash to an internal buffer
 NO_INLINE void jsiConsolePrintString_int(const char *str) {
-<<<<<<< HEAD
-  os_printf("jsiConsolePrintString_int %p\n", str);
-  size_t len = flash_strlen(str);
-  os_printf("len = %ld\n", len);
-  char buff[len+1];
-  flash_strncpy(buff, str, len+1);
-  os_printf("buflen = %ld\n", strlen(buff));
-=======
   size_t len = flash_strlen(str);
   char buff[len+1];
   flash_strncpy(buff, str, len+1);
->>>>>>> 662306b3
   jsiConsolePrintString(buff);
 }
 #endif
@@ -222,10 +213,6 @@
 }
 #else
 void jsiConsolePrintf_int(const char *fmt, ...) {
-<<<<<<< HEAD
-  os_printf("jsiConsolePrintf_int %p\n", fmt);
-=======
->>>>>>> 662306b3
   // fmt is in flash and requires special aligned accesses
   size_t len = flash_strlen(fmt);
   char buff[len+1];
