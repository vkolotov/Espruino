/*
 * This file is part of Espruino, a JavaScript interpreter for Microcontrollers
 *
 * Copyright (C) 2013 Gordon Williams <gw@pur3.co.uk>
 *
 * This Source Code Form is subject to the terms of the Mozilla Public
 * License, v. 2.0. If a copy of the MPL was not distributed with this
 * file, You can obtain one at http://mozilla.org/MPL/2.0/.
 *
 * ----------------------------------------------------------------------------
 * Variables
 * ----------------------------------------------------------------------------
 */
#include "jsvar.h"
#include "jslex.h"
#include "jsparse.h"
#include "jswrap_json.h"
#include "jsinteractive.h"
#include "jswrapper.h"
#include "jswrap_math.h" // for jswrap_math_mod
#include "jswrap_object.h" // for jswrap_object_toString


/** Basically, JsVars are stored in one big array, so save the need for
 * lots of memory allocation. On Linux, the arrays are in blocks, so that
 * more blocks can be allocated. We can't use realloc on one big block as
 * this may change the address of vars that are already locked!
 *
 */

#ifdef RESIZABLE_JSVARS
JsVar **jsVarBlocks = 0;
unsigned int jsVarsSize = 0;
#define JSVAR_BLOCK_SIZE 1024
#define JSVAR_BLOCK_SHIFT 10
#else
JsVar jsVars[JSVAR_CACHE_SIZE];
unsigned int jsVarsSize = JSVAR_CACHE_SIZE;
#endif

JsVarRef jsVarFirstEmpty; ///< reference of first unused variable (variables are in a linked list)

/** Return a pointer - UNSAFE for null refs.
 * This is effectively a Lock without locking! */
static inline JsVar *jsvGetAddressOf(JsVarRef ref) {
  assert(ref);
#ifdef RESIZABLE_JSVARS
  JsVarRef t = ref-1;
  return &jsVarBlocks[t>>JSVAR_BLOCK_SHIFT][t&(JSVAR_BLOCK_SIZE-1)];
#else
  return &jsVars[ref-1];
#endif
}

JsVar *_jsvGetAddressOf(JsVarRef ref) {
  return jsvGetAddressOf(ref);
}


// For debugging/testing ONLY - maximum # of vars we are allowed to use
void jsvSetMaxVarsUsed(unsigned int size) {
#ifdef RESIZABLE_JSVARS
  assert(size < JSVAR_BLOCK_SIZE); // remember - this is only for DEBUGGING - as such it doesn't use multiple blocks
#else
  assert(size < JSVAR_CACHE_SIZE);
#endif
  jsVarsSize = size;
}


// maps the empty variables in...
void jsvSoftInit() {
  jsVarFirstEmpty = 0;
  JsVar *lastEmpty = 0;
  JsVarRef i;
  for (i=1;i<=jsVarsSize;i++) {
    if ((jsvGetAddressOf(i)->flags&JSV_VARTYPEMASK) == JSV_UNUSED) {
      jsvSetNextSibling(jsvGetAddressOf(i), 0);
      if (lastEmpty)
        jsvSetNextSibling(lastEmpty, i);
      else
        jsVarFirstEmpty = i;
      lastEmpty = jsvGetAddressOf(i);
    }
  }
}

void jsvSoftKill() {
}

/** This links all JsVars together, so we can have our nice
 * linked list of free JsVars. It returns the ref of the first
 * item - that we should set jsVarFirstEmpty to (if it is 0) */
static JsVarRef jsvInitJsVars(JsVarRef start, unsigned int count) {
  JsVarRef i;
  for (i=start;i<start+count;i++) {
    JsVar *v = jsvGetAddressOf(i);
    v->flags = JSV_UNUSED;
    // v->locks = 0; // locks is 0 anyway because it is stored in flags
    jsvSetNextSibling(v, (JsVarRef)(i+1)); // link to next
  }
  jsvSetNextSibling(jsvGetAddressOf((JsVarRef)(start+count-1)), (JsVarRef)0); // set the final one to 0
  return start;
}

void jsvInit() {
#ifdef RESIZABLE_JSVARS
  jsVarsSize = JSVAR_BLOCK_SIZE;
  jsVarBlocks = malloc(sizeof(JsVar*)); // just 1
  jsVarBlocks[0] = malloc(sizeof(JsVar) * JSVAR_BLOCK_SIZE);
#endif

  jsVarFirstEmpty = jsvInitJsVars(1/*first*/, jsVarsSize);
  jsvSoftInit();
}

void jsvKill() {
#ifdef RESIZABLE_JSVARS
  jsVarsSize = 0;
  unsigned int i;
  for (i=0;i<jsVarsSize>>JSVAR_BLOCK_SHIFT;i++)
    free(jsVarBlocks[i]);
  free(jsVarBlocks);
  jsVarBlocks = 0;
#endif
}

/** Find or create the ROOT variable item - used mainly
 * if recovering from a saved state. */
JsVar *jsvFindOrCreateRoot() {
  JsVarRef i;
  for (i=1;i<=jsVarsSize;i++)
    if (jsvIsRoot(jsvGetAddressOf(i)))
      return jsvLock(i);

  return jsvRef(jsvNewWithFlags(JSV_ROOT));
}

/// Get number of memory records (JsVars) used
unsigned int jsvGetMemoryUsage() {
  unsigned int usage = 0;
  unsigned int i;
  for (i=1;i<=jsVarsSize;i++) {
    JsVar *v = jsvGetAddressOf((JsVarRef)i);
    if ((v->flags&JSV_VARTYPEMASK) != JSV_UNUSED)
      usage++;
  }
  return usage;
}

/// Get total amount of memory records
unsigned int jsvGetMemoryTotal() {
  return jsVarsSize;
}

/// Try and allocate more memory - only works if RESIZABLE_JSVARS is defined
void jsvSetMemoryTotal(unsigned int jsNewVarCount) {
#ifdef RESIZABLE_JSVARS
  if (jsNewVarCount <= jsVarsSize) return; // never allow us to have less!
  // When resizing, we just allocate a bunch more
  unsigned int oldSize = jsVarsSize;
  unsigned int oldBlockCount = jsVarsSize >> JSVAR_BLOCK_SHIFT;
  unsigned int newBlockCount = (jsNewVarCount+JSVAR_BLOCK_SIZE-1) >> JSVAR_BLOCK_SHIFT;
  jsVarsSize = newBlockCount << JSVAR_BLOCK_SHIFT;
  // resize block table
  jsVarBlocks = realloc(jsVarBlocks, sizeof(JsVar*)*newBlockCount);
  // allocate more blocks
  unsigned int i;
  for (i=oldBlockCount;i<newBlockCount;i++)
    jsVarBlocks[i] = malloc(sizeof(JsVar) * JSVAR_BLOCK_SIZE);
  /** and now reset all the newly allocated vars. We know jsVarFirstEmpty
   * is 0 (because jsiFreeMoreMemory returned 0) so we can just assign it.  */
  assert(!jsVarFirstEmpty);
  jsVarFirstEmpty = jsvInitJsVars(oldSize+1, jsVarsSize-oldSize);
  // jsiConsolePrintf("Resized memory from %d blocks to %d\n", oldBlockCount, newBlockCount);
#else
  NOT_USED(jsNewVarCount);
  assert(0);
#endif
}

/// Get whether memory is full or not
bool jsvIsMemoryFull() {
  return !jsVarFirstEmpty;
}

// Show what is still allocated, for debugging memory problems
void jsvShowAllocated() {
  JsVarRef i;
  for (i=1;i<=jsVarsSize;i++) {
    if ((jsvGetAddressOf(i)->flags&JSV_VARTYPEMASK) != JSV_UNUSED) {
      jsiConsolePrintf("USED VAR #%d:",i);
      jsvTrace(jsvGetAddressOf(i), 2);
    }
  }
}

bool jsvHasCharacterData(const JsVar *v) {
  return jsvIsString(v) || jsvIsStringExt(v);
}

bool jsvHasStringExt(const JsVar *v) {
  return jsvIsString(v) || jsvIsStringExt(v);
}

bool jsvHasChildren(const JsVar *v) {
  return jsvIsFunction(v) || jsvIsObject(v) || jsvIsArray(v) || jsvIsRoot(v);
}

/// Is this variable a type that uses firstChild to point to a single Variable (ie. it doesn't have multiple children)
bool jsvHasSingleChild(const JsVar *v) {
  return jsvIsArrayBuffer(v) ||
         (jsvIsName(v) && !jsvIsNameWithValue(v));
}

JsVar *jsvNewWithFlags(JsVarFlags flags) {
  if (jsVarFirstEmpty!=0) {
      JsVar *v = jsvLock(jsVarFirstEmpty);
      jsVarFirstEmpty = jsvGetNextSibling(v); // move our reference to the next in the free list
      assert((v->flags&JSV_VARTYPEMASK) == JSV_UNUSED);
      // make sure we clear all data...
      ((unsigned int*)&v->varData.integer)[0] = 0;
      ((unsigned int*)&v->varData.integer)[1] = 0;
      // and the rest...
      jsvSetNextSibling(v, 0);
      jsvSetPrevSibling(v, 0);
      v->varData.ref.refs = 0;
      jsvSetFirstChild(v, 0);
      jsvSetLastChild(v, 0);
      // set flags
      assert(!(flags & JSV_LOCK_MASK));
      v->flags = flags | JSV_LOCK_ONE;

      // return pointer
      return v;
  }
  jsErrorFlags |= JSERR_LOW_MEMORY;
  /* we don't have memory - second last hope - run garbage collector */
  if (jsvGarbageCollect())
    return jsvNewWithFlags(flags); // if it freed something, continue
  /* we don't have memory - last hope - ask jsInteractive to try and free some it
   may have kicking around */
  if (jsiFreeMoreMemory())
    return jsvNewWithFlags(flags);
  /* We couldn't claim any more memory by Garbage collecting... */
#ifdef RESIZABLE_JSVARS
  jsvSetMemoryTotal(jsVarsSize*2);
  return jsvNewWithFlags(flags);
#else
  // On a micro, we're screwed.
  if (!(jsErrorFlags&JSERR_MEMORY))
    jsError("Out of Memory!");
  jsErrorFlags |= JSERR_MEMORY;
  jspSetInterrupted(true);
  return 0;
#endif
}

static inline void jsvFreePtrInternal(JsVar *var) {
  var->flags = (var->flags & ~JSV_VARTYPEMASK) | JSV_UNUSED;
  // add this to our free list
  jsvSetNextSibling(var, jsVarFirstEmpty);
  jsVarFirstEmpty = jsvGetRef(var);
}

void jsvFreePtr(JsVar *var) {
    /* To be here, we're not supposed to be part of anything else. If
     * we were, we'd have been freed by jsvGarbageCollect */
    assert((!jsvGetNextSibling(var) && !jsvGetPrevSibling(var)) || // check that next/prevSibling are not set
           jsvIsRefUsedForData(var) ||  // UNLESS we're part of a string and nextSibling/prevSibling are used for string data
           (jsvIsName(var) && (jsvGetNextSibling(var)==jsvGetPrevSibling(var)))); // UNLESS we're signalling that we're jsvIsNewChild

    // Names that Link to other things
    if (jsvIsNameWithValue(var)) {
      jsvSetFirstChild(var, 0); // it just contained random data - zero it
    } else if (jsvHasSingleChild(var)) {
      if (jsvGetFirstChild(var)) {
        JsVar *child = jsvLock(jsvGetFirstChild(var));
        jsvUnRef(child); jsvSetFirstChild(var, 0); // unlink the child
        jsvUnLock(child); // unlock should trigger a free
      }
    }
    /* No else, because a String Name may have a single child, but
     * also StringExts  */

    /* Now, free children - see jsvar.h comments for how! */
    if (jsvHasStringExt(var)) {
      // Free the string without recursing
      JsVarRef stringDataRef = jsvGetLastChild(var);
      jsvSetLastChild(var, 0);
      while (stringDataRef) {
        JsVar *child = jsvLock(stringDataRef);
        assert(jsvIsStringExt(child));
        stringDataRef = jsvGetLastChild(child);
        jsvFreePtrInternal(child);
        jsvUnLock(child);
      }
    }
    /* NO ELSE HERE - because jsvIsNewChild stuff can be for Names, which
    can be ints or strings */

    if (jsvHasChildren(var)) {
      JsVarRef childref = jsvGetFirstChild(var);
      jsvSetFirstChild(var, 0);
      jsvSetLastChild(var, 0);
      while (childref) {
        JsVar *child = jsvLock(childref);
        assert(jsvIsName(child));
        childref = jsvGetNextSibling(child);
        jsvSetPrevSibling(child, 0);
        jsvSetNextSibling(child, 0);
        jsvUnRef(child);
        jsvUnLock(child);
      }
    } else {
      assert(!jsvGetFirstChild(var));
      assert(!jsvGetLastChild(var));
      if (jsvIsName(var)) {
        assert(jsvGetNextSibling(var)==jsvGetPrevSibling(var)); // the case for jsvIsNewChild
        if (jsvGetNextSibling(var)) {
          jsvUnRefRef(jsvGetNextSibling(var));
          jsvUnRefRef(jsvGetPrevSibling(var));
        }
      }
    }
    // free!
    jsvFreePtrInternal(var);
}

/// Get a reference from a var - SAFE for null vars
JsVarRef jsvGetRef(JsVar *var) {
    if (!var) return 0;
 #ifdef RESIZABLE_JSVARS
    unsigned int i, c = jsVarsSize>>JSVAR_BLOCK_SHIFT;
    for (i=0;i<c;i++) {
      if (var>=jsVarBlocks[i] && var<&jsVarBlocks[i][JSVAR_BLOCK_SIZE]) {
        JsVarRef r = (JsVarRef)(1 + (i<<JSVAR_BLOCK_SHIFT) + (var - jsVarBlocks[i]));
        return r;
      }
    }
    return 0;
 #else
    return (JsVarRef)(1 + (var - jsVars));
 #endif
}

/// Lock this reference and return a pointer - UNSAFE for null refs
JsVar *jsvLock(JsVarRef ref) {
  JsVar *var = jsvGetAddressOf(ref);
  //var->locks++;
  assert(jsvGetLocks(var) < JSV_LOCK_MAX);
  var->flags += JSV_LOCK_ONE;
#ifdef DEBUG
  if (jsvGetLocks(var)==0) {
    jsError("Too many locks to Variable!");
    //jsPrint("Var #");jsPrintInt(ref);jsPrint("\n");
  }
#endif
  return var;
}

/// Lock this pointer and return a pointer - UNSAFE for null pointer
JsVar *jsvLockAgain(JsVar *var) {
  assert(var);
  assert(jsvGetLocks(var) < JSV_LOCK_MAX);
  var->flags += JSV_LOCK_ONE;
  return var;
}

/// Unlock this variable - this is SAFE for null variables
void jsvUnLock(JsVar *var) {
  if (!var) return;
  assert(jsvGetLocks(var)>0);
  var->flags -= JSV_LOCK_ONE;
  /* if we know we're free, then we can just free
   * this variable right now. Loops of variables
   * are handled by the Garbage Collector.
   * Note: we check var->refs first as it is fastest and most likely to be false */
  if (jsvGetRefs(var) == 0 && jsvHasRef(var) && jsvGetLocks(var) == 0 && (var->flags&JSV_VARTYPEMASK)!=JSV_UNUSED) {
    jsvFreePtr(var);
  }
}

/// Reference - set this variable as used by something
JsVar *jsvRef(JsVar *v) {
  assert(v && jsvHasRef(v));
  v->varData.ref.refs++;
  return v;
}

/// Unreference - set this variable as not used by anything
void jsvUnRef(JsVar *var) {
  assert(var && jsvGetRefs(var)>0 && jsvHasRef(var));
  var->varData.ref.refs--;
  // locks are never 0 here, so why bother checking!
  assert(jsvGetLocks(var)>0);
}

/// Helper fn, Reference - set this variable as used by something
JsVarRef jsvRefRef(JsVarRef ref) {
  JsVar *v;
  assert(ref);
  v = jsvLock(ref);
  assert(!jsvIsStringExt(v));
  jsvRef(v);
  jsvUnLock(v);
  return ref;
}

/// Helper fn, Unreference - set this variable as not used by anything
JsVarRef jsvUnRefRef(JsVarRef ref) {
  JsVar *v;
  assert(ref);
  v = jsvLock(ref);
  assert(!jsvIsStringExt(v));
  jsvUnRef(v);
  jsvUnLock(v);
  return 0;
}

JsVar *jsvNewFromString(const char *str) {
  // Create a var
  JsVar *first = jsvNewWithFlags(JSV_STRING_0);
  if (!first) {
    jsWarn("Unable to create string as not enough memory");
    return 0;
  }
  // Now we copy the string, but keep creating new jsVars if we go
  // over the end
  JsVar *var = jsvLockAgain(first);
  while (*str) {
    // quickly set contents to 0
    var->varData.integer = 0;
    // copy data in
    size_t i, l = jsvGetMaxCharactersInVar(var);
    for (i=0;i<l && *str;i++)
      var->varData.str[i] = *(str++);
    // we already set the variable data to 0, so no need for adding one

    // we've stopped if the string was empty
    jsvSetCharactersInVar(var, i);

    // if there is still some left, it's because we filled up our var...
    // make a new one, link it in, and unlock the old one.
    if (*str) {
      JsVar *next = jsvNewWithFlags(JSV_STRING_EXT_0);
      if (!next) {
        jsWarn("Truncating string as not enough memory");
        jsvUnLock(var);
        return first;
      }
      // we don't ref, because  StringExts are never reffed as they only have one owner (and ALWAYS have an owner)
      jsvSetLastChild(var, jsvGetRef(next));
      jsvUnLock(var);
      var = next;
    }
  }
  jsvUnLock(var);
  // return
  return first;
}

JsVar *jsvNewStringOfLength(unsigned int byteLength) {
  // Create a var
    JsVar *first = jsvNewWithFlags(JSV_STRING_0);
    if (!first) {
      jsWarn("Unable to create string as not enough memory");
      return 0;
    }
    // Now zero the string, but keep creating new jsVars if we go
    // over the end
    JsVar *var = jsvLockAgain(first);
    while (byteLength>0) {
      // copy data in
      size_t i, l = jsvGetMaxCharactersInVar(var);
      for (i=0;i<l && byteLength>0;i++,byteLength--)
        var->varData.str[i] = 0;
      // might as well shove a zero terminator on it if we can
      if (i<l) var->varData.str[i]=0;
      // we've stopped if the string was empty
      jsvSetCharactersInVar(var, i);

      // if there is still some left, it's because we filled up our var...
      // make a new one, link it in, and unlock the old one.
      if (byteLength>0) {
        JsVar *next = jsvNewWithFlags(JSV_STRING_EXT_0);
        if (!next) {
          jsWarn("Truncating string as not enough memory");
          jsvUnLock(var);
          return first;
        }
        // we don't ref, because  StringExts are never reffed as they only have one owner (and ALWAYS have an owner)
        jsvSetLastChild(var, jsvGetRef(next));
        jsvUnLock(var);
        var = next;
      }
    }
    jsvUnLock(var);
    // return
    return first;
}

JsVar *jsvNewFromInteger(JsVarInt value) {
  JsVar *var = jsvNewWithFlags(JSV_INTEGER);
  if (!var) return 0; // no memory
  var->varData.integer = value;
  return var;
}
JsVar *jsvNewFromBool(bool value) {
  JsVar *var = jsvNewWithFlags(JSV_BOOLEAN);
  if (!var) return 0; // no memory
  var->varData.integer = value ? 1 : 0;
  return var;
}
JsVar *jsvNewFromFloat(JsVarFloat value) {
  JsVar *var = jsvNewWithFlags(JSV_FLOAT);
  if (!var) return 0; // no memory
  var->varData.floating = value;
  return var;
}
JsVar *jsvMakeIntoVariableName(JsVar *var, JsVar *valueOrZero) {
  if (!var) return 0;
  assert(jsvGetRefs(var)==0); // make sure it's unused
  assert(jsvIsInt(var) || jsvIsString(var));
  if ((var->flags & JSV_VARTYPEMASK)==JSV_INTEGER) {
    int t = JSV_NAME_INT;
    if (jsvIsInt(valueOrZero) || jsvIsBoolean(valueOrZero)) {
      JsVarInt v = valueOrZero->varData.integer;
      if (v>=JSVARREF_MIN && v<=JSVARREF_MAX) {
        t = jsvIsInt(valueOrZero) ? JSV_NAME_INT_INT : JSV_NAME_INT_BOOL;
        jsvSetFirstChild(var, (JsVarRef)v);
        valueOrZero = 0;
      }
    }
    var->flags = (JsVarFlags)(var->flags & ~JSV_VARTYPEMASK) | t;
  } else if ((var->flags & JSV_VARTYPEMASK)>=JSV_STRING_0 && (var->flags & JSV_VARTYPEMASK)<=JSV_STRING_MAX) {
    size_t t = JSV_NAME_STRING_0;
    if (jsvIsInt(valueOrZero)) {
      JsVarInt v = valueOrZero->varData.integer;
      if (v>=JSVARREF_MIN && v<=JSVARREF_MAX) {
        t = JSV_NAME_STRING_INT_0;
        jsvSetFirstChild(var, (JsVarRef)v);
        valueOrZero = 0;
      }
    }
    var->flags = (var->flags & (JsVarFlags)~JSV_VARTYPEMASK) | (t+jsvGetCharactersInVar(var));
  } else assert(0);

  if (valueOrZero)
    jsvSetFirstChild(var, jsvGetRef(jsvRef(valueOrZero)));
  return var;
}

JsVar *jsvNewFromPin(int pin) {
  JsVar *v = jsvNewFromInteger((JsVarInt)pin);
  if (v) {
    v->flags = (JsVarFlags)((v->flags & ~JSV_VARTYPEMASK) | JSV_PIN);
  }
  return v;
}

/// Create an array containing the given elements
JsVar *jsvNewArray(JsVar **elements, int elementCount) {
  JsVar *arr = jsvNewWithFlags(JSV_ARRAY);
  if (!arr) return 0;
  int i;
  for (i=0;i<elementCount;i++)
    jsvArrayPush(arr, elements[i]);
  return arr;
}

JsVar *jsvNewNativeFunction(void (*ptr)(void), unsigned int argTypes) {
  JsVar *func = jsvNewWithFlags(JSV_FUNCTION | JSV_NATIVE);
  if (!func) return 0;
  func->varData.native.ptr = ptr;
  func->varData.native.argTypes = argTypes;
  return func;
}

/// Create a new ArrayBuffer backed by the given string. If length is not specified, it will be worked out
JsVar *jsvNewArrayBufferFromString(JsVar *str, unsigned int lengthOrZero) {
  JsVar *arr = jsvNewWithFlags(JSV_ARRAYBUFFER);
  if (!arr) return 0;
  jsvSetFirstChild(arr, jsvGetRef(jsvRef(str)));
  arr->varData.arraybuffer.type = ARRAYBUFFERVIEW_ARRAYBUFFER;
  arr->varData.arraybuffer.byteOffset = 0;
  if (lengthOrZero==0) lengthOrZero = (unsigned int)jsvGetStringLength(str);
  arr->varData.arraybuffer.length = (unsigned short)lengthOrZero;
  return arr;
}

bool jsvIsBasicVarEqual(JsVar *a, JsVar *b) {
  // quick checks
  if (a==b) return true;
  if (!a || !b) return false; // one of them is undefined
  // OPT: would this be useful as compare instead?
  assert(jsvIsBasic(a) && jsvIsBasic(b));
  if (jsvIsNumeric(a) && jsvIsNumeric(b)) {
    if (jsvIsInt(a)) {
      if (jsvIsInt(b)) {
        return a->varData.integer == b->varData.integer;
      } else {
        assert(jsvIsFloat(b));
        return a->varData.integer == b->varData.floating;
      }
    } else {
      assert(jsvIsFloat(a));
      if (jsvIsInt(b)) {
        return a->varData.floating == b->varData.integer;
      } else {
        assert(jsvIsFloat(b));
        return a->varData.floating == b->varData.floating;
      }
    }
  } else if (jsvIsString(a) && jsvIsString(b)) {
    JsvStringIterator ita, itb;
    jsvStringIteratorNew(&ita, a, 0);
    jsvStringIteratorNew(&itb, b, 0);
    while (true) {
      char a = jsvStringIteratorGetChar(&ita);
      char b = jsvStringIteratorGetChar(&itb);
      if (a != b) {
        jsvStringIteratorFree(&ita);
        jsvStringIteratorFree(&itb);
        return false;
      }
      if (!a) { // equal, but end of string
        jsvStringIteratorFree(&ita);
        jsvStringIteratorFree(&itb);
        return true;
      }
      jsvStringIteratorNext(&ita);
      jsvStringIteratorNext(&itb);
    }
    // we never get here
    return false; // make compiler happy
  } else {
    //TODO: are there any other combinations we should check here?? String v int?
    return false;
  }
}

bool jsvIsEqual(JsVar *a, JsVar *b) {
  if (jsvIsBasic(a) && jsvIsBasic(b))
    return jsvIsBasicVarEqual(a,b);
  return jsvGetRef(a)==jsvGetRef(b);
}

/// Get a const string representing this variable - if we can. Otherwise return 0
const char *jsvGetConstString(const JsVar *v) {
    if (jsvIsUndefined(v)) {
      return "undefined";
    } else if (jsvIsNull(v)) {
      return "null";
    } else if (jsvIsBoolean(v)) {
      return jsvGetBool(v) ? "true" : "false";
    }
    return 0;
}

/// Return the 'type' of the JS variable (eg. JS's typeof operator)
const char *jsvGetTypeOf(const JsVar *v) {
  if (jsvIsUndefined(v)) return "undefined";
  if (jsvIsNull(v) || jsvIsObject(v) || jsvIsArray(v)) return "object";
  if (jsvIsFunction(v)) return "function";
  if (jsvIsString(v)) return "string";
  if (jsvIsBoolean(v)) return "boolean";
  if (jsvIsNumeric(v)) return "number";
  return "?";
}

/// Save this var as a string to the given buffer, and return how long it was (return val doesn't include terminating 0)
size_t jsvGetString(const JsVar *v, char *str, size_t len) {
   const char *s = jsvGetConstString(v);
   if (s) {
     strncpy(str, s, len);
     return strlen(s);
   } else if (jsvIsInt(v)) {
     itoa(v->varData.integer, str, 10);
     return strlen(str);
   } else if (jsvIsFloat(v)) {
     ftoa_bounded(v->varData.floating, str, len);
     return strlen(str);
   } else if (jsvHasCharacterData(v)) {
      assert(!jsvIsStringExt(v));
      size_t l = len;
      JsvStringIterator it;
      jsvStringIteratorNewConst(&it, v, 0);
      while (jsvStringIteratorHasChar(&it)) {
        if (l--<=1) {
          *str = 0;
          jsWarn("jsvGetString overflowed\n");
          jsvStringIteratorFree(&it);
          return len;
        }
        *(str++) = jsvStringIteratorGetChar(&it);
        jsvStringIteratorNext(&it);
      }
      jsvStringIteratorFree(&it);
      *str = 0;
      return len-l;
    } else {
      // Try and get as a JsVar string, and try again
      JsVar *stringVar = jsvAsString((JsVar*)v, false); // we know we're casting to non-const here
      if (stringVar) {
        size_t l = jsvGetString(stringVar, str, len); // call again - but this time with converted var
        jsvUnLock(stringVar);
        return l;
      } else {
        strncpy(str, "", len);
        jsExceptionHere(JSET_INTERNALERROR, "Variable type cannot be converted to string");
        return 0;
      }
    }
}

/// Set the Data in this string. This must JUST overwrite - not extend or shrink
void jsvSetString(JsVar *v, char *str, size_t len) {
  assert(jsvHasCharacterData(v));
  assert(len == jsvGetStringLength(v));

  JsvStringIterator it;
  jsvStringIteratorNew(&it, v, 0);
  size_t i;
  for (i=0;i<len;i++) {
    jsvStringIteratorSetChar(&it, str[i]);
    jsvStringIteratorNext(&it);
  }
  jsvStringIteratorFree(&it);
}

/** If var is a string, lock and return it, else
 * create a new string. unlockVar means this will auto-unlock 'var'  */
JsVar *jsvAsString(JsVar *v, bool unlockVar) {
  JsVar *str = 0;
  // If it is string-ish, but not quite a string, copy it
  if (jsvHasCharacterData(v) && jsvIsName(v)) {
    str = jsvNewFromStringVar(v,0,JSVAPPENDSTRINGVAR_MAXLENGTH);
  } else if (jsvIsString(v)) { // If it is a string - just return a reference
    str = jsvLockAgain(v);
  } else if (jsvIsObject(v)) { // If it is an object and we can call toString on it
    JsVar *toStringFn = jspGetNamedField(v, "toString", false);
    if (toStringFn && toStringFn->varData.native.ptr != (void (*)(void))jswrap_object_toString) {
      // Function found and it's not the default one - execute it
      JsVar *result = jspExecuteFunction(toStringFn,v,0,0);
      jsvUnLock(toStringFn);
      return result;
    } else {
      jsvUnLock(toStringFn);
      return jsvNewFromString("[object Object]");
    }
  } else {
    const char *constChar = jsvGetConstString(v);
    char buf[JS_NUMBER_BUFFER_SIZE];
    if (constChar) {
      // if we could get this as a simple const char, do that..
      str = jsvNewFromString(constChar);
    } else if (jsvIsPin(v)) {
      jshGetPinString(buf, (Pin)v->varData.integer);
      str = jsvNewFromString(buf);
    } else if (jsvIsInt(v)) {
      itoa(v->varData.integer, buf, 10);
      str = jsvNewFromString(buf);
    } else if (jsvIsFloat(v)) {
      ftoa_bounded(v->varData.floating, buf, sizeof(buf));
      str = jsvNewFromString(buf);
    } else if (jsvIsArray(v) || jsvIsArrayBuffer(v)) {
      JsVar *filler = jsvNewFromString(",");
      str = jsvArrayJoin(v, filler);
      jsvUnLock(filler);
    } else if (jsvIsFunction(v)) {
      str = jsvNewFromEmptyString();
      if (str) jsfGetJSON(v, str, JSON_NONE);
    } else {
      jsExceptionHere(JSET_INTERNALERROR, "Variable type cannot be converted to string");
      str = 0;
    }
  }

  if (unlockVar) jsvUnLock(v);
  return str;
}

/** Given a JsVar meant to be an index to an array, convert it to
 * the actual variable type we'll use to access the array. For example
 * a["0"] is actually translated to a[0]
 */
JsVar *jsvAsArrayIndex(JsVar *index) {
  if (jsvIsInt(index)) {
    return jsvLockAgain(index); // we're ok!
  } else if (jsvIsString(index)) {
    /* Index filtering (bug #19) - if we have an array index A that is:
     is_string(A) && int_to_string(string_to_int(A)) == A
     then convert it to an integer. Shouldn't be too nasty for performance
     as we only do this when accessing an array with a string */
    if (jsvIsStringNumericStrict(index))
      return jsvNewFromInteger(jsvGetInteger(index));
  } else if (jsvIsFloat(index)) {
    // if it's a float that is actually integral, return an integer...
    JsVarFloat v = jsvGetFloat(index);
    JsVarInt vi = jsvGetInteger(index);
    if (v == vi) return jsvNewFromInteger(vi);
  }

  // else if it's not a simple numeric type, convert it to a string
  return jsvAsString(index, false);
}

/// Returns true if the string is empty - faster than jsvGetStringLength(v)==0
bool jsvIsEmptyString(JsVar *v) {
  if (!jsvHasCharacterData(v)) return true;
  return jsvGetCharactersInVar(v)==0;
}

size_t jsvGetStringLength(JsVar *v) {
  size_t strLength = 0;
  JsVar *var = v;
  JsVarRef ref = 0;

  if (!jsvHasCharacterData(v)) return 0;

  while (var) {
    JsVarRef refNext = jsvGetLastChild(var);
    strLength += jsvGetCharactersInVar(var);

    // Go to next
    if (ref) jsvUnLock(var); // note use of if (ref), not var
    ref = refNext;
    var = ref ? jsvLock(ref) : 0;
  }
  if (ref) jsvUnLock(var); // note use of if (ref), not var
  return strLength;
}



//  IN A STRING  get the number of lines in the string (min=1)
size_t jsvGetLinesInString(JsVar *v) {
  size_t lines = 1;
  JsvStringIterator it;
  jsvStringIteratorNew(&it, v, 0);
  while (jsvStringIteratorHasChar(&it)) {
    if (jsvStringIteratorGetChar(&it)=='\n') lines++;
    jsvStringIteratorNext(&it);
  }
  jsvStringIteratorFree(&it);
  return lines;
}

// IN A STRING Get the number of characters on a line - lines start at 1
size_t jsvGetCharsOnLine(JsVar *v, size_t line) {
  size_t currentLine = 1;
  size_t chars = 0;
  JsvStringIterator it;
  jsvStringIteratorNew(&it, v, 0);
  while (jsvStringIteratorHasChar(&it)) {
    if (jsvStringIteratorGetChar(&it)=='\n') {
      currentLine++;
      if (currentLine > line) break;
    } else if (currentLine==line) chars++;
    jsvStringIteratorNext(&it);
  }
  jsvStringIteratorFree(&it);
  return chars;
}

//  IN A STRING, get the line and column of the given character. Both values must be non-null
void jsvGetLineAndCol(JsVar *v, size_t charIdx, size_t* line, size_t *col) {
  size_t x = 1;
  size_t y = 1;
  size_t n = 0;
  assert(line && col);

  JsvStringIterator it;
  jsvStringIteratorNew(&it, v, 0);
  while (jsvStringIteratorHasChar(&it)) {
    char ch = jsvStringIteratorGetChar(&it);
    if (n==charIdx) {
      jsvStringIteratorFree(&it);
      *line = y;
      *col = x;
      return;
    }
    x++;
    if (ch=='\n') {
      x=1; y++;
    }
    n++;
    jsvStringIteratorNext(&it);
  }
  jsvStringIteratorFree(&it);
  // uh-oh - not found
  *line = y;
  *col = x;
}

//  IN A STRING, get a character index from a line and column
size_t jsvGetIndexFromLineAndCol(JsVar *v, size_t line, size_t col) {
  size_t x = 1;
  size_t y = 1;
  size_t n = 0;
  JsvStringIterator it;
  jsvStringIteratorNew(&it, v, 0);
  while (jsvStringIteratorHasChar(&it)) {
    char ch = jsvStringIteratorGetChar(&it);
    if ((y==line && x>=col) || y>line) {
      jsvStringIteratorFree(&it);
      return (y>line) ? (n-1) : n;
    }
    x++;
    if (ch=='\n') {
      x=1; y++;
    }
    n++;
    jsvStringIteratorNext(&it);
  }
  jsvStringIteratorFree(&it);
  return n;
}

void jsvAppendString(JsVar *var, const char *str) {
  assert(jsvIsString(var));
  JsVar *block = jsvLockAgain(var);
  // Find the block at end of the string...
  while (jsvGetLastChild(block)) {
    JsVarRef next = jsvGetLastChild(block);
    jsvUnLock(block);
    block = jsvLock(next);
  }
  // find how full the block is
  size_t blockChars = jsvGetCharactersInVar(block);
  // now start appending
  while (*str) {
    // copy data in
    size_t i, l=jsvGetMaxCharactersInVar(block);
    for (i=blockChars;i<l && *str;i++) {
      block->varData.str[i] = *(str++);
    }
    jsvSetCharactersInVar(block, i);
    // if there is still some left, it's because we filled up our var...
    // make a new one, link it in, and unlock the old one.
    if (*str) {
      JsVar *next = jsvNewWithFlags(JSV_STRING_EXT_0);
      if (!next) break;
      // we don't ref, because  StringExts are never reffed as they only have one owner (and ALWAYS have an owner)
      jsvSetLastChild(block, jsvGetRef(next));
      jsvUnLock(block);
      block = next;
      blockChars=0; // it's new, so empty
    }
  }
  jsvUnLock(block);
}

// Append the given string to this one - but does not use null-terminated strings. returns false on failure (from out of memory)
bool jsvAppendStringBuf(JsVar *var, const char *str, size_t length) {
  assert(jsvIsString(var));
  JsVar *block = jsvLockAgain(var);
  // Find the block at end of the string...
  while (jsvGetLastChild(block)) {
    JsVarRef next = jsvGetLastChild(block);
    jsvUnLock(block);
    block = jsvLock(next);
  }
  // find how full the block is
  size_t blockChars = jsvGetCharactersInVar(block);
  // now start appending
  while (length) {
    // copy data in
    size_t i, l=jsvGetMaxCharactersInVar(block);
    for (i=blockChars;i<l && length;i++) {
      block->varData.str[i] = *(str++);
      length--;
    }
    jsvSetCharactersInVar(block, i);
    // if there is still some left, it's because we filled up our var...
    // make a new one, link it in, and unlock the old one.
    if (length) {
      JsVar *next = jsvNewWithFlags(JSV_STRING_EXT_0);
      if (!next) {
        jsvSetLastChild(block, 0);
        jsvUnLock(block);
        return false;
      }
      // we don't ref, because  StringExts are never reffed as they only have one owner (and ALWAYS have an owner)
      jsvSetLastChild(block, jsvGetRef(next));
      jsvUnLock(block);
      block = next;
      blockChars=0; // it's new, so empty
    }
  }
  jsvUnLock(block);
  return true;
}

/// Special version of append designed for use with vcbprintf_callback (See jsvAppendPrintf)
void jsvStringIteratorPrintfCallback(const char *str, void *user_data) {
  while (*str)
    jsvStringIteratorAppend((JsvStringIterator *)user_data, *(str++));
}

void jsvAppendPrintf(JsVar *var, const char *fmt, ...) {
  JsvStringIterator it;
  jsvStringIteratorNew(&it, var, 0);
  jsvStringIteratorGotoEnd(&it);

  va_list argp;
  va_start(argp, fmt);
  vcbprintf((vcbprintf_callback)jsvStringIteratorPrintfCallback,&it, fmt, argp);
  va_end(argp);

  jsvStringIteratorFree(&it);
}

/** Append str to var. Both must be strings. stridx = start char or str, maxLength = max number of characters (can be JSVAPPENDSTRINGVAR_MAXLENGTH) */
void jsvAppendStringVar(JsVar *var, const JsVar *str, size_t stridx, size_t maxLength) {
  JsVar *block = jsvLockAgain(var);
  assert(jsvIsString(var));
  // Find the block at end of the string...
  while (jsvGetLastChild(block)) {
    JsVarRef next = jsvGetLastChild(block);
    jsvUnLock(block);
    block = jsvLock(next);
  }
  // find how full the block is
  size_t blockChars = jsvGetCharactersInVar(block);
  // now start appending
  JsvStringIterator it;
  jsvStringIteratorNewConst(&it, str, stridx);
  while (jsvStringIteratorHasChar(&it) && (maxLength-->0)) {
    char ch = jsvStringIteratorGetChar(&it);
    if (blockChars >= jsvGetMaxCharactersInVar(block)) {
      jsvSetCharactersInVar(block, blockChars);
      JsVar *next = jsvNewWithFlags(JSV_STRING_EXT_0);
      if (!next) break; // out of memory
      // we don't ref, because  StringExts are never reffed as they only have one owner (and ALWAYS have an owner)
      jsvSetLastChild(block, jsvGetRef(next));
      jsvUnLock(block);
      block = next;
      blockChars=0; // it's new, so empty
    }
    block->varData.str[blockChars++] = ch;
    jsvStringIteratorNext(&it);
  }
  jsvStringIteratorFree(&it);
  jsvSetCharactersInVar(block, blockChars);
  jsvUnLock(block);
}

/** Create a new variable from a substring. argument must be a string. stridx = start char or str, maxLength = max number of characters (can be JSVAPPENDSTRINGVAR_MAXLENGTH) */
JsVar *jsvNewFromStringVar(const JsVar *str, size_t stridx, size_t maxLength) {
  JsVar *var = jsvNewFromEmptyString();
  if (var) jsvAppendStringVar(var, str, stridx, maxLength);
  return var;
}

/** Append all of str to var. Both must be strings.  */
void jsvAppendStringVarComplete(JsVar *var, const JsVar *str) {
  jsvAppendStringVar(var, str, 0, JSVAPPENDSTRINGVAR_MAXLENGTH);
}

char jsvGetCharInString(JsVar *v, size_t idx) {
  if (!jsvIsString(v)) return 0;

  JsvStringIterator it;
  jsvStringIteratorNew(&it, v, idx);
  char ch = jsvStringIteratorGetChar(&it);
  jsvStringIteratorFree(&it);
  return ch;
}

/** Does this string contain only Numeric characters (with optional '-' at the front)? NOT '.'/'e' and similar (allowDecimalPoint is for '.' only) */
bool jsvIsStringNumericInt(const JsVar *var, bool allowDecimalPoint) {
  assert(jsvIsString(var));
  JsvStringIterator it;
  jsvStringIteratorNewConst(&it, var, 0); // we know it's non const

  // skip whitespace
  while (jsvStringIteratorHasChar(&it) && isWhitespace(jsvStringIteratorGetChar(&it)))
    jsvStringIteratorNext(&it);

  // skip a minus. if there was one
  if (jsvStringIteratorHasChar(&it) && jsvStringIteratorGetChar(&it)=='-')
    jsvStringIteratorNext(&it);
  // now check...
  int chars = 0;
  while (jsvStringIteratorHasChar(&it)) {
    chars++;
    char ch = jsvStringIteratorGetChar(&it);
    if (ch=='.' && allowDecimalPoint) {
      allowDecimalPoint = false; // there can be only one
    } else if (!isNumeric(ch)) { // FIXME: should check for non-integer values (floating point?)
      jsvStringIteratorFree(&it);
      return false;
    }
    jsvStringIteratorNext(&it);
  }
  jsvStringIteratorFree(&it);
  return true;
}

/** Does this string contain only Numeric characters? This is for arrays
 * and makes the assertion that int_to_string(string_to_int(var))==var */
bool jsvIsStringNumericStrict(const JsVar *var) {
  assert(jsvIsString(var));
  JsvStringIterator it;
  jsvStringIteratorNewConst(&it, var, 0);  // we know it's non const
  bool hadNonZero = false;
  bool hasLeadingZero = false;
  int chars = 0;
  while (jsvStringIteratorHasChar(&it)) {
    chars++;
    char ch = jsvStringIteratorGetChar(&it);
    if (!isNumeric(ch)) {
      // test for leading zero ensures int_to_string(string_to_int(var))==var
      jsvStringIteratorFree(&it);
      return false;
    }
    if (!hadNonZero && ch=='0') hasLeadingZero=true;
    if (ch!='0') hadNonZero=true;
    jsvStringIteratorNext(&it);
  }
  jsvStringIteratorFree(&it);
  return chars>0 && (!hasLeadingZero || chars==1);
}

JsVarInt jsvGetInteger(const JsVar *v) {
    if (!v) return 0; // undefined
    /* strtol understands about hex and octal */
    if (jsvIsNull(v)) return 0;
    if (jsvIsUndefined(v)) return 0;
    if (jsvIsIntegerish(v) || jsvIsArrayBufferName(v)) return v->varData.integer;
    if (jsvIsArray(v) && jsvGetArrayLength(v)==1)
      return jsvGetIntegerAndUnLock(jsvSkipNameAndUnLock(jsvGetArrayItem(v,0)));
    if (jsvIsFloat(v)) {
      if (isfinite(v->varData.floating))
        return (JsVarInt)(uint32_t)v->varData.floating;
      return 0;
    }
    if (jsvIsString(v) && jsvIsStringNumericInt(v, true/* allow decimal point*/)) {
      char buf[32];
      jsvGetString(v, buf, sizeof(buf));
      return stringToInt(buf);
    }
    return 0;
}

void jsvSetInteger(JsVar *v, JsVarInt value) {
  assert(jsvIsInt(v));
  v->varData.integer  = value;
}

bool jsvGetBool(const JsVar *v) {
  if (jsvIsString(v))
    return jsvGetStringLength((JsVar*)v)!=0;
  if (jsvIsFunction(v) || jsvIsArray(v) || jsvIsObject(v))
    return true;
  if (jsvIsFloat(v)) {
    JsVarFloat f = jsvGetFloat(v);
    return !isnan(f) && f!=0.0;
  }
  return jsvGetInteger(v)!=0;
}

JsVarFloat jsvGetFloat(const JsVar *v) {
    if (!v) return NAN; // undefined
    if (jsvIsFloat(v)) return v->varData.floating;
    if (jsvIsIntegerish(v)) return (JsVarFloat)v->varData.integer;
    if (jsvIsArray(v)) {
      JsVarInt l = jsvGetArrayLength(v);
      if (l==0) return 0; // zero element array==0 (not undefined)
      if (l==1) return jsvGetFloatAndUnLock(jsvSkipNameAndUnLock(jsvGetArrayItem(v,0)));
    }
    if (jsvIsString(v)) {
      char buf[32];
      jsvGetString(v, buf, sizeof(buf));
      return stringToFloat(buf);
    }
    return NAN;
}

/// Convert the given variable to a number
JsVar *jsvAsNumber(JsVar *var) {
  // stuff that we can just keep
  if (jsvIsInt(var) || jsvIsFloat(var)) return jsvLockAgain(var);
  // stuff that can be converted to an int
  if (jsvIsBoolean(var) ||
      jsvIsPin(var) ||
      jsvIsNull(var) ||
      jsvIsBoolean(var) ||
      jsvIsArrayBufferName(var) ||
      (jsvIsString(var) && (jsvGetStringLength(var)==0 || jsvIsStringNumericInt(var, false/* no decimal pt - handle that with GetFloat */))))
    return jsvNewFromInteger(jsvGetInteger(var));
  // Else just try and get a float
  return jsvNewFromFloat(jsvGetFloat(var));
}

#ifdef SAVE_ON_FLASH
JsVarInt jsvGetIntegerAndUnLock(JsVar *v) { return _jsvGetIntegerAndUnLock(v); }
JsVarFloat jsvGetFloatAndUnLock(JsVar *v) { return _jsvGetFloatAndUnLock(v); }
bool jsvGetBoolAndUnLock(JsVar *v) { return _jsvGetBoolAndUnLock(v); }
#endif

/** Get the item at the given location in the array buffer and return the result */
size_t jsvGetArrayBufferLength(JsVar *arrayBuffer) {
  assert(jsvIsArrayBuffer(arrayBuffer));
  return arrayBuffer->varData.arraybuffer.length;
}

/** Get the String the contains the data for this arrayBuffer */
JsVar *jsvGetArrayBufferBackingString(JsVar *arrayBuffer) {
  jsvLockAgain(arrayBuffer);
  while (jsvIsArrayBuffer(arrayBuffer)) {
    JsVar *s = jsvLock(jsvGetFirstChild(arrayBuffer));
    jsvUnLock(arrayBuffer);
    arrayBuffer = s;
  }
  assert(jsvIsString(arrayBuffer));
  return arrayBuffer;
}

/** Get the item at the given location in the array buffer and return the result */
JsVar *jsvArrayBufferGet(JsVar *arrayBuffer, size_t idx) {
  JsvArrayBufferIterator it;
  jsvArrayBufferIteratorNew(&it, arrayBuffer, idx);
  JsVar *v = jsvArrayBufferIteratorGetValue(&it);
  jsvArrayBufferIteratorFree(&it);
  return v;
}

/** Set the item at the given location in the array buffer */
void jsvArrayBufferSet(JsVar *arrayBuffer, size_t idx, JsVar *value) {
  JsvArrayBufferIterator it;
  jsvArrayBufferIteratorNew(&it, arrayBuffer, idx);
  jsvArrayBufferIteratorSetValue(&it, value);
  jsvArrayBufferIteratorFree(&it);
}


/** Given an integer name that points to an arraybuffer or an arraybufferview, evaluate it and return the result */
JsVar *jsvArrayBufferGetFromName(JsVar *name) {
  assert(jsvIsArrayBufferName(name));
  size_t idx = (size_t)jsvGetInteger(name);
  JsVar *arrayBuffer = jsvLock(jsvGetFirstChild(name));
  JsVar *value = jsvArrayBufferGet(arrayBuffer, idx);
  jsvUnLock(arrayBuffer);
  return value;
}

/** If a is a name skip it and go to what it points to - and so on.
 * ALWAYS locks - so must unlock what it returns. It MAY
 * return 0. */
JsVar *jsvSkipName(JsVar *a) {
  JsVar *pa = a;
  if (!a) return 0;
  if (jsvIsArrayBufferName(pa)) return jsvArrayBufferGetFromName(pa);
<<<<<<< HEAD
  if (jsvIsNameInt(pa)) return jsvNewFromInteger((JsVarInt)jsvGetFirstChild(pa));
  if (jsvIsNameIntBool(pa)) return jsvNewFromBool(jsvGetFirstChild(pa)!=0);
=======
  if (jsvIsNameInt(pa)) return jsvNewFromInteger((JsVarInt)(JsVarRefSigned)pa->firstChild);
  if (jsvIsNameIntBool(pa)) return jsvNewFromBool(pa->firstChild!=0);
>>>>>>> 51d16b4f
  while (jsvIsName(pa)) {
    JsVarRef n = jsvGetFirstChild(pa);
    if (pa!=a) jsvUnLock(pa);
    if (!n) return 0;
    pa = jsvLock(n);
  }
  if (pa==a) jsvLockAgain(pa);
  return pa;
}

/** If a is a name skip it and go to what it points to.
 * ALWAYS locks - so must unlock what it returns. It MAY
 * return 0.  */
JsVar *jsvSkipOneName(JsVar *a) {
  JsVar *pa = a;
  if (!a) return 0;
  if (jsvIsArrayBufferName(pa)) return jsvArrayBufferGetFromName(pa);
<<<<<<< HEAD
  if (jsvIsNameInt(pa)) return jsvNewFromInteger((JsVarInt)jsvGetFirstChild(pa));
  if (jsvIsNameIntBool(pa)) return jsvNewFromBool(jsvGetFirstChild(pa)!=0);
=======
  if (jsvIsNameInt(pa)) return jsvNewFromInteger((JsVarInt)(JsVarRefSigned)pa->firstChild);
  if (jsvIsNameIntBool(pa)) return jsvNewFromBool(pa->firstChild!=0);
>>>>>>> 51d16b4f
  if (jsvIsName(pa)) {
    JsVarRef n = jsvGetFirstChild(pa);
    if (pa!=a) jsvUnLock(pa);
    if (!n) return 0;
    pa = jsvLock(n);
  }
  if (pa==a) jsvLockAgain(pa);
  return pa;
}

/** If a is a's child is a name skip it and go to what it points to.
 * ALWAYS locks - so must unlock what it returns.  */
JsVar *jsvSkipToLastName(JsVar *a) {
  assert(jsvIsName(a));
  a = jsvLockAgain(a);
  while (true) {
    if (!jsvGetFirstChild(a)) return a;
    JsVar *child = jsvLock(jsvGetFirstChild(a));
    if (jsvIsName(child)) {
      jsvUnLock(a);
      a = child;
    } else {
      jsvUnLock(child);
      return a;
    }
  }
  return 0; // not called
}


// Also see jsvIsBasicVarEqual
bool jsvIsStringEqual(JsVar *var, const char *str) {
  if (!jsvHasCharacterData(var)) {
    return 0; // not a string so not equal!
  }

  JsvStringIterator it;
  jsvStringIteratorNew(&it, var, 0);
  while (jsvStringIteratorHasChar(&it) && *str) {
    if (jsvStringIteratorGetChar(&it) != *str) {
      jsvStringIteratorFree(&it);
      return false;
    }
    str++;
    jsvStringIteratorNext(&it);
  }
  bool eq = jsvStringIteratorGetChar(&it)==*str; // should both be 0 if equal
  jsvStringIteratorFree(&it);
  return eq;
}


/** Compare 2 strings, starting from the given character positions. equalAtEndOfString means that
 * if one of the strings ends (even if the other hasn't), we treat them as equal.
 * For a basic strcmp, do: jsvCompareString(a,b,0,0,false)
 *  */
int jsvCompareString(JsVar *va, JsVar *vb, size_t starta, size_t startb, bool equalAtEndOfString) {
  JsvStringIterator ita, itb;
  jsvStringIteratorNew(&ita, va, starta);
  jsvStringIteratorNew(&itb, vb, startb);
   // step to first positions
  while (true) {
    int ca = jsvStringIteratorGetCharOrMinusOne(&ita);
    int cb = jsvStringIteratorGetCharOrMinusOne(&itb);

    if (ca != cb) {
      jsvStringIteratorFree(&ita);
      jsvStringIteratorFree(&itb);
      if ((ca<0 || cb<0) && equalAtEndOfString) return 0;
      return ca - cb;
    }
    if (ca < 0) { // both equal, but end of string
      jsvStringIteratorFree(&ita);
      jsvStringIteratorFree(&itb);
      return 0;
    }
    jsvStringIteratorNext(&ita);
    jsvStringIteratorNext(&itb);
  }
  // never get here, but the compiler warns...
  return true;
}

/** Compare 2 integers, >0 if va>vb,  <0 if va<vb. If compared with a non-integer, that gets put later */
int jsvCompareInteger(JsVar *va, JsVar *vb) {
  if (jsvIsInt(va) && jsvIsInt(vb))
    return (int)(jsvGetInteger(va) - jsvGetInteger(vb));
  else if (jsvIsInt(va))
    return -1;
  else if (jsvIsInt(vb))
    return 1;
  else
    return 0;
}

/** Copy only a name, not what it points to. ALTHOUGH the link to what it points to is maintained unless linkChildren=false
    If keepAsName==false, this will be converted into a normal variable */
JsVar *jsvCopyNameOnly(JsVar *src, bool linkChildren, bool keepAsName) {
  assert(jsvIsName(src));
  JsVarFlags flags = src->flags;
  if (!keepAsName) {
    JsVarFlags t = src->flags & JSV_VARTYPEMASK;
    if (t>=_JSV_NAME_INT_START && t<=_JSV_NAME_INT_END) {
      flags = (flags & ~JSV_VARTYPEMASK) | JSV_INTEGER;
    } else {
      assert((JSV_NAME_STRING_INT_0 < JSV_NAME_STRING_0) &&
             (JSV_NAME_STRING_0 < JSV_STRING_0) &&
             (JSV_STRING_0 < JSV_STRING_EXT_0)); // this relies on ordering
      assert(t>=JSV_NAME_STRING_INT_0 && t<=JSV_NAME_STRING_MAX);
      flags = (flags & (JsVarFlags)~JSV_VARTYPEMASK) | (JSV_STRING_0 + jsvGetCharactersInVar(src));
    }
  }
  JsVar *dst = jsvNewWithFlags(flags & JSV_VARIABLEINFOMASK);
  if (!dst) return 0; // out of memory

  memcpy(&dst->varData, &src->varData, JSVAR_DATA_STRING_LEN);

  jsvSetLastChild(dst, 0);
  jsvSetFirstChild(dst, 0);
  jsvSetPrevSibling(dst, 0);
  jsvSetNextSibling(dst, 0);
  // Copy LINK of what it points to
  if (linkChildren && jsvGetFirstChild(src)) {
    jsvSetFirstChild(dst, jsvRefRef(jsvGetFirstChild(src)));
  }
  // Copy extra string data if there was any
  if (jsvHasStringExt(src)) {
      // copy extra bits of string if there were any
      if (jsvGetLastChild(src)) {
        JsVar *child = jsvLock(jsvGetLastChild(src));
        JsVar *childCopy = jsvCopy(child);
        if (childCopy) { // could be out of memory
          jsvSetLastChild(dst, jsvGetRef(childCopy)); // no ref for stringext
          jsvUnLock(childCopy);
        }
        jsvUnLock(child);
      }
  } else {
    assert(jsvIsBasic(src)); // in case we missed something!
  }
  return dst;
}

JsVar *jsvCopy(JsVar *src) {
  JsVar *dst = jsvNewWithFlags(src->flags & JSV_VARIABLEINFOMASK);
  if (!dst) return 0; // out of memory
  if (!jsvIsStringExt(src)) {
    memcpy(&dst->varData, &src->varData, JSVAR_DATA_STRING_LEN);
    jsvSetLastChild(dst, 0);
    jsvSetFirstChild(dst, 0);
    jsvSetPrevSibling(dst, 0);
    jsvSetNextSibling(dst, 0);
  } else {
    // stringexts use the extra pointers after varData to store characters
    // see jsvGetMaxCharactersInVar
    memcpy(&dst->varData, &src->varData, JSVAR_DATA_STRING_MAX_LEN);
    jsvSetLastChild(dst, 0);
  }

  // Copy what names point to
  if (jsvIsName(src)) {
    if (jsvGetFirstChild(src)) {
      JsVar *child = jsvLock(jsvGetFirstChild(src));
      JsVar *childCopy = jsvRef(jsvCopy(child));
      jsvUnLock(child);
      if (childCopy) { // could have been out of memory
        jsvSetFirstChild(dst, jsvGetRef(childCopy));
        jsvUnLock(childCopy);
      }
    }
  }

  if (jsvHasStringExt(src)) {
    // copy extra bits of string if there were any
    if (jsvGetLastChild(src)) {
      JsVar *child = jsvLock(jsvGetLastChild(src));
      JsVar *childCopy = jsvCopy(child);
      if (childCopy) {// could be out of memory
        jsvSetLastChild(dst, jsvGetRef(childCopy)); // no ref for stringext
        jsvUnLock(childCopy);
      }
      jsvUnLock(child);
    }
  } else if (jsvHasChildren(src)) {
    // Copy children..
    JsVarRef vr;
    vr = jsvGetFirstChild(src);
    while (vr) {
      JsVar *name = jsvLock(vr);
      JsVar *child = jsvCopyNameOnly(name, true/*link children*/, true/*keep as name*/); // NO DEEP COPY!
      if (child) { // could have been out of memory
        jsvAddName(dst, child);
        jsvUnLock(child);
      }
      vr = jsvGetNextSibling(name);
      jsvUnLock(name);
    }
  } else {
    assert(jsvIsBasic(src)); // in case we missed something!
  }

  return dst;
}

void jsvAddName(JsVar *parent, JsVar *namedChild) {
  namedChild = jsvRef(namedChild); // ref here VERY important as adding to structure!
  assert(jsvIsName(namedChild));

  // update array length
  if (jsvIsArray(parent) && jsvIsInt(namedChild)) {
    JsVarInt index = namedChild->varData.integer;
    if (index >= jsvGetArrayLength(parent)) {
      jsvSetArrayLength(parent, index + 1, false);
    }
  }

  if (jsvGetLastChild(parent)) { // we have children already
    JsVar *insertAfter = jsvLock(jsvGetLastChild(parent));
    if (jsvIsArray(parent)) {
      // we must insert in order - so step back until we get the right place
      while (insertAfter && jsvCompareInteger(namedChild, insertAfter)<0) {
        JsVarRef prev = jsvGetPrevSibling(insertAfter);
        jsvUnLock(insertAfter);
        insertAfter = prev ? jsvLock(prev) : 0;
      }
    }

    if (insertAfter) {
      if (jsvGetNextSibling(insertAfter)) {
        // great, we're in the middle...
        JsVar *insertBefore = jsvLock(jsvGetNextSibling(insertAfter));
        jsvSetPrevSibling(insertBefore, jsvGetRef(namedChild));
        jsvSetNextSibling(namedChild, jsvGetRef(insertBefore));
        jsvUnLock(insertBefore);
      } else {
        // We're at the end - just set up the parent
        jsvSetLastChild(parent, jsvGetRef(namedChild));
      }
      jsvSetNextSibling(insertAfter, jsvGetRef(namedChild));
      jsvSetPrevSibling(namedChild, jsvGetRef(insertAfter));
      jsvUnLock(insertAfter);
    } else { // Insert right at the beginning of the array
      // Link 2 children together
      JsVar *firstChild = jsvLock(jsvGetFirstChild(parent));
      jsvSetPrevSibling(firstChild, jsvGetRef(namedChild));
      jsvUnLock(firstChild);

      jsvSetNextSibling(namedChild, jsvGetFirstChild(parent));
      // finally set the new child as the first one
      jsvSetFirstChild(parent, jsvGetRef(namedChild));
    }
  } else { // we have no children - just add it
    JsVarRef r = jsvGetRef(namedChild);
    jsvSetFirstChild(parent, r);
    jsvSetLastChild(parent, r);
  }
}

JsVar *jsvAddNamedChild(JsVar *parent, JsVar *child, const char *name) {
  JsVar *namedChild = jsvMakeIntoVariableName(jsvNewFromString(name), child);
  if (!namedChild) return 0; // Out of memory
  jsvAddName(parent, namedChild);
  return namedChild;
}

JsVar *jsvSetNamedChild(JsVar *parent, JsVar *child, const char *name) {
  JsVar *namedChild = jsvFindChildFromString(parent, name, true);
  if (namedChild) // could be out of memory
    return jsvSetValueOfName(namedChild, child);
  return 0;
}

JsVar *jsvSetValueOfName(JsVar *name, JsVar *src) {
  assert(name && jsvIsName(name));
  assert(name!=src); // no infinite loops!
  // all is fine, so replace the existing child...
  /* Existing child may be null in the case of Z = 0 where
   * we create 'Z' and pass it down to '=' to have the value
   * filled in (or it may be undefined). */
  if (jsvIsNameWithValue(name)) {
    if (jsvIsString(name))
      name->flags = (name->flags & (JsVarFlags)~JSV_VARTYPEMASK) | (JSV_NAME_STRING_0 + jsvGetCharactersInVar(name));
    else
      name->flags = (name->flags & (JsVarFlags)~JSV_VARTYPEMASK) | JSV_NAME_INT;
    jsvSetFirstChild(name, 0);
  } else if (jsvGetFirstChild(name))
    jsvUnRefRef(jsvGetFirstChild(name)); // free existing
  if (src) {
      if (jsvIsInt(name)) {
        if ((jsvIsInt(src) || jsvIsBoolean(src))) {
          JsVarInt v = src->varData.integer;
          if (v>=JSVARREF_MIN && v<=JSVARREF_MAX) {
            name->flags = (name->flags & (JsVarFlags)~JSV_VARTYPEMASK) | (jsvIsInt(src) ? JSV_NAME_INT_INT : JSV_NAME_INT_BOOL);
            jsvSetFirstChild(name, (JsVarRef)v);
            return name;
          }
        }
      } else if (jsvIsString(name)) {
        if ((jsvIsInt(src))) {
          JsVarInt v = src->varData.integer;
          if (v>=JSVARREF_MIN && v<=JSVARREF_MAX) {
            name->flags = (name->flags & (JsVarFlags)~JSV_VARTYPEMASK) | (JSV_NAME_STRING_INT_0 + jsvGetCharactersInVar(name));
            jsvSetFirstChild(name, (JsVarRef)v);
            return name;
          }
        }
      }
      // we can link to a name if we want (so can remove the assert!)
      jsvSetFirstChild(name, jsvGetRef(jsvRef(src)));
  } else
    jsvSetFirstChild(name, 0);
  return name;
}

JsVar *jsvFindChildFromString(JsVar *parent, const char *name, bool addIfNotFound) {
  /* Pull out first 4 bytes, and ensure that everything
   * is 0 padded so that we can do a nice speedy check. */
  char fastCheck[4];
  fastCheck[0] = name[0];
  if (name[0]) {
    fastCheck[1] = name[1];
    if (name[1]) {
      fastCheck[2] = name[2];
      if (name[2]) {
        fastCheck[3] = name[3];
      } else {
        fastCheck[3] = 0;
      }
    } else {
      fastCheck[2] = 0;
      fastCheck[3] = 0;
    }
  } else {
    fastCheck[1] = 0;
    fastCheck[2] = 0;
    fastCheck[3] = 0;
  }

  assert(jsvHasChildren(parent));
  JsVarRef childref = jsvGetFirstChild(parent);
  while (childref) {
    // Don't Lock here, just use GetAddressOf - to try and speed up the finding
    // TODO: We can do this now, but when/if we move to cacheing vars, it'll break
    JsVar *child = jsvGetAddressOf(childref);
    if (*(int*)fastCheck==*(int*)child->varData.str && // speedy check of first 4 bytes
        jsvIsStringEqual(child, name)) {
       // found it! unlock parent but leave child locked
       return jsvLockAgain(child);
    }
    childref = jsvGetNextSibling(child);
  }

  JsVar *child = 0;
  if (addIfNotFound) {
    child = jsvMakeIntoVariableName(jsvNewFromString(name), 0);
    if (child) // could be out of memory
      jsvAddName(parent, child);
  }
  return child;
}

/// See jsvIsNewChild - for fields that don't exist yet
JsVar *jsvCreateNewChild(JsVar *parent, JsVar *index, JsVar *child) {
  JsVar *newChild = jsvAsName(index);
  assert(!jsvGetFirstChild(newChild));
  if (child) jsvSetValueOfName(newChild, child);
  assert(!jsvGetNextSibling(newChild) && !jsvGetPrevSibling(newChild));
  // by setting the siblings as the same, we signal that if set,
  // we should be made a member of the given object
  JsVarRef r = jsvGetRef(jsvRef(jsvRef(parent)));
  jsvSetNextSibling(newChild, r);
  jsvSetPrevSibling(newChild, r);

  return newChild;
}

/** Try and turn the supplied variable into a name. If not, make a new one. This locks again. */
JsVar *jsvAsName(JsVar *var) {
  if (jsvGetRefs(var) == 0) {
    // Not reffed - great! let's just use it
    if (!jsvIsName(var))
      var = jsvMakeIntoVariableName(var, 0);
    return jsvLockAgain(var);
  } else { // it was reffed, we must add a new one
    return jsvMakeIntoVariableName(jsvCopy(var), 0);
  }
}

/** Non-recursive finding */
JsVar *jsvFindChildFromVar(JsVar *parent, JsVar *childName, bool addIfNotFound) {
  JsVar *child;
  JsVarRef childref = jsvGetFirstChild(parent);

  while (childref) {
    child = jsvLock(childref);
    if (jsvIsBasicVarEqual(child, childName)) {
      // found it! unlock parent but leave child locked
      return child;
    }
    childref = jsvGetNextSibling(child);
    jsvUnLock(child);
  }

  child = 0;
  if (addIfNotFound && childName) {
    child = jsvAsName(childName);
    jsvAddName(parent, child);
  }
  return child;
}

void jsvRemoveChild(JsVar *parent, JsVar *child) {
    assert(jsvHasChildren(parent));
    JsVarRef childref = jsvGetRef(child);
    // unlink from parent
    if (jsvGetFirstChild(parent) == childref)
      jsvSetFirstChild(parent, jsvGetNextSibling(child));
    if (jsvGetLastChild(parent) == childref)
      jsvSetLastChild(parent, jsvGetPrevSibling(child));
    // unlink from child list
    if (jsvGetPrevSibling(child)) {
        JsVar *v = jsvLock(jsvGetPrevSibling(child));
        jsvSetNextSibling(v, jsvGetNextSibling(child));
        jsvUnLock(v);
    }
    if (jsvGetNextSibling(child)) {
        JsVar *v = jsvLock(jsvGetNextSibling(child));
        jsvSetPrevSibling(v, jsvGetPrevSibling(child));
        jsvUnLock(v);
    }
    jsvSetPrevSibling(child, 0);
    jsvSetNextSibling(child, 0);

    jsvUnRef(child);
}

void jsvRemoveAllChildren(JsVar *parent) {
    assert(jsvHasChildren(parent));
    while (jsvGetFirstChild(parent)) {
      JsVar *v = jsvLock(jsvGetFirstChild(parent));
      jsvRemoveChild(parent, v);
      jsvUnLock(v);
    }
}


/// Check if the given name is a child of the parent
bool jsvIsChild(JsVar *parent, JsVar *child) {
  assert(jsvIsArray(parent) || jsvIsObject(parent));
  assert(jsvIsName(child));
  JsVarRef childref = jsvGetRef(child);
  JsVarRef indexref;
  indexref = jsvGetFirstChild(parent);
  while (indexref) {
    if (indexref == childref) return true;
    // get next
    JsVar *indexVar = jsvLock(indexref);
    indexref = jsvGetNextSibling(indexVar);
    jsvUnLock(indexVar);
  }
  return false; // not found undefined
}

/// Get the named child of an object. If createChild!=0 then create the child
JsVar *jsvObjectGetChild(JsVar *obj, const char *name, JsVarFlags createChild) {
  if (!obj) return 0;
  assert(jsvHasChildren(obj));
  JsVar *childName = jsvFindChildFromString(obj, name, createChild!=0);
  JsVar *child = jsvSkipName(childName);
  if (!child && createChild) {
    child = jsvNewWithFlags(createChild);
    jsvSetValueOfName(childName, child);
    jsvUnLock(childName);
    return child;
  }
  jsvUnLock(childName);
  return child;
}

/// Set the named child of an object, and return the child (so you can choose to unlock it if you want)
JsVar *jsvObjectSetChild(JsVar *obj, const char *name, JsVar *child) {
  assert(jsvHasChildren(obj));
  // child can actually be a name (for instance if it is a named function)
  JsVar *childName = jsvFindChildFromString(obj, name, true);
  if (!childName) return 0; // out of memory
  jsvSetValueOfName(childName, child);
  jsvUnLock(childName);
  return child;
}

int jsvGetChildren(JsVar *v) {
  //OPT: could length be stored as the value of the array?
  int children = 0;
  JsVarRef childref = jsvGetFirstChild(v);
  while (childref) {
    JsVar *child = jsvLock(childref);
    children++;
    childref = jsvGetNextSibling(child);
    jsvUnLock(child);
  }
  return children;
}

/// Get the first child's name from an object,array or function
JsVar *jsvGetFirstName(JsVar *v) {
  assert(jsvHasChildren(v));
  if (!jsvGetFirstChild(v)) return 0;
  return jsvLock(jsvGetFirstChild(v));
}

JsVarInt jsvGetArrayLength(const JsVar *arr) {
  return arr->varData.integer;
}

JsVarInt jsvSetArrayLength(JsVar *arr, JsVarInt length, bool truncate) {
  if (truncate && length < arr->varData.integer) {
    // @TODO implement truncation here
  }
  arr->varData.integer = length;
  return length;
}

JsVarInt jsvGetLength(JsVar *src) {
  if (jsvIsArray(src)) {
    return jsvGetArrayLength(src);
  } else if (jsvIsArrayBuffer(src)) {
    return (JsVarInt)jsvGetArrayBufferLength(src);
  } else if (jsvIsString(src)) {
    return (JsVarInt)jsvGetStringLength(src);
  } else if (jsvIsObject(src) || jsvIsFunction(src)) {
      return jsvGetChildren(src);
  } else {
    return 1;
  }
}

/** Count the amount of JsVars used. Mostly useful for debugging */
size_t jsvCountJsVarsUsed(JsVar *v) {
  size_t count = 1;
  if (jsvHasChildren(v)) {
    JsVarRef childref = jsvGetFirstChild(v);
    while (childref) {
      JsVar *child = jsvLock(childref);
      count += jsvCountJsVarsUsed(child);
      childref = jsvGetNextSibling(child);
      jsvUnLock(child);
    }
  }
  if (jsvHasCharacterData(v)) {
    JsVarRef childref = jsvGetLastChild(v);
    while (childref) {
      JsVar *child = jsvLock(childref);
      count++;
      childref = jsvGetLastChild(child);
      jsvUnLock(child);
    }
  }
  if (jsvIsName(v) && jsvGetFirstChild(v)) {
    JsVar *child = jsvLock(jsvGetFirstChild(v));
    count += jsvCountJsVarsUsed(child);
    jsvUnLock(child);
  }
  return count;
}


JsVar *jsvGetArrayItem(const JsVar *arr, JsVarInt index) {
  JsVarRef childref = jsvGetLastChild(arr);
  JsVarInt lastArrayIndex = 0;
  // Look at last non-string element!
  while (childref) {
    JsVar *child = jsvLock(childref);
    if (jsvIsInt(child)) {
      lastArrayIndex = child->varData.integer;
      // it was the last element... sorted!
      if (lastArrayIndex == index) {
        return jsvSkipNameAndUnLock(child);
      }
      jsvUnLock(child);
      break;
    }
    // if not an int, keep going
    childref = jsvGetPrevSibling(child);
    jsvUnLock(child);
  }
  // it's not in this array - don't search the whole lot...
  if (index > lastArrayIndex)
    return 0;
  // otherwise is it more than halfway through?
  if (index > lastArrayIndex/2) {
    // it's in the final half of the array (probably) - search backwards
    while (childref) {
      JsVar *child = jsvLock(childref);

      assert(jsvIsInt(child));
      if (child->varData.integer == index) {
        return jsvSkipNameAndUnLock(child);
      }
      childref = jsvGetPrevSibling(child);
      jsvUnLock(child);
    }
  } else {
    // it's in the first half of the array (probably) - search forwards
    childref = jsvGetFirstChild(arr);
    while (childref) {
      JsVar *child = jsvLock(childref);

      assert(jsvIsInt(child));
      if (child->varData.integer == index) {
        return jsvSkipNameAndUnLock(child);
      }
      childref = jsvGetNextSibling(child);
      jsvUnLock(child);
    }
  }
  return 0; // undefined
}

/// Get the index of the value in the array (matchExact==use pointer, not equality check)
JsVar *jsvGetArrayIndexOf(JsVar *arr, JsVar *value, bool matchExact) {
  JsVarRef indexref;
  assert(jsvIsArray(arr) || jsvIsObject(arr));
  indexref = jsvGetFirstChild(arr);
  while (indexref) {
    JsVar *childIndex = jsvLock(indexref);
    assert(jsvIsName(childIndex))
    JsVar *childValue = jsvSkipName(childIndex);
    if (childValue==value ||
        (!matchExact && jsvIsBasicVarEqual(childValue, value))) {
      jsvUnLock(childValue);
      return childIndex;
    }
    jsvUnLock(childValue);
    indexref = jsvGetNextSibling(childIndex);
    jsvUnLock(childIndex);
  }
  return 0; // undefined
}

/// Adds new elements to the end of an array, and returns the new length. initialValue is the item index when no items are currently in the array.
JsVarInt jsvArrayAddToEnd(JsVar *arr, JsVar *value, JsVarInt initialValue) {
  assert(jsvIsArray(arr));
  JsVarInt index = initialValue;
  if (jsvGetLastChild(arr)) {
    JsVar *last = jsvLock(jsvGetLastChild(arr));
    index = jsvGetInteger(last)+1;
    jsvUnLock(last);
  }

  JsVar *idx = jsvMakeIntoVariableName(jsvNewFromInteger(index), value);
  if (!idx) {
    jsWarn("Out of memory while appending to array");
    return 0;
  }
  jsvAddName(arr, idx);
  jsvUnLock(idx);
  return index+1;
}

/// Adds new elements to the end of an array, and returns the new length
JsVarInt jsvArrayPush(JsVar *arr, JsVar *value) {
  assert(jsvIsArray(arr));
  JsVarInt index = jsvGetArrayLength(arr);
  JsVar *idx = jsvMakeIntoVariableName(jsvNewFromInteger(index), value);
  if (!idx) {
    jsWarn("Out of memory while appending to array");
    return 0;
  }
  jsvAddName(arr, idx);
  jsvUnLock(idx);
  return jsvGetArrayLength(arr);
}

/// Adds a new element to the end of an array, unlocks it, and returns the new length
JsVarInt jsvArrayPushAndUnLock(JsVar *arr, JsVar *value) {
  JsVarInt l = jsvArrayPush(arr, value);
  jsvUnLock(value);
  return l;
}

/// Removes the last element of an array, and returns that element (or 0 if empty). includes the NAME
JsVar *jsvArrayPop(JsVar *arr) {
  assert(jsvIsArray(arr));
  JsVar *child = 0;
  JsVarInt length = jsvGetArrayLength(arr);
  if (length > 0) {
    length--;

    if (jsvGetLastChild(arr)) {
      // find last child with an integer key
      JsVarRef ref = jsvGetLastChild(arr);
      child = jsvLock(ref);
      while (child && !jsvIsInt(child)) {
        ref = jsvGetPrevSibling(child);
        jsvUnLock(child);
        if (ref) {
          child = jsvLock(ref);
        } else {
          child = 0;
        }
      }
      // check if the last integer key really is the last element
      if (child) {
        if (jsvGetInteger(child) == length) {
          // child is the last element - remove it
          jsvRemoveChild(arr, child);
        } else {
          // child is not the last element
          jsvUnLock(child);
          child = 0;
        }
      }
    }
    // and finally shrink the array
    jsvSetArrayLength(arr, length, false);
  }

  return child;
}

/// Removes the first element of an array, and returns that element (or 0 if empty). DOES NOT RENUMBER.
JsVar *jsvArrayPopFirst(JsVar *arr) {
  assert(jsvIsArray(arr));
  if (jsvGetFirstChild(arr)) {
    JsVar *child = jsvLock(jsvGetFirstChild(arr));
    if (jsvGetFirstChild(arr) == jsvGetLastChild(arr))
      jsvSetLastChild(arr, 0); // if 1 item in array
    jsvSetFirstChild(arr, jsvGetNextSibling(child)); // unlink from end of array
    jsvUnRef(child); // as no longer in array
    if (jsvGetNextSibling(child)) {
      JsVar *v = jsvLock(jsvGetNextSibling(child));
      jsvSetPrevSibling(v, 0);
      jsvUnLock(v);
    }
    jsvSetNextSibling(child, 0);
    return child; // and return it
  } else {
    // no children!
    return 0;
  }
}

/// Adds a new String element to the end of an array (IF it was not already there)
void jsvArrayAddString(JsVar *arr, const char *text) {
  JsVar *v = jsvNewFromString(text);
  JsVar *idx = jsvGetArrayIndexOf(arr, v, false); // did it already exist?
  if (!idx) jsvArrayPush(arr, v);
  else jsvUnLock(idx);
  jsvUnLock(v);
}

/// Join all elements of an array together into a string
JsVar *jsvArrayJoin(JsVar *arr, JsVar *filler) {
  JsVar *str = jsvNewFromEmptyString();
  if (!str) return 0; // out of memory

  JsVarInt index = 0;
  JsvIterator it;
  jsvIteratorNew(&it, arr);
  bool hasMemory = true;
  while (hasMemory && jsvIteratorHasElement(&it)) {
    JsVar *key = jsvIteratorGetKey(&it);
    if (jsvIsInt(key)) {
      JsVarInt thisIndex = jsvGetInteger(key);
      // add the filler
      if (filler) {
        while (index<thisIndex) {
          index++;
          jsvAppendStringVarComplete(str, filler);
        }
      }
      // add the value
      JsVar *value = jsvIteratorGetValue(&it);
      if (value && !jsvIsNull(value)) {
        JsVar *valueStr = jsvAsString(value, false);
        if (valueStr) { // could be out of memory
          jsvAppendStringVarComplete(str, valueStr);
          jsvUnLock(valueStr);
        } else {
          hasMemory = false;
        }
      }
      jsvUnLock(value);
    }
    jsvUnLock(key);
    jsvIteratorNext(&it);
  }
  jsvIteratorFree(&it);

  // pad missing elements from sparse arrays
  if (hasMemory && filler && jsvIsArray(arr)) {
    JsVarInt length = jsvGetArrayLength(arr);
    while (++index < length) {
      jsvAppendStringVarComplete(str, filler);
    }
  }

  return str;
}

/// Insert a new element before beforeIndex, DOES NOT UPDATE INDICES
void jsvArrayInsertBefore(JsVar *arr, JsVar *beforeIndex, JsVar *element) {
  if (beforeIndex) {
    JsVar *idxVar = jsvMakeIntoVariableName(jsvNewFromInteger(0), element);
    if (!idxVar) return; // out of memory

    JsVarRef idxRef = jsvGetRef(jsvRef(idxVar));
    JsVarRef prev = jsvGetPrevSibling(beforeIndex);
    if (prev) {
      JsVar *prevVar = jsvRef(jsvLock(prev));
      jsvSetInteger(idxVar, jsvGetInteger(prevVar)+1); // update index number
      jsvSetNextSibling(prevVar, idxRef);
      jsvUnLock(prevVar);
      jsvSetPrevSibling(idxVar, prev);
    } else {
      jsvSetPrevSibling(idxVar, 0);
      jsvSetFirstChild(arr, idxRef);
    }
    jsvSetPrevSibling(beforeIndex, idxRef);
    jsvSetNextSibling(idxVar, jsvGetRef(jsvRef(beforeIndex)));
    jsvUnLock(idxVar);
  } else
    jsvArrayPush(arr, element);
}

/** Same as jsvMathsOpPtr, but if a or b are a name, skip them
 * and go to what they point to. */
JsVar *jsvMathsOpSkipNames(JsVar *a, JsVar *b, int op) {
  JsVar *pa = jsvSkipName(a);
  JsVar *pb = jsvSkipName(b);
  JsVar *res = jsvMathsOp(pa,pb,op);
  jsvUnLock(pa);
  jsvUnLock(pb);
  return res;
}


JsVar *jsvMathsOpError(int op, const char *datatype) {
    char opName[32];
    jslTokenAsString(op, opName, sizeof(opName));
    jsError("Operation %s not supported on the %s datatype", opName, datatype);
    return 0;
}

JsVar *jsvMathsOp(JsVar *a, JsVar *b, int op) {
    // Type equality check
    if (op == LEX_TYPEEQUAL || op == LEX_NTYPEEQUAL) {
      // check type first, then call again to check data
      bool eql = (a==0) == (b==0);
      if (a && b) {
        // Check whether both are numbers, otherwise check the variable
        // type flags themselves
        eql = ((jsvIsInt(a)||jsvIsFloat(a)) && (jsvIsInt(b)||jsvIsFloat(b))) ||
              ((a->flags & JSV_VARTYPEMASK) == (b->flags & JSV_VARTYPEMASK));
      }
      if (eql) {
        JsVar *contents = jsvMathsOp(a,b, LEX_EQUAL);
        if (!jsvGetBool(contents)) eql = false;
        jsvUnLock(contents);
      }
      if (op == LEX_TYPEEQUAL)
        return jsvNewFromBool(eql);
      else
        return jsvNewFromBool(!eql);
    }

    bool needsInt = op=='&' || op=='|' || op=='^' || op==LEX_LSHIFT || op==LEX_RSHIFT || op==LEX_RSHIFTUNSIGNED;
    bool needsNumeric = needsInt || op=='*' || op=='/' || op=='%' || op=='-';
    bool isCompare = op==LEX_EQUAL || op==LEX_NEQUAL || op=='<' || op==LEX_LEQUAL || op=='>'|| op==LEX_GEQUAL;
    if (isCompare) {
      if (jsvIsNumeric(a) && jsvIsString(b)) {
        needsNumeric = true;
        needsInt = jsvIsIntegerish(a) && jsvIsStringNumericInt(b, false);
      } else if (jsvIsNumeric(b) && jsvIsString(a)) {
        needsNumeric = true;
        needsInt = jsvIsIntegerish(b) && jsvIsStringNumericInt(a, false);
      }
    }

    // do maths...
    if (jsvIsUndefined(a) && jsvIsUndefined(b)) {
      if (op == LEX_EQUAL)
        return jsvNewFromBool(true);
      else if (op == LEX_NEQUAL)
        return jsvNewFromBool(false);
      else
        return 0; // undefined
    } else if (needsNumeric ||
               ((jsvIsNumeric(a) || jsvIsUndefined(a) || jsvIsNull(a)) &&
                (jsvIsNumeric(b) || jsvIsUndefined(b) || jsvIsNull(b)))) {
      if (needsInt || (jsvIsIntegerish(a) && jsvIsIntegerish(b))) {
            // note that int+undefined should be handled as a double
            // use ints
            JsVarInt da = jsvGetInteger(a);
            JsVarInt db = jsvGetInteger(b);
            switch (op) {
                case '+': return jsvNewFromInteger(da+db);
                case '-': return jsvNewFromInteger(da-db);
                case '*': return jsvNewFromInteger(da*db);
                case '/': return jsvNewFromFloat((JsVarFloat)da/(JsVarFloat)db);
                case '&': return jsvNewFromInteger(da&db);
                case '|': return jsvNewFromInteger(da|db);
                case '^': return jsvNewFromInteger(da^db);
                case '%': return db ? jsvNewFromInteger(da%db) : jsvNewFromFloat(NAN);
                case LEX_LSHIFT: return jsvNewFromInteger(da << db);
                case LEX_RSHIFT: return jsvNewFromInteger(da >> db);
                case LEX_RSHIFTUNSIGNED: return jsvNewFromInteger((JsVarInt)(((JsVarIntUnsigned)da) >> db));
                case LEX_EQUAL:     return jsvNewFromBool(da==db && jsvIsNull(a)==jsvIsNull(b));
                case LEX_NEQUAL:    return jsvNewFromBool(da!=db || jsvIsNull(a)!=jsvIsNull(b));
                case '<':           return jsvNewFromBool(da<db);
                case LEX_LEQUAL:    return jsvNewFromBool(da<=db);
                case '>':           return jsvNewFromBool(da>db);
                case LEX_GEQUAL:    return jsvNewFromBool(da>=db);
                default: return jsvMathsOpError(op, "Integer");
            }
        } else {
            // use doubles
            JsVarFloat da = jsvGetFloat(a);
            JsVarFloat db = jsvGetFloat(b);
            switch (op) {
                case '+': return jsvNewFromFloat(da+db);
                case '-': return jsvNewFromFloat(da-db);
                case '*': return jsvNewFromFloat(da*db);
                case '/': return jsvNewFromFloat(da/db);
                case '%': return jsvNewFromFloat(jswrap_math_mod(da, db));
                case LEX_EQUAL:
                case LEX_NEQUAL:  { bool equal = da==db;
                                    if ((jsvIsNull(a) && jsvIsUndefined(b)) ||
                                        (jsvIsNull(b) && jsvIsUndefined(a))) equal = true; // JS quirk :)
                                    return jsvNewFromBool((op==LEX_EQUAL) ? equal : ((bool)!equal));
                                  }
                case '<':           return jsvNewFromBool(da<db);
                case LEX_LEQUAL:    return jsvNewFromBool(da<=db);
                case '>':           return jsvNewFromBool(da>db);
                case LEX_GEQUAL:    return jsvNewFromBool(da>=db);
                default: return jsvMathsOpError(op, "Double");
            }
        }
    } else if ((jsvIsArray(a) || jsvIsObject(a) || jsvIsFunction(a) ||
                jsvIsArray(b) || jsvIsObject(b) || jsvIsFunction(b)) &&
                jsvIsArray(a)==jsvIsArray(b) && // Fix #283 - convert to string and test if only one is an array
                (op == LEX_EQUAL || op==LEX_NEQUAL)) {
      bool equal = a==b;

      if (jsvIsNativeFunction(a) || jsvIsNativeFunction(b)) {
        // even if one is not native, the contents will be different
        equal = a->varData.native.ptr == b->varData.native.ptr &&
                a->varData.native.argTypes == b->varData.native.argTypes;
      }

      /* Just check pointers */
      switch (op) {
           case LEX_EQUAL:  return jsvNewFromBool(equal);
           case LEX_NEQUAL: return jsvNewFromBool(!equal);
           default: return jsvMathsOpError(op, jsvIsArray(a)?"Array":"Object");
      }
    } else {
       JsVar *da = jsvAsString(a, false);
       JsVar *db = jsvAsString(b, false);
       if (!da || !db) { // out of memory
         jsvUnLock(da);
         jsvUnLock(db);
         return 0;
       }
       if (op=='+') {
         JsVar *v = jsvCopy(da);
         // TODO: can we be fancy and not copy da if we know it isn't reffed? what about locks?
         if (v) // could be out of memory
           jsvAppendStringVarComplete(v, db);
         jsvUnLock(da);
         jsvUnLock(db);
         return v;
       }

       int cmp = jsvCompareString(da,db,0,0,false);
       jsvUnLock(da);
       jsvUnLock(db);
       // use strings
       switch (op) {
           case LEX_EQUAL:     return jsvNewFromBool(cmp==0);
           case LEX_NEQUAL:    return jsvNewFromBool(cmp!=0);
           case '<':           return jsvNewFromBool(cmp<0);
           case LEX_LEQUAL:    return jsvNewFromBool(cmp<=0);
           case '>':           return jsvNewFromBool(cmp>0);
           case LEX_GEQUAL:    return jsvNewFromBool(cmp>=0);
           default: return jsvMathsOpError(op, "String");
       }
    }
}

JsVar *jsvNegateAndUnLock(JsVar *v) {
  JsVar *zero = jsvNewFromInteger(0);
  JsVar *res = jsvMathsOpSkipNames(zero, v, '-');
  jsvUnLock(zero);
  jsvUnLock(v);
  return res;
}

/** If the given element is found, return the path to it as a string of
 * the form 'foo.bar', else return 0. If we would have returned a.b and
 * ignoreParent is a, don't! */
JsVar *jsvGetPathTo(JsVar *root, JsVar *element, int maxDepth, JsVar *ignoreParent) {
  if (maxDepth<=0) return 0;
  JsvIterator it;
  jsvIteratorNew(&it, root);
  while (jsvIteratorHasElement(&it)) {
    JsVar *el = jsvIteratorGetValue(&it);
    if (el == element && root != ignoreParent) {
      // if we found it - send the key name back!
      JsVar *name = jsvAsString(jsvIteratorGetKey(&it), true);
      jsvIteratorFree(&it);
      return name;
    } else if (jsvIsObject(el) || jsvIsArray(el) || jsvIsFunction(el)) {
      // recursively search
      JsVar *n = jsvGetPathTo(el, element, maxDepth-1, ignoreParent);
      if (n) {
        // we found it! Append our name onto it as well
        JsVar *keyName = jsvIteratorGetKey(&it);
        JsVar *name = jsvNewFromEmptyString();
        if (name) {
          if (jsvIsObject(el)) {
            jsvAppendPrintf(name, "%v.%v",keyName,n);
          } else { // array
            jsvAppendPrintf(name, "%v[%q]",keyName,n);
          }
        }
        jsvUnLock(keyName);
        jsvUnLock(n);
        jsvIteratorFree(&it);
        return name;
      }
    }
    jsvIteratorNext(&it);
  }
  jsvIteratorFree(&it);
  return 0;
}

void jsvTraceLockInfo(JsVar *v) {
    jsiConsolePrintf("#%d[r%d,l%d] ",jsvGetRef(v),jsvGetRefs(v),jsvGetLocks(v));
}

/** Get the lowest level at which searchRef appears */
int _jsvTraceGetLowestLevel(JsVar *var, JsVar *searchVar) {
  if (var == searchVar) return 0;
  int found = -1;

  // Use IS_RECURSING  flag to stop recursion
  if (var->flags & JSV_IS_RECURSING) {
    return -1;
  }
  var->flags |= JSV_IS_RECURSING;

  if (jsvHasSingleChild(var) && jsvGetFirstChild(var)) {
    JsVar *child = jsvLock(jsvGetFirstChild(var));
    int f = _jsvTraceGetLowestLevel(child, searchVar);
    jsvUnLock(child);
    if (f>=0 && (found<0 || f<found)) found=f+1;
  }
  if (jsvHasChildren(var)) {
    JsVarRef childRef = jsvGetFirstChild(var);
    while (childRef) {
      JsVar *child = jsvLock(childRef);
      int f = _jsvTraceGetLowestLevel(child, searchVar);
      if (f>=0 && (found<0 || f<found)) found=f+1;
      childRef = jsvGetNextSibling(child);
      jsvUnLock(child);
    }
  }

  var->flags &= ~JSV_IS_RECURSING;

  return found; // searchRef not found
}

void _jsvTrace(JsVar *var, int indent, JsVar *baseVar, int level) {
#ifdef SAVE_ON_FLASH
  jsiConsolePrint("Trace unimplemented in this version.\n");
#else
  int i;
  for (i=0;i<indent;i++) jsiConsolePrint(" ");

  if (!var) {
    jsiConsolePrint("undefined");
    return;
  }

  jsvTraceLockInfo(var);

  int lowestLevel = _jsvTraceGetLowestLevel(baseVar, var);
  if (lowestLevel < level) {
    // If this data is available elsewhere in the tree (but nearer the root)
    // then don't print it. This makes the dump significantly more readable!
    // It also stops us getting in recursive loops ...
    jsiConsolePrint("...\n");
    return;
  }

  if (jsvIsName(var)) jsiConsolePrint("Name ");

  char endBracket = ' ';
  if (jsvIsObject(var)) { jsiConsolePrint("Object { "); endBracket = '}'; }
  else if (jsvIsArray(var)) { jsiConsolePrintf("Array(%d) [ ", var->varData.integer); endBracket = ']'; }
  else if (jsvIsFunction(var)) { jsiConsolePrint("Function { "); endBracket = '}'; }
  else if (jsvIsPin(var)) jsiConsolePrintf("Pin %d", jsvGetInteger(var));
  else if (jsvIsInt(var)) jsiConsolePrintf("Integer %d", jsvGetInteger(var));
  else if (jsvIsBoolean(var)) jsiConsolePrintf("Bool %s", jsvGetBool(var)?"true":"false");
  else if (jsvIsFloat(var)) jsiConsolePrintf("Double %f", jsvGetFloat(var));
  else if (jsvIsFunctionParameter(var)) jsiConsolePrint("Param ");
  else if (jsvIsArrayBufferName(var)) jsiConsolePrintf("ArrayBufferName[%d] ", jsvGetInteger(var));
  else if (jsvIsString(var)) jsiConsolePrintf("String [%d blocks] %q", jsvCountJsVarsUsed(var), var);
  else if (jsvIsArrayBuffer(var)) jsiConsolePrintf("%s ", jswGetBasicObjectName(var)); // way to get nice name
  else {
    jsiConsolePrintf("Unknown %d", var->flags & (JsVarFlags)~(JSV_LOCK_MASK));
  }

  // print a value if it was stored in here as well...
  if (jsvIsNameInt(var)) {
<<<<<<< HEAD
    jsiConsolePrintf("= int %d\n", jsvGetFirstChild(var));
=======
    jsiConsolePrintf("= int %d\n", (JsVarRefSigned)var->firstChild);
>>>>>>> 51d16b4f
    return;
  } else if (jsvIsNameIntBool(var)) {
    jsiConsolePrintf("= bool %s\n", jsvGetFirstChild(var)?"true":"false");
    return;
  }

  if (jsvHasSingleChild(var)) {
    JsVar *child = jsvGetFirstChild(var) ? jsvLock(jsvGetFirstChild(var)) : 0;
    _jsvTrace(child, indent+2, baseVar, level+1);
    jsvUnLock(child);
  } else if (jsvHasChildren(var)) {
    JsvIterator it;
    jsvIteratorNew(&it, var);
    bool first = true;
    while (jsvIteratorHasElement(&it)) {
      if (first) jsiConsolePrintf("\n");
      first = false;
      JsVar *child = jsvIteratorGetKey(&it);
      _jsvTrace(child, indent+2, baseVar, level+1);
      jsvUnLock(child);
      jsiConsolePrintf("\n");
      jsvIteratorNext(&it);
    }
    jsvIteratorFree(&it);
    if (!first)
      for (i=0;i<indent;i++) jsiConsolePrint(" ");
  }
  jsiConsolePrintf("%c", endBracket);
#endif
}

/** Write debug info for this Var out to the console */
void jsvTrace(JsVar *var, int indent) {
  _jsvTrace(var,indent,var,0);
  jsiConsolePrintf("\n");
}


/** Recursively mark the variable */
static void jsvGarbageCollectMarkUsed(JsVar *var) {
  var->flags &= (JsVarFlags)~JSV_GARBAGE_COLLECT;

  if (jsvHasCharacterData(var)) {
    // non-recursively scan strings
    JsVarRef child = jsvGetLastChild(var);
    while (child) {
      JsVar *childVar;
      childVar = jsvGetAddressOf(child);
      childVar->flags &= (JsVarFlags)~JSV_GARBAGE_COLLECT;
      child = jsvGetLastChild(childVar);
    }
  }
  // intentionally no else
  if (jsvHasSingleChild(var)) {
    if (jsvGetFirstChild(var)) {
      JsVar *childVar = jsvGetAddressOf(jsvGetFirstChild(var));
      if (childVar->flags & JSV_GARBAGE_COLLECT)
        jsvGarbageCollectMarkUsed(childVar);
    }
  } else if (jsvHasChildren(var)) {
    JsVarRef child = jsvGetFirstChild(var);
    while (child) {
      JsVar *childVar;
      childVar = jsvGetAddressOf(child);
      if (childVar->flags & JSV_GARBAGE_COLLECT)
        jsvGarbageCollectMarkUsed(childVar);
      child = jsvGetNextSibling(childVar);
    }
  }
}

/** Run a garbage collection sweep - return true if things have been freed */
bool jsvGarbageCollect() {
  JsVarRef i;
  // clear garbage collect flags
  for (i=1;i<=jsVarsSize;i++)  {
    JsVar *var = jsvGetAddressOf(i);
    if ((var->flags&JSV_VARTYPEMASK) != JSV_UNUSED) // if it is not unused
      var->flags |= (JsVarFlags)JSV_GARBAGE_COLLECT;
  }
  // recursively add 'native' vars
  for (i=1;i<=jsVarsSize;i++)  {
      JsVar *var = jsvGetAddressOf(i);
    if ((var->flags & JSV_GARBAGE_COLLECT) && // not already GC'd
        jsvGetLocks(var)>0) // or it is locked
      jsvGarbageCollectMarkUsed(var);
  }
  // now sweep for things that we can GC!
  bool freedSomething = false;
  for (i=1;i<=jsVarsSize;i++)  {
    JsVar *var = jsvGetAddressOf(i);
    if (var->flags & JSV_GARBAGE_COLLECT) {
      freedSomething = true;
      // free!
      var->flags = JSV_UNUSED;
      // add this to our free list
      jsvSetNextSibling(var, jsVarFirstEmpty);
      jsVarFirstEmpty = jsvGetRef(var);
    }
  }
  return freedSomething;
}

/** Remove whitespace to the right of a string - on MULTIPLE LINES */
JsVar *jsvStringTrimRight(JsVar *srcString) {
  JsvStringIterator src, dst;
  JsVar *dstString = jsvNewFromEmptyString();
  jsvStringIteratorNew(&src, srcString, 0);
  jsvStringIteratorNew(&dst, dstString, 0);
  int spaces = 0;
  while (jsvStringIteratorHasChar(&src)) {
    char ch = jsvStringIteratorGetChar(&src);
    jsvStringIteratorNext(&src);

    if (ch==' ') spaces++;
    else if (ch=='\n') {
      spaces = 0;
      jsvStringIteratorAppend(&dst, ch);
    } else {
      for (;spaces>0;spaces--)
        jsvStringIteratorAppend(&dst, ' ');
      jsvStringIteratorAppend(&dst, ch);
    }
  }
  jsvStringIteratorFree(&src);
  jsvStringIteratorFree(&dst);
  return dstString;
}

/// If v is the key of a function, return true if it is internal and shouldn't be visible to the user
bool jsvIsInternalFunctionKey(JsVar *v) {
  return (jsvIsString(v) && (
              v->varData.str[0]==JS_HIDDEN_CHAR)
                            ) ||
         jsvIsFunctionParameter(v);
}

/// If v is the key of an object, return true if it is internal and shouldn't be visible to the user
bool jsvIsInternalObjectKey(JsVar *v) {
  return (jsvIsString(v) && (
              v->varData.str[0]==JS_HIDDEN_CHAR ||
              jsvIsStringEqual(v, JSPARSE_INHERITS_VAR) ||
              jsvIsStringEqual(v, JSPARSE_CONSTRUCTOR_VAR)
                            ));
}

/// Get the correct checker function for the given variable. see jsvIsInternalFunctionKey/jsvIsInternalObjectKey
JsvIsInternalChecker jsvGetInternalFunctionCheckerFor(JsVar *v) {
  if (jsvIsFunction(v)) return jsvIsInternalFunctionKey;
  if (jsvIsObject(v)) return jsvIsInternalObjectKey;
  return 0;
}



/** Iterate over the contents of var, calling callback for each. Contents may be:
 *   * numeric -> output
 *   * a string -> output each character
 *   * array/arraybuffer -> call itself on each element
 *   * object -> call itself object.count times, on object.data
 */
bool jsvIterateCallback(JsVar *data, void (*callback)(int item, void *callbackData), void *callbackData) {
  bool ok = true;
  if (jsvIsNumeric(data)) {
    callback((int)jsvGetInteger(data), callbackData);
  } else if (jsvIsObject(data)) {
    JsVar *countVar = jsvObjectGetChild(data, "count", 0);
    JsVar *dataVar = jsvObjectGetChild(data, "data", 0);
    if (countVar && dataVar && jsvIsNumeric(countVar)) {
      int n = (int)jsvGetInteger(countVar);
      while (ok && n-- > 0) {
        ok = jsvIterateCallback(dataVar, callback, callbackData);
      }
    } else {
      jsWarn("If specifying an object, it must be of the form {data : ..., count : N}");
    }
    jsvUnLock(countVar);
    jsvUnLock(dataVar);
  } else if (jsvIsString(data)) {
    JsvStringIterator it;
    jsvStringIteratorNew(&it, data, 0);
    while (jsvStringIteratorHasChar(&it) && ok) {
      char ch = jsvStringIteratorGetChar(&it);
      callback(ch, callbackData);
      jsvStringIteratorNext(&it);
    }
    jsvStringIteratorFree(&it);
  } else if (jsvIsIterable(data)) {
    JsvIterator it;
    jsvIteratorNew(&it, data);
    while (jsvIteratorHasElement(&it) && ok) {
      JsVar *el = jsvIteratorGetValue(&it);
      ok = jsvIterateCallback(el, callback, callbackData);
      jsvUnLock(el);
      jsvIteratorNext(&it);
    }
    jsvIteratorFree(&it);
  } else {
    jsWarn("Expecting a number or something iterable, got %t", data);
    ok = false;
  }
  return ok;
}

/** If jsvIterateCallback is called, how many times will it call the callback function? */
static void jsvIterateCallbackCountCb(int n, void *data) {
  NOT_USED(n);
  int *count = (int*)data;
  (*count)++;
}
int jsvIterateCallbackCount(JsVar *var) {
  int count = 0;
  jsvIterateCallback(var, jsvIterateCallbackCountCb, (void *)&count);
  return count;
}

// --------------------------------------------------------------------------------------------

void jsvStringIteratorNew(JsvStringIterator *it, JsVar *str, size_t startIdx) {
  assert(jsvHasCharacterData(str));
  it->var = jsvLockAgain(str);
  it->charsInVar = jsvGetCharactersInVar(str);
  it->charIdx = startIdx;
  it->varIndex = 0;
  while (it->charIdx>0 && it->charIdx >= it->charsInVar) {
    it->charIdx -= it->charsInVar;
    it->varIndex += it->charsInVar;
    if (it->var) {
      if (jsvGetLastChild(it->var)) {
        JsVar *next = jsvLock(jsvGetLastChild(it->var));
        jsvUnLock(it->var);
        it->var = next;
        it->charsInVar = jsvGetCharactersInVar(it->var);
      } else {
        jsvUnLock(it->var);
        it->var = 0;
        it->charsInVar = 0;
        it->varIndex = startIdx - it->charIdx;
        return; // at end of string - get out of loop
      }
    }
  }
  it->varIndex = startIdx - it->charIdx;
}

void jsvStringIteratorNext(JsvStringIterator *it) {
  jsvStringIteratorNextInline(it);
}

void jsvStringIteratorGotoEnd(JsvStringIterator *it) {
  assert(it->var);
  while (jsvGetLastChild(it->var)) {
     JsVar *next = jsvLock(jsvGetLastChild(it->var));
     jsvUnLock(it->var);
     it->var = next;
     it->varIndex += it->charsInVar;
     it->charsInVar = jsvGetCharactersInVar(it->var);
   }
  if (it->charsInVar) it->charIdx = it->charsInVar-1;
  else it->charIdx = 0;
}

void jsvStringIteratorAppend(JsvStringIterator *it, char ch) {
  if (!it->var) return;
  if (it->charsInVar>0) {
    assert(it->charIdx+1 == it->charsInVar /* check at end */);
    it->charIdx++;
  } else
    assert(it->charIdx == 0);
  if (it->charIdx >= jsvGetMaxCharactersInVar(it->var)) {
    assert(!jsvGetLastChild(it->var));
    JsVar *next = jsvNewWithFlags(JSV_STRING_EXT_0);
    if (!next) return; // out of memory
    // we don't ref, because  StringExts are never reffed as they only have one owner (and ALWAYS have an owner)
    jsvSetLastChild(it->var, jsvGetRef(next));
    jsvUnLock(it->var);
    it->var = next;
    it->varIndex += it->charIdx;
    it->charIdx = 0; // it's new, so empty
  }

  it->var->varData.str[it->charIdx] = ch;
  it->charsInVar = it->charIdx+1;
  jsvSetCharactersInVar(it->var, it->charsInVar);
}


// --------------------------------------------------------------------------------------------
void   jsvArrayBufferIteratorNew(JsvArrayBufferIterator *it, JsVar *arrayBuffer, size_t index) {
  assert(jsvIsArrayBuffer(arrayBuffer));
  it->index = index;
  it->type = arrayBuffer->varData.arraybuffer.type;
  it->byteLength = arrayBuffer->varData.arraybuffer.length * JSV_ARRAYBUFFER_GET_SIZE(it->type);
  it->byteOffset = arrayBuffer->varData.arraybuffer.byteOffset;
  JsVar *arrayBufferData = jsvGetArrayBufferBackingString(arrayBuffer);

  it->byteLength += it->byteOffset; // because we'll check if we have more bytes using this
  it->byteOffset = it->byteOffset + index*JSV_ARRAYBUFFER_GET_SIZE(it->type);
  if (it->byteOffset>=(it->byteLength+1-JSV_ARRAYBUFFER_GET_SIZE(it->type))) {
    jsvUnLock(arrayBufferData);
    it->type = ARRAYBUFFERVIEW_UNDEFINED;
    return;
  }
  jsvStringIteratorNew(&it->it, arrayBufferData, (size_t)it->byteOffset);
  jsvUnLock(arrayBufferData);
  it->hasAccessedElement = false;
}

static void jsvArrayBufferIteratorGetValueData(JsvArrayBufferIterator *it, char *data) {
  if (it->type == ARRAYBUFFERVIEW_UNDEFINED) return;
  assert(!it->hasAccessedElement); // we just haven't implemented this case yet
  unsigned int i,dataLen = JSV_ARRAYBUFFER_GET_SIZE(it->type);
  for (i=0;i<dataLen;i++) {
    data[i] = jsvStringIteratorGetChar(&it->it);
    if (dataLen!=1) jsvStringIteratorNext(&it->it);
  }
  if (dataLen!=1) it->hasAccessedElement = true;
}

static JsVarInt jsvArrayBufferIteratorDataToInt(JsvArrayBufferIterator *it, char *data) {
  unsigned int dataLen = JSV_ARRAYBUFFER_GET_SIZE(it->type);
  JsVarInt v = 0;
  if (dataLen==1) v = *(int8_t*)data;
  else if (dataLen==2) v = *(short*)data;
  else if (dataLen==4) v = *(int*)data;
  else assert(0);
  if ((!JSV_ARRAYBUFFER_IS_SIGNED(it->type)))
    v = v & (JsVarInt)((1UL << (8*dataLen))-1);
  return v;
}

static JsVarFloat jsvArrayBufferIteratorDataToFloat(JsvArrayBufferIterator *it, char *data) {
  unsigned int dataLen = JSV_ARRAYBUFFER_GET_SIZE(it->type);
  JsVarFloat v = 0;
  if (dataLen==4) v = *(float*)data;
  else if (dataLen==8) v = *(double*)data;
  else assert(0);
  return v;
}

JsVar *jsvArrayBufferIteratorGetValue(JsvArrayBufferIterator *it) {
  if (it->type == ARRAYBUFFERVIEW_UNDEFINED) return 0;
  char data[8];
  jsvArrayBufferIteratorGetValueData(it, data);
  if (JSV_ARRAYBUFFER_IS_FLOAT(it->type)) {
    return jsvNewFromFloat(jsvArrayBufferIteratorDataToFloat(it, data));
  } else {
    return jsvNewFromInteger(jsvArrayBufferIteratorDataToInt(it, data));
  }
}

JsVar *jsvArrayBufferIteratorGetValueAndRewind(JsvArrayBufferIterator *it) {
  JsvStringIterator oldIt = jsvStringIteratorClone(&it->it);
  JsVar *v = jsvArrayBufferIteratorGetValue(it);
  jsvStringIteratorFree(&it->it);
  it->it = oldIt;
  it->hasAccessedElement = false;
  return v;
}

JsVarInt jsvArrayBufferIteratorGetIntegerValue(JsvArrayBufferIterator *it) {
  if (it->type == ARRAYBUFFERVIEW_UNDEFINED) return 0;
  char data[8];
  jsvArrayBufferIteratorGetValueData(it, data);
  if (JSV_ARRAYBUFFER_IS_FLOAT(it->type)) {
    return (JsVarInt)jsvArrayBufferIteratorDataToFloat(it, data);
  } else {
    return jsvArrayBufferIteratorDataToInt(it, data);
  }
}

JsVarFloat jsvArrayBufferIteratorGetFloatValue(JsvArrayBufferIterator *it) {
  if (it->type == ARRAYBUFFERVIEW_UNDEFINED) return 0;
  char data[8];
  jsvArrayBufferIteratorGetValueData(it, data);
  if (JSV_ARRAYBUFFER_IS_FLOAT(it->type)) {
    return jsvArrayBufferIteratorDataToFloat(it, data);
  } else {
    return (JsVarFloat)jsvArrayBufferIteratorDataToInt(it, data);
  }
}

void   jsvArrayBufferIteratorSetValue(JsvArrayBufferIterator *it, JsVar *value) {
  if (it->type == ARRAYBUFFERVIEW_UNDEFINED) return;
  assert(!it->hasAccessedElement); // we just haven't implemented this case yet
  char data[8];
  unsigned int i,dataLen = JSV_ARRAYBUFFER_GET_SIZE(it->type);

  if (JSV_ARRAYBUFFER_IS_FLOAT(it->type)) {
    JsVarFloat v = jsvGetFloat(value);       ;
    if (dataLen==4) { float f = (float)v; memcpy(data,&f,dataLen); }
    else if (dataLen==8) { double f = (double)v; memcpy(data,&f,dataLen); }
    else assert(0);
  } else {
    JsVarInt v = jsvGetInteger(value);
    // we don't care about sign when writing - as it gets truncated
    if (dataLen==1) { char c = (char)v; memcpy(data,&c,dataLen); }
    else if (dataLen==2) { short c = (short)v; memcpy(data,&c,dataLen); }
    else if (dataLen==4) { int c = (int)v; memcpy(data,&c,dataLen); }
    else if (dataLen==8) { long long c = (long long)v; memcpy(data,&c,dataLen); }
    else assert(0);
  }

  for (i=0;i<dataLen;i++) {
    jsvStringIteratorSetChar(&it->it, data[i]);
    if (dataLen!=1) jsvStringIteratorNext(&it->it);
  }
  if (dataLen!=1) it->hasAccessedElement = true;
}

void   jsvArrayBufferIteratorSetIntegerValue(JsvArrayBufferIterator *it, JsVarInt value) {
  // FIXME: Do this without the allocation!
  JsVar *val = jsvNewFromInteger(value);
  jsvArrayBufferIteratorSetValue(it, val);
  jsvUnLock(val);
}

JsVar* jsvArrayBufferIteratorGetIndex(JsvArrayBufferIterator *it) {
  return jsvNewFromInteger((JsVarInt)it->index);
}

bool   jsvArrayBufferIteratorHasElement(JsvArrayBufferIterator *it) {
  if (it->type == ARRAYBUFFERVIEW_UNDEFINED) return false;
  if (it->hasAccessedElement) return true;
  return it->byteOffset <= (it->byteLength-JSV_ARRAYBUFFER_GET_SIZE(it->type));
}

void   jsvArrayBufferIteratorNext(JsvArrayBufferIterator *it) {
  it->index++;
  it->byteOffset += JSV_ARRAYBUFFER_GET_SIZE(it->type);
  if (!it->hasAccessedElement) {
    unsigned int dataLen = JSV_ARRAYBUFFER_GET_SIZE(it->type);
    while (dataLen--)
      jsvStringIteratorNext(&it->it);
  } else
    it->hasAccessedElement = false;
}

void   jsvArrayBufferIteratorFree(JsvArrayBufferIterator *it) {
  if (it->type == ARRAYBUFFERVIEW_UNDEFINED) return;
  jsvStringIteratorFree(&it->it);
}
// --------------------------------------------------------------------------------------------
/* General Purpose iterator, for Strings, Arrays, Objects, Typed Arrays */

void jsvIteratorNew(JsvIterator *it, JsVar *obj) {
  if (jsvIsArray(obj)) {
    it->type = JSVI_ARRAY;
    jsvArrayIteratorNew(&it->it.arr, obj);
  } else if (jsvIsObject(obj) || jsvIsFunction(obj)) {
    it->type = JSVI_OBJECT;
    jsvObjectIteratorNew(&it->it.obj, obj);
  } else if (jsvIsArrayBuffer(obj)) {
    it->type = JSVI_ARRAYBUFFER;
    jsvArrayBufferIteratorNew(&it->it.buf, obj, 0);
  } else if (jsvHasCharacterData(obj)) {
    it->type = JSVI_STRING;
    jsvStringIteratorNew(&it->it.str, obj, 0);
  } else assert(0);
}

JsVar *jsvIteratorGetKey(JsvIterator *it) {
  switch (it->type) {
  case JSVI_ARRAY : return jsvArrayIteratorGetIndex(&it->it.arr);
  case JSVI_OBJECT : return jsvObjectIteratorGetKey(&it->it.obj);
  case JSVI_STRING : return jsvMakeIntoVariableName(jsvNewFromInteger((JsVarInt)jsvStringIteratorGetIndex(&it->it.str)), 0); // some things expect a veriable name
  case JSVI_ARRAYBUFFER : return jsvMakeIntoVariableName(jsvArrayBufferIteratorGetIndex(&it->it.buf), 0); // some things expect a veriable name
  default: assert(0); return 0;
  }
}

JsVar *jsvIteratorGetValue(JsvIterator *it) {
  switch (it->type) {
  case JSVI_ARRAY : return jsvArrayIteratorGetElement(&it->it.arr);
  case JSVI_OBJECT : return jsvObjectIteratorGetValue(&it->it.obj);
  case JSVI_STRING : { char buf[2] = {jsvStringIteratorGetChar(&it->it.str),0}; return jsvNewFromString(buf); }
  case JSVI_ARRAYBUFFER : return jsvArrayBufferIteratorGetValueAndRewind(&it->it.buf);
  default: assert(0); return 0;
  }
}

JsVarInt jsvIteratorGetIntegerValue(JsvIterator *it) {
  switch (it->type) {
  case JSVI_ARRAY : return jsvGetIntegerAndUnLock(jsvArrayIteratorGetElement(&it->it.arr));
  case JSVI_OBJECT : return jsvGetIntegerAndUnLock(jsvObjectIteratorGetValue(&it->it.obj));
  case JSVI_STRING : return (JsVarInt)jsvStringIteratorGetChar(&it->it.str);
  case JSVI_ARRAYBUFFER : return jsvArrayBufferIteratorGetIntegerValue(&it->it.buf);
  default: assert(0); return 0;
  }
}

JsVarFloat jsvIteratorGetFloatValue(JsvIterator *it) {
  switch (it->type) {
  case JSVI_ARRAY : return jsvGetFloatAndUnLock(jsvArrayIteratorGetElement(&it->it.arr));
  case JSVI_OBJECT : return jsvGetFloatAndUnLock(jsvObjectIteratorGetValue(&it->it.obj));
  case JSVI_STRING : return (JsVarFloat)jsvStringIteratorGetChar(&it->it.str);
  case JSVI_ARRAYBUFFER : return jsvArrayBufferIteratorGetFloatValue(&it->it.buf);
  default: assert(0); return 0;
  }
}

JsVar *jsvIteratorSetValue(JsvIterator *it, JsVar *value) {
  switch (it->type) {
  case JSVI_ARRAY : jsvArrayIteratorSetElement(&it->it.arr, value); break;
  case JSVI_OBJECT : jsvObjectIteratorSetValue(&it->it.obj, value); break;
  case JSVI_STRING : jsvStringIteratorSetChar(&it->it.str, (char)(jsvIsString(value) ? value->varData.str[0] : (char)jsvGetInteger(value))); break;
  case JSVI_ARRAYBUFFER : jsvArrayBufferIteratorSetValue(&it->it.buf, value); break;
  default: assert(0); break;
  }
  return value;
}

bool jsvIteratorHasElement(JsvIterator *it) {
  switch (it->type) {
  case JSVI_ARRAY : return jsvArrayIteratorHasElement(&it->it.arr);
  case JSVI_OBJECT : return jsvObjectIteratorHasElement(&it->it.obj);
  case JSVI_STRING : return jsvStringIteratorHasChar(&it->it.str);
  case JSVI_ARRAYBUFFER : return jsvArrayBufferIteratorHasElement(&it->it.buf);
  default: assert(0); return 0;
  }
}

void jsvIteratorNext(JsvIterator *it) {
  switch (it->type) {
  case JSVI_ARRAY : jsvArrayIteratorNext(&it->it.arr); break;
  case JSVI_OBJECT : jsvObjectIteratorNext(&it->it.obj); break;
  case JSVI_STRING : jsvStringIteratorNext(&it->it.str); break;
  case JSVI_ARRAYBUFFER : jsvArrayBufferIteratorNext(&it->it.buf); break;
  default: assert(0); break;
  }
}

void jsvIteratorFree(JsvIterator *it) {
  switch (it->type) {
  case JSVI_ARRAY : jsvArrayIteratorFree(&it->it.arr); break;
  case JSVI_OBJECT : jsvObjectIteratorFree(&it->it.obj); break;
  case JSVI_STRING : jsvStringIteratorFree(&it->it.str); break;
  case JSVI_ARRAYBUFFER : jsvArrayBufferIteratorFree(&it->it.buf); break;
  default: assert(0); break;
  }
}

JsvIterator jsvIteratorClone(JsvIterator *it) {
  JsvIterator newit;
  newit.type = it->type;
  switch (it->type) {
  case JSVI_ARRAY : newit.it.arr = jsvArrayIteratorClone(&it->it.arr); break;
  case JSVI_OBJECT : newit.it.obj = jsvObjectIteratorClone(&it->it.obj); break;
  case JSVI_STRING : newit.it.str = jsvStringIteratorClone(&it->it.str); break;
  case JSVI_ARRAYBUFFER : newit.it.buf = jsvArrayBufferIteratorClone(&it->it.buf); break;
  default: assert(0); break;
  }
  return newit;
}
<|MERGE_RESOLUTION|>--- conflicted
+++ resolved
@@ -1254,13 +1254,8 @@
   JsVar *pa = a;
   if (!a) return 0;
   if (jsvIsArrayBufferName(pa)) return jsvArrayBufferGetFromName(pa);
-<<<<<<< HEAD
-  if (jsvIsNameInt(pa)) return jsvNewFromInteger((JsVarInt)jsvGetFirstChild(pa));
+  if (jsvIsNameInt(pa)) return jsvNewFromInteger((JsVarInt)(JsVarRefSigned)jsvGetFirstChild(pa));
   if (jsvIsNameIntBool(pa)) return jsvNewFromBool(jsvGetFirstChild(pa)!=0);
-=======
-  if (jsvIsNameInt(pa)) return jsvNewFromInteger((JsVarInt)(JsVarRefSigned)pa->firstChild);
-  if (jsvIsNameIntBool(pa)) return jsvNewFromBool(pa->firstChild!=0);
->>>>>>> 51d16b4f
   while (jsvIsName(pa)) {
     JsVarRef n = jsvGetFirstChild(pa);
     if (pa!=a) jsvUnLock(pa);
@@ -1278,13 +1273,8 @@
   JsVar *pa = a;
   if (!a) return 0;
   if (jsvIsArrayBufferName(pa)) return jsvArrayBufferGetFromName(pa);
-<<<<<<< HEAD
-  if (jsvIsNameInt(pa)) return jsvNewFromInteger((JsVarInt)jsvGetFirstChild(pa));
+  if (jsvIsNameInt(pa)) return jsvNewFromInteger((JsVarInt)(JsVarRefSigned)jsvGetFirstChild(pa));
   if (jsvIsNameIntBool(pa)) return jsvNewFromBool(jsvGetFirstChild(pa)!=0);
-=======
-  if (jsvIsNameInt(pa)) return jsvNewFromInteger((JsVarInt)(JsVarRefSigned)pa->firstChild);
-  if (jsvIsNameIntBool(pa)) return jsvNewFromBool(pa->firstChild!=0);
->>>>>>> 51d16b4f
   if (jsvIsName(pa)) {
     JsVarRef n = jsvGetFirstChild(pa);
     if (pa!=a) jsvUnLock(pa);
@@ -2403,11 +2393,7 @@
 
   // print a value if it was stored in here as well...
   if (jsvIsNameInt(var)) {
-<<<<<<< HEAD
-    jsiConsolePrintf("= int %d\n", jsvGetFirstChild(var));
-=======
-    jsiConsolePrintf("= int %d\n", (JsVarRefSigned)var->firstChild);
->>>>>>> 51d16b4f
+    jsiConsolePrintf("= int %d\n", (JsVarRefSigned)jsvGetFirstChild(var));
     return;
   } else if (jsvIsNameIntBool(var)) {
     jsiConsolePrintf("= bool %s\n", jsvGetFirstChild(var)?"true":"false");
