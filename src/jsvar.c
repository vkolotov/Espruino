/*
 * This file is part of Espruino, a JavaScript interpreter for Microcontrollers
 *
 * Copyright (C) 2013 Gordon Williams <gw@pur3.co.uk>
 *
 * This Source Code Form is subject to the terms of the Mozilla Public
 * License, v. 2.0. If a copy of the MPL was not distributed with this
 * file, You can obtain one at http://mozilla.org/MPL/2.0/.
 *
 * ----------------------------------------------------------------------------
 * Variables
 * ----------------------------------------------------------------------------
 */
#include "jsvar.h"
#include "jslex.h"
#include "jsparse.h"
#include "jswrap_json.h"
#include "jsinteractive.h"
#include "jswrapper.h"
#include "jswrap_math.h" // for jswrap_math_mod
#include "jswrap_object.h" // for jswrap_object_toString


/** Basically, JsVars are stored in one big array, so save the need for
 * lots of memory allocation. On Linux, the arrays are in blocks, so that
 * more blocks can be allocated. We can't use realloc on one big block as
 * this may change the address of vars that are already locked!
 *
 */

#ifdef RESIZABLE_JSVARS
JsVar **jsVarBlocks = 0;
unsigned int jsVarsSize = 0;
#define JSVAR_BLOCK_SIZE 1024
#define JSVAR_BLOCK_SHIFT 10
#else
JsVar jsVars[JSVAR_CACHE_SIZE];
unsigned int jsVarsSize = JSVAR_CACHE_SIZE;
#endif

JsVarRef jsVarFirstEmpty; ///< reference of first unused variable (variables are in a linked list)

/** Return a pointer - UNSAFE for null refs.
 * This is effectively a Lock without locking! */
static inline JsVar *jsvGetAddressOf(JsVarRef ref) {
  assert(ref);
#ifdef RESIZABLE_JSVARS
  JsVarRef t = ref-1;
  return &jsVarBlocks[t>>JSVAR_BLOCK_SHIFT][t&(JSVAR_BLOCK_SIZE-1)];
#else
  return &jsVars[ref-1];
#endif
}

JsVar *_jsvGetAddressOf(JsVarRef ref) {
  return jsvGetAddressOf(ref);
}


// For debugging/testing ONLY - maximum # of vars we are allowed to use
void jsvSetMaxVarsUsed(unsigned int size) {
#ifdef RESIZABLE_JSVARS
  assert(size < JSVAR_BLOCK_SIZE); // remember - this is only for DEBUGGING - as such it doesn't use multiple blocks
#else
  assert(size < JSVAR_CACHE_SIZE);
#endif
  jsVarsSize = size;
}


// maps the empty variables in...
void jsvSoftInit() {
  jsVarFirstEmpty = 0;
  JsVar *lastEmpty = 0;
  JsVarRef i;
  for (i=1;i<=jsVarsSize;i++) {
    if ((jsvGetAddressOf(i)->flags&JSV_VARTYPEMASK) == JSV_UNUSED) {
      jsvGetAddressOf(i)->nextSibling = 0;
      if (lastEmpty)
        lastEmpty->nextSibling = i;
      else
        jsVarFirstEmpty = i;
      lastEmpty = jsvGetAddressOf(i);
    }
  }
}

void jsvSoftKill() {
}

/** This links all JsVars together, so we can have our nice
 * linked list of free JsVars. It returns the ref of the first
 * item - that we should set jsVarFirstEmpty to (if it is 0) */
static JsVarRef jsvInitJsVars(JsVarRef start, unsigned int count) {
  JsVarRef i;
  for (i=start;i<start+count;i++) {
    JsVar *v = jsvGetAddressOf(i);
    v->flags = JSV_UNUSED;
    // v->locks = 0; // locks is 0 anyway because it is stored in flags
    v->nextSibling = (JsVarRef)(i+1); // link to next
  }
  jsvGetAddressOf((JsVarRef)(start+count-1))->nextSibling = (JsVarRef)0; // set the final one to 0
  return start;
}

void jsvInit() {
#ifdef RESIZABLE_JSVARS
  jsVarsSize = JSVAR_BLOCK_SIZE;
  jsVarBlocks = malloc(sizeof(JsVar*)); // just 1
  jsVarBlocks[0] = malloc(sizeof(JsVar) * JSVAR_BLOCK_SIZE);
#endif

  jsVarFirstEmpty = jsvInitJsVars(1/*first*/, jsVarsSize);
  jsvSoftInit();
}

void jsvKill() {
#ifdef RESIZABLE_JSVARS
  jsVarsSize = 0;
  unsigned int i;
  for (i=0;i<jsVarsSize>>JSVAR_BLOCK_SHIFT;i++)
    free(jsVarBlocks[i]);
  free(jsVarBlocks);
  jsVarBlocks = 0;
#endif
}

/** Find or create the ROOT variable item - used mainly
 * if recovering from a saved state. */
JsVar *jsvFindOrCreateRoot() {
  JsVarRef i;
  for (i=1;i<=jsVarsSize;i++)
    if (jsvIsRoot(jsvGetAddressOf(i)))
      return jsvLock(i);

  return jsvRef(jsvNewWithFlags(JSV_ROOT));
}

/// Get number of memory records (JsVars) used
unsigned int jsvGetMemoryUsage() {
  unsigned int usage = 0;
  unsigned int i;
  for (i=1;i<=jsVarsSize;i++) {
    JsVar *v = jsvGetAddressOf((JsVarRef)i);
    if ((v->flags&JSV_VARTYPEMASK) != JSV_UNUSED)
      usage++;
  }
  return usage;
}

/// Get total amount of memory records
unsigned int jsvGetMemoryTotal() {
  return jsVarsSize;
}

/// Try and allocate more memory - only works if RESIZABLE_JSVARS is defined
void jsvSetMemoryTotal(unsigned int jsNewVarCount) {
#ifdef RESIZABLE_JSVARS
  if (jsNewVarCount <= jsVarsSize) return; // never allow us to have less!
  // When resizing, we just allocate a bunch more
  unsigned int oldSize = jsVarsSize;
  unsigned int oldBlockCount = jsVarsSize >> JSVAR_BLOCK_SHIFT;
  unsigned int newBlockCount = (jsNewVarCount+JSVAR_BLOCK_SIZE-1) >> JSVAR_BLOCK_SHIFT;
  jsVarsSize = newBlockCount << JSVAR_BLOCK_SHIFT;
  // resize block table
  jsVarBlocks = realloc(jsVarBlocks, sizeof(JsVar*)*newBlockCount);
  // allocate more blocks
  unsigned int i;
  for (i=oldBlockCount;i<newBlockCount;i++)
    jsVarBlocks[i] = malloc(sizeof(JsVar) * JSVAR_BLOCK_SIZE);
  /** and now reset all the newly allocated vars. We know jsVarFirstEmpty
   * is 0 (because jsiFreeMoreMemory returned 0) so we can just assign it.  */
  assert(!jsVarFirstEmpty);
  jsVarFirstEmpty = jsvInitJsVars(oldSize+1, jsVarsSize-oldSize);
  // jsiConsolePrintf("Resized memory from %d blocks to %d\n", oldBlockCount, newBlockCount);
#else
  NOT_USED(jsNewVarCount);
  assert(0);
#endif
}

/// Get whether memory is full or not
bool jsvIsMemoryFull() {
  return !jsVarFirstEmpty;
}

// Show what is still allocated, for debugging memory problems
void jsvShowAllocated() {
  JsVarRef i;
  for (i=1;i<=jsVarsSize;i++) {
    if ((jsvGetAddressOf(i)->flags&JSV_VARTYPEMASK) != JSV_UNUSED) {
      jsiConsolePrintf("USED VAR #%d:",i);
      jsvTrace(i, 2);
    }
  }
}

bool jsvHasCharacterData(const JsVar *v) {
  return jsvIsString(v) || jsvIsStringExt(v);
}

bool jsvHasStringExt(const JsVar *v) {
  return jsvIsString(v) || jsvIsStringExt(v);
}

bool jsvHasChildren(const JsVar *v) {
  return jsvIsFunction(v) || jsvIsObject(v) || jsvIsArray(v) || jsvIsRoot(v);
}

/// Is this variable a type that uses firstChild to point to a single Variable (ie. it doesn't have multiple children)
bool jsvHasSingleChild(const JsVar *v) {
  return jsvIsArrayBuffer(v) ||
         (jsvIsName(v) && !jsvIsNameWithValue(v));
}

JsVar *jsvNewWithFlags(JsVarFlags flags) {
  if (jsVarFirstEmpty!=0) {
      JsVar *v = jsvLock(jsVarFirstEmpty);
      jsVarFirstEmpty = v->nextSibling; // move our reference to the next in the free list
      assert((v->flags&JSV_VARTYPEMASK) == JSV_UNUSED);
      // make sure we clear all data...
      ((unsigned int*)&v->varData.integer)[0] = 0;
      ((unsigned int*)&v->varData.integer)[1] = 0;
      // and the rest...
      v->nextSibling = 0;
      v->prevSibling = 0;
      v->refs = 0;
      v->firstChild = 0;
      v->lastChild = 0;
      // set flags
      assert(!(flags & JSV_LOCK_MASK));
      v->flags = flags | JSV_LOCK_ONE;

      // return pointer
      return v;
  }
  jsErrorFlags |= JSERR_LOW_MEMORY;
  /* we don't have memory - second last hope - run garbage collector */
  if (jsvGarbageCollect())
    return jsvNewWithFlags(flags); // if it freed something, continue
  /* we don't have memory - last hope - ask jsInteractive to try and free some it
   may have kicking around */
  if (jsiFreeMoreMemory())
    return jsvNewWithFlags(flags);
  /* We couldn't claim any more memory by Garbage collecting... */
#ifdef RESIZABLE_JSVARS
  jsvSetMemoryTotal(jsVarsSize*2);
  return jsvNewWithFlags(flags);
#else
  // On a micro, we're screwed.
  if (!(jsErrorFlags&JSERR_MEMORY))
    jsError("Out of Memory!");
  jsErrorFlags |= JSERR_MEMORY;
  jspSetInterrupted(true);
  return 0;
#endif
}

static inline void jsvFreePtrInternal(JsVar *var) {
  var->flags = (var->flags & ~JSV_VARTYPEMASK) | JSV_UNUSED;
  // add this to our free list
  var->nextSibling = jsVarFirstEmpty;
  jsVarFirstEmpty = jsvGetRef(var);
}

void jsvFreePtr(JsVar *var) {
    /* To be here, we're not supposed to be part of anything else. If
     * we were, we'd have been freed by jsvGarbageCollect */
    assert((!var->nextSibling && !var->prevSibling) || // check that next/prevSibling are not set
           jsvIsStringExt(var) ||  // UNLESS we're part of a string and nextSibling/prevSibling are used for string data
           (jsvIsName(var) && (var->nextSibling==var->prevSibling))); // UNLESS we're signalling that we're jsvIsNewChild

    // Names that Link to other things
    if (jsvIsNameWithValue(var)) {
      var->firstChild = 0; // it just contained random data - zero it
    } else if (jsvHasSingleChild(var)) {
      if (var->firstChild) {
        JsVar *child = jsvLock(var->firstChild);
        jsvUnRef(child); var->firstChild = 0; // unlink the child
        jsvUnLock(child); // unlock should trigger a free
      }
    }
    /* No else, because a String Name may have a single child, but
     * also StringExts  */

    /* Now, free children - see jsvar.h comments for how! */
    if (jsvHasStringExt(var)) {
      // Free the string without recursing
      JsVarRef stringDataRef = var->lastChild;
      var->lastChild = 0;
      while (stringDataRef) {
        JsVar *child = jsvLock(stringDataRef);
        assert(jsvIsStringExt(child));
        stringDataRef = child->lastChild;
        jsvFreePtrInternal(child);
        jsvUnLock(child);
      }
    }
    /* NO ELSE HERE - because jsvIsNewChild stuff can be for Names, which
    can be ints or strings */

    if (jsvHasChildren(var)) {
      JsVarRef childref = var->firstChild;
      var->firstChild = 0;
      var->lastChild = 0;
      while (childref) {
        JsVar *child = jsvLock(childref);
        assert(jsvIsName(child));
        childref = child->nextSibling;
        child->prevSibling = 0;
        child->nextSibling = 0;
        jsvUnRef(child);
        jsvUnLock(child);
      }
    } else {
      assert(!var->firstChild);
      assert(!var->lastChild);
      if (jsvIsName(var)) {
        assert(var->nextSibling==var->prevSibling); // the case for jsvIsNewChild
        if (var->nextSibling) {
          jsvUnRefRef(var->nextSibling);
          jsvUnRefRef(var->prevSibling);
        }
      }
    }
    // free!
    jsvFreePtrInternal(var);
}

/// Get a reference from a var - SAFE for null vars
JsVarRef jsvGetRef(JsVar *var) {
    if (!var) return 0;
 #ifdef RESIZABLE_JSVARS
    unsigned int i, c = jsVarsSize>>JSVAR_BLOCK_SHIFT;
    for (i=0;i<c;i++) {
      if (var>=jsVarBlocks[i] && var<&jsVarBlocks[i][JSVAR_BLOCK_SIZE]) {
        JsVarRef r = (JsVarRef)(1 + (i<<JSVAR_BLOCK_SHIFT) + (var - jsVarBlocks[i]));
        return r;
      }
    }
    return 0;
 #else
    return (JsVarRef)(1 + (var - jsVars));
 #endif
}

/// Lock this reference and return a pointer - UNSAFE for null refs
JsVar *jsvLock(JsVarRef ref) {
  JsVar *var = jsvGetAddressOf(ref);
  //var->locks++;
  assert(jsvGetLocks(var) < JSV_LOCK_MAX);
  var->flags += JSV_LOCK_ONE;
#ifdef DEBUG
  if (jsvGetLocks(var)==0) {
    jsError("Too many locks to Variable!");
    //jsPrint("Var #");jsPrintInt(ref);jsPrint("\n");
  }
#endif
  return var;
}

/// Lock this pointer and return a pointer - UNSAFE for null pointer
JsVar *jsvLockAgain(JsVar *var) {
  assert(var);
  assert(jsvGetLocks(var) < JSV_LOCK_MAX);
  var->flags += JSV_LOCK_ONE;
  return var;
}

/// Unlock this variable - this is SAFE for null variables
void jsvUnLock(JsVar *var) {
  if (!var) return;
  assert(jsvGetLocks(var)>0);
  var->flags -= JSV_LOCK_ONE;
  /* if we know we're free, then we can just free
   * this variable right now. Loops of variables
   * are handled by the Garbage Collector.
   * Note: we check var->refs first as it is fastest and most likely to be false */
  if (var->refs == 0 && jsvHasRef(var) && jsvGetLocks(var) == 0 && (var->flags&JSV_VARTYPEMASK)!=JSV_UNUSED) {
    jsvFreePtr(var);
  }
}

/// Reference - set this variable as used by something
JsVar *jsvRef(JsVar *v) {
  assert(v && jsvHasRef(v));
  v->refs++;
  return v;
}

/// Unreference - set this variable as not used by anything
void jsvUnRef(JsVar *var) {
  assert(var && var->refs>0 && jsvHasRef(var));
  var->refs--;
  // locks are never 0 here, so why bother checking!
  assert(jsvGetLocks(var)>0);
}

/// Helper fn, Reference - set this variable as used by something
JsVarRef jsvRefRef(JsVarRef ref) {
  JsVar *v;
  assert(ref);
  v = jsvLock(ref);
  assert(!jsvIsStringExt(v));
  jsvRef(v);
  jsvUnLock(v);
  return ref;
}

/// Helper fn, Unreference - set this variable as not used by anything
JsVarRef jsvUnRefRef(JsVarRef ref) {
  JsVar *v;
  assert(ref);
  v = jsvLock(ref);
  assert(!jsvIsStringExt(v));
  jsvUnRef(v);
  jsvUnLock(v);
  return 0;
}

JsVar *jsvNewFromString(const char *str) {
  // Create a var
  JsVar *first = jsvNewWithFlags(JSV_STRING_0);
  if (!first) {
    jsWarn("Unable to create string as not enough memory");
    return 0;
  }
  // Now we copy the string, but keep creating new jsVars if we go
  // over the end
  JsVar *var = jsvLockAgain(first);
  while (*str) {
    // quickly set contents to 0
    var->varData.integer = 0;
    // copy data in
    size_t i, l = jsvGetMaxCharactersInVar(var);
    for (i=0;i<l && *str;i++)
      var->varData.str[i] = *(str++);
    // we already set the variable data to 0, so no need for adding one

    // we've stopped if the string was empty
    jsvSetCharactersInVar(var, i);

    // if there is still some left, it's because we filled up our var...
    // make a new one, link it in, and unlock the old one.
    if (*str) {
      JsVar *next = jsvNewWithFlags(JSV_STRING_EXT_0);
      if (!next) {
        jsWarn("Truncating string as not enough memory");
        jsvUnLock(var);
        return first;
      }
      // we don't ref, because  StringExts are never reffed as they only have one owner (and ALWAYS have an owner)
      var->lastChild = jsvGetRef(next);
      jsvUnLock(var);
      var = next;
    }
  }
  jsvUnLock(var);
  // return
  return first;
}

JsVar *jsvNewStringOfLength(unsigned int byteLength) {
  // Create a var
    JsVar *first = jsvNewWithFlags(JSV_STRING_0);
    if (!first) {
      jsWarn("Unable to create string as not enough memory");
      return 0;
    }
    // Now zero the string, but keep creating new jsVars if we go
    // over the end
    JsVar *var = jsvLockAgain(first);
    while (byteLength>0) {
      // copy data in
      size_t i, l = jsvGetMaxCharactersInVar(var);
      for (i=0;i<l && byteLength>0;i++,byteLength--)
        var->varData.str[i] = 0;
      // might as well shove a zero terminator on it if we can
      if (i<l) var->varData.str[i]=0;
      // we've stopped if the string was empty
      jsvSetCharactersInVar(var, i);

      // if there is still some left, it's because we filled up our var...
      // make a new one, link it in, and unlock the old one.
      if (byteLength>0) {
        JsVar *next = jsvNewWithFlags(JSV_STRING_EXT_0);
        if (!next) {
          jsWarn("Truncating string as not enough memory");
          jsvUnLock(var);
          return first;
        }
        // we don't ref, because  StringExts are never reffed as they only have one owner (and ALWAYS have an owner)
        var->lastChild = jsvGetRef(next);
        jsvUnLock(var);
        var = next;
      }
    }
    jsvUnLock(var);
    // return
    return first;
}

JsVar *jsvNewFromInteger(JsVarInt value) {
  JsVar *var = jsvNewWithFlags(JSV_INTEGER);
  if (!var) return 0; // no memory
  var->varData.integer = value;
  return var;
}
JsVar *jsvNewFromBool(bool value) {
  JsVar *var = jsvNewWithFlags(JSV_BOOLEAN);
  if (!var) return 0; // no memory
  var->varData.integer = value ? 1 : 0;
  return var;
}
JsVar *jsvNewFromFloat(JsVarFloat value) {
  JsVar *var = jsvNewWithFlags(JSV_FLOAT);
  if (!var) return 0; // no memory
  var->varData.floating = value;
  return var;
}
JsVar *jsvMakeIntoVariableName(JsVar *var, JsVar *valueOrZero) {
  if (!var) return 0;
  assert(var->refs==0); // make sure it's unused
  assert(jsvIsInt(var) || jsvIsString(var));
<<<<<<< HEAD
  if ((var->flags & JSV_VARTYPEMASK)==JSV_INTEGER) {
    int t = JSV_NAME_INT;
    if (jsvIsInt(valueOrZero) || jsvIsBoolean(valueOrZero)) {
      JsVarInt v = valueOrZero->varData.integer;
      if (v>=JSVARREF_MIN && v<=JSVARREF_MAX) {
        t = jsvIsInt(valueOrZero) ? JSV_NAME_INT_INT : JSV_NAME_INT_BOOL;
        var->firstChild = (JsVarRef)v;
        valueOrZero = 0;
      }
    }
    var->flags = (JsVarFlags)(var->flags & ~JSV_VARTYPEMASK) | t;
=======
  if (jsvIsInt(var)) {
    var->flags = (JsVarFlags)(var->flags & ~JSV_VARTYPEMASK) | JSV_NAME_INT;
>>>>>>> bad87873
  } else if ((var->flags & JSV_VARTYPEMASK)>=JSV_STRING_0 && (var->flags & JSV_VARTYPEMASK)<=JSV_STRING_MAX) {
    size_t t = JSV_NAME_STRING_0;
    if (jsvIsInt(valueOrZero)) {
      JsVarInt v = valueOrZero->varData.integer;
      if (v>=JSVARREF_MIN && v<=JSVARREF_MAX) {
        t = JSV_NAME_STRING_INT_0;
        var->firstChild = (JsVarRef)v;
        valueOrZero = 0;
      }
    }
    var->flags = (var->flags & (JsVarFlags)~JSV_VARTYPEMASK) | (t+jsvGetCharactersInVar(var));
  } else assert(0);

  if (valueOrZero)
    var->firstChild = jsvGetRef(jsvRef(valueOrZero));
  return var;
}

JsVar *jsvNewFromPin(int pin) {
  JsVar *v = jsvNewFromInteger((JsVarInt)pin);
  if (v) {
    v->flags = (JsVarFlags)((v->flags & ~JSV_VARTYPEMASK) | JSV_PIN);
  }
  return v;
}

/// Create an array containing the given elements
JsVar *jsvNewArray(JsVar **elements, int elementCount) {
  JsVar *arr = jsvNewWithFlags(JSV_ARRAY);
  if (!arr) return 0;
  int i;
  for (i=0;i<elementCount;i++)
    jsvArrayPush(arr, elements[i]);
  return arr;
}

JsVar *jsvNewNativeFunction(void (*ptr)(void), unsigned int argTypes) {
  JsVar *func = jsvNewWithFlags(JSV_FUNCTION | JSV_NATIVE);
  if (!func) return 0;
  func->varData.native.ptr = ptr;
  func->varData.native.argTypes = argTypes;
  return func;
}

/// Create a new ArrayBuffer backed by the given string. If length is not specified, it will be worked out
JsVar *jsvNewArrayBufferFromString(JsVar *str, unsigned int lengthOrZero) {
  JsVar *arr = jsvNewWithFlags(JSV_ARRAYBUFFER);
  if (!arr) return 0;
  arr->firstChild = jsvGetRef(jsvRef(str));
  arr->varData.arraybuffer.type = ARRAYBUFFERVIEW_ARRAYBUFFER;
  arr->varData.arraybuffer.byteOffset = 0;
  if (lengthOrZero==0) lengthOrZero = (unsigned int)jsvGetStringLength(str);
  arr->varData.arraybuffer.length = (unsigned short)lengthOrZero;
  return arr;
}

bool jsvIsBasicVarEqual(JsVar *a, JsVar *b) {
  // quick checks
  if (a==b) return true;
  if (!a || !b) return false; // one of them is undefined
  // OPT: would this be useful as compare instead?
  assert(jsvIsBasic(a) && jsvIsBasic(b));
  if (jsvIsNumeric(a) && jsvIsNumeric(b)) {
    if (jsvIsInt(a)) {
      if (jsvIsInt(b)) {
        return a->varData.integer == b->varData.integer;
      } else {
        assert(jsvIsFloat(b));
        return a->varData.integer == b->varData.floating;
      }
    } else {
      assert(jsvIsFloat(a));
      if (jsvIsInt(b)) {
        return a->varData.floating == b->varData.integer;
      } else {
        assert(jsvIsFloat(b));
        return a->varData.floating == b->varData.floating;
      }
    }
  } else if (jsvIsString(a) && jsvIsString(b)) {
    JsvStringIterator ita, itb;
    jsvStringIteratorNew(&ita, a, 0);
    jsvStringIteratorNew(&itb, b, 0);
    while (true) {
      char a = jsvStringIteratorGetChar(&ita);
      char b = jsvStringIteratorGetChar(&itb);
      if (a != b) {
        jsvStringIteratorFree(&ita);
        jsvStringIteratorFree(&itb);
        return false;
      }
      if (!a) { // equal, but end of string
        jsvStringIteratorFree(&ita);
        jsvStringIteratorFree(&itb);
        return true;
      }
      jsvStringIteratorNext(&ita);
      jsvStringIteratorNext(&itb);
    }
    // we never get here
    return false; // make compiler happy
  } else {
    //TODO: are there any other combinations we should check here?? String v int?
    return false;
  }
}

bool jsvIsEqual(JsVar *a, JsVar *b) {
  if (jsvIsBasic(a) && jsvIsBasic(b))
    return jsvIsBasicVarEqual(a,b);
  return jsvGetRef(a)==jsvGetRef(b);
}

/// Get a const string representing this variable - if we can. Otherwise return 0
const char *jsvGetConstString(const JsVar *v) {
    if (jsvIsUndefined(v)) {
      return "undefined";
    } else if (jsvIsNull(v)) {
      return "null";
    } else if (jsvIsBoolean(v)) {
      return jsvGetBool(v) ? "true" : "false";
    }
    return 0;
}

/// Return the 'type' of the JS variable (eg. JS's typeof operator)
const char *jsvGetTypeOf(const JsVar *v) {
  if (jsvIsUndefined(v)) return "undefined";
  if (jsvIsNull(v) || jsvIsObject(v) || jsvIsArray(v)) return "object";
  if (jsvIsFunction(v)) return "function";
  if (jsvIsString(v)) return "string";
  if (jsvIsBoolean(v)) return "boolean";
  if (jsvIsNumeric(v)) return "number";
  return "?";
}

/// Save this var as a string to the given buffer, and return how long it was (return val doesn't include terminating 0)
size_t jsvGetString(const JsVar *v, char *str, size_t len) {
   const char *s = jsvGetConstString(v);
   if (s) {
     strncpy(str, s, len);
     return strlen(s);
   } else if (jsvIsInt(v)) {
     itoa(v->varData.integer, str, 10);
     return strlen(str);
   } else if (jsvIsFloat(v)) {
     ftoa_bounded(v->varData.floating, str, len);
     return strlen(str);
   } else if (jsvHasCharacterData(v)) {
      assert(!jsvIsStringExt(v));
      size_t l = len;
      JsvStringIterator it;
      jsvStringIteratorNewConst(&it, v, 0);
      while (jsvStringIteratorHasChar(&it)) {
        if (l--<=1) {
          *str = 0;
          jsWarn("jsvGetString overflowed\n");
          jsvStringIteratorFree(&it);
          return len;
        }
        *(str++) = jsvStringIteratorGetChar(&it);
        jsvStringIteratorNext(&it);
      }
      jsvStringIteratorFree(&it);
      *str = 0;
      return len-l;
    } else {
      // Try and get as a JsVar string, and try again
      JsVar *stringVar = jsvAsString((JsVar*)v, false); // we know we're casting to non-const here
      if (stringVar) {
        size_t l = jsvGetString(stringVar, str, len); // call again - but this time with converted var
        jsvUnLock(stringVar);
        return l;
      } else {
        strncpy(str, "", len);
        jsExceptionHere(JSET_INTERNALERROR, "Variable type cannot be converted to string");
        return 0;
      }
    }
}

/// Set the Data in this string. This must JUST overwrite - not extend or shrink
void jsvSetString(JsVar *v, char *str, size_t len) {
  assert(jsvHasCharacterData(v));
  assert(len == jsvGetStringLength(v));

  JsvStringIterator it;
  jsvStringIteratorNew(&it, v, 0);
  size_t i;
  for (i=0;i<len;i++) {
    jsvStringIteratorSetChar(&it, str[i]);
    jsvStringIteratorNext(&it);
  }
  jsvStringIteratorFree(&it);
}

/** If var is a string, lock and return it, else
 * create a new string. unlockVar means this will auto-unlock 'var'  */
JsVar *jsvAsString(JsVar *v, bool unlockVar) {
  JsVar *str = 0;
  // If it is string-ish, but not quite a string, copy it
  if (jsvHasCharacterData(v) && jsvIsName(v)) {
    str = jsvNewFromStringVar(v,0,JSVAPPENDSTRINGVAR_MAXLENGTH);
  } else if (jsvIsString(v)) { // If it is a string - just return a reference
    str = jsvLockAgain(v);
  } else if (jsvIsObject(v)) { // If it is an object and we can call toString on it
    JsVar *toStringFn = jspGetNamedField(v, "toString", false);
    if (toStringFn && toStringFn->varData.native.ptr != (void (*)(void))jswrap_object_toString) {
      // Function found and it's not the default one - execute it
      JsVar *result = jspExecuteFunction(toStringFn,v,0,0);
      jsvUnLock(toStringFn);
      return result;
    } else {
      return jsvNewFromString("[object Object]");
    }
  } else {
    const char *constChar = jsvGetConstString(v);
    char buf[JS_NUMBER_BUFFER_SIZE];
    if (constChar) {
      // if we could get this as a simple const char, do that..
      str = jsvNewFromString(constChar);
    } else if (jsvIsPin(v)) {
      jshGetPinString(buf, (Pin)v->varData.integer);
      str = jsvNewFromString(buf);
    } else if (jsvIsInt(v)) {
      itoa(v->varData.integer, buf, 10);
      str = jsvNewFromString(buf);
    } else if (jsvIsFloat(v)) {
      ftoa_bounded(v->varData.floating, buf, sizeof(buf));
      str = jsvNewFromString(buf);
    } else if (jsvIsArray(v) || jsvIsArrayBuffer(v)) {
      JsVar *filler = jsvNewFromString(",");
      str = jsvArrayJoin(v, filler);
      jsvUnLock(filler);
    } else if (jsvIsFunction(v)) {
      str = jsvNewFromEmptyString();
      if (str) jsfGetJSON(v, str, JSON_NONE);
    } else {
      jsExceptionHere(JSET_INTERNALERROR, "Variable type cannot be converted to string");
      str = 0;
    }
  }

  if (unlockVar) jsvUnLock(v);
  return str;
}

/** Given a JsVar meant to be an index to an array, convert it to
 * the actual variable type we'll use to access the array. For example
 * a["0"] is actually translated to a[0]
 */
JsVar *jsvAsArrayIndex(JsVar *index) {
  if (jsvIsInt(index)) {
    return jsvLockAgain(index); // we're ok!
  } else if (jsvIsString(index)) {
    /* Index filtering (bug #19) - if we have an array index A that is:
     is_string(A) && int_to_string(string_to_int(A)) == A
     then convert it to an integer. Shouldn't be too nasty for performance
     as we only do this when accessing an array with a string */
    if (jsvIsStringNumericStrict(index))
      return jsvNewFromInteger(jsvGetInteger(index));
  } else if (jsvIsFloat(index)) {
    // if it's a float that is actually integral, return an integer...
    JsVarFloat v = jsvGetFloat(index);
    JsVarInt vi = jsvGetInteger(index);
    if (v == vi) return jsvNewFromInteger(vi);
  }

  // else if it's not a simple numeric type, convert it to a string
  return jsvAsString(index, false);
}

/// Returns true if the string is empty - faster than jsvGetStringLength(v)==0
bool jsvIsEmptyString(JsVar *v) {
  if (!jsvHasCharacterData(v)) return true;
  return jsvGetCharactersInVar(v)==0;
}

size_t jsvGetStringLength(JsVar *v) {
  size_t strLength = 0;
  JsVar *var = v;
  JsVarRef ref = 0;

  if (!jsvHasCharacterData(v)) return 0;

  while (var) {
    JsVarRef refNext = var->lastChild;
    strLength += jsvGetCharactersInVar(var);

    // Go to next
    if (ref) jsvUnLock(var); // note use of if (ref), not var
    ref = refNext;
    var = ref ? jsvLock(ref) : 0;
  }
  if (ref) jsvUnLock(var); // note use of if (ref), not var
  return strLength;
}



//  IN A STRING  get the number of lines in the string (min=1)
size_t jsvGetLinesInString(JsVar *v) {
  size_t lines = 1;
  JsvStringIterator it;
  jsvStringIteratorNew(&it, v, 0);
  while (jsvStringIteratorHasChar(&it)) {
    if (jsvStringIteratorGetChar(&it)=='\n') lines++;
    jsvStringIteratorNext(&it);
  }
  jsvStringIteratorFree(&it);
  return lines;
}

// IN A STRING Get the number of characters on a line - lines start at 1
size_t jsvGetCharsOnLine(JsVar *v, size_t line) {
  size_t currentLine = 1;
  size_t chars = 0;
  JsvStringIterator it;
  jsvStringIteratorNew(&it, v, 0);
  while (jsvStringIteratorHasChar(&it)) {
    if (jsvStringIteratorGetChar(&it)=='\n') {
      currentLine++;
      if (currentLine > line) break;
    } else if (currentLine==line) chars++;
    jsvStringIteratorNext(&it);
  }
  jsvStringIteratorFree(&it);
  return chars;
}

//  IN A STRING, get the line and column of the given character. Both values must be non-null
void jsvGetLineAndCol(JsVar *v, size_t charIdx, size_t* line, size_t *col) {
  size_t x = 1;
  size_t y = 1;
  size_t n = 0;
  assert(line && col);

  JsvStringIterator it;
  jsvStringIteratorNew(&it, v, 0);
  while (jsvStringIteratorHasChar(&it)) {
    char ch = jsvStringIteratorGetChar(&it);
    if (n==charIdx) {
      jsvStringIteratorFree(&it);
      *line = y;
      *col = x;
      return;
    }
    x++;
    if (ch=='\n') {
      x=1; y++;
    }
    n++;
    jsvStringIteratorNext(&it);
  }
  jsvStringIteratorFree(&it);
  // uh-oh - not found
  *line = y;
  *col = x;
}

//  IN A STRING, get a character index from a line and column
size_t jsvGetIndexFromLineAndCol(JsVar *v, size_t line, size_t col) {
  size_t x = 1;
  size_t y = 1;
  size_t n = 0;
  JsvStringIterator it;
  jsvStringIteratorNew(&it, v, 0);
  while (jsvStringIteratorHasChar(&it)) {
    char ch = jsvStringIteratorGetChar(&it);
    if ((y==line && x>=col) || y>line) {
      jsvStringIteratorFree(&it);
      return (y>line) ? (n-1) : n;
    }
    x++;
    if (ch=='\n') {
      x=1; y++;
    }
    n++;
    jsvStringIteratorNext(&it);
  }
  jsvStringIteratorFree(&it);
  return n;
}

void jsvAppendString(JsVar *var, const char *str) {
  assert(jsvIsString(var));
  JsVar *block = jsvLockAgain(var);
  // Find the block at end of the string...
  while (block->lastChild) {
    JsVarRef next = block->lastChild;
    jsvUnLock(block);
    block = jsvLock(next);
  }
  // find how full the block is
  size_t blockChars = jsvGetCharactersInVar(block);
  // now start appending
  while (*str) {
    // copy data in
    size_t i, l=jsvGetMaxCharactersInVar(block);
    for (i=blockChars;i<l && *str;i++) {
      block->varData.str[i] = *(str++);
    }
    jsvSetCharactersInVar(block, i);
    // if there is still some left, it's because we filled up our var...
    // make a new one, link it in, and unlock the old one.
    if (*str) {
      JsVar *next = jsvNewWithFlags(JSV_STRING_EXT_0);
      if (!next) break;
      // we don't ref, because  StringExts are never reffed as they only have one owner (and ALWAYS have an owner)
      block->lastChild = jsvGetRef(next);
      jsvUnLock(block);
      block = next;
      blockChars=0; // it's new, so empty
    }
  }
  jsvUnLock(block);
}

// Append the given string to this one - but does not use null-terminated strings. returns false on failure (from out of memory)
bool jsvAppendStringBuf(JsVar *var, const char *str, size_t length) {
  assert(jsvIsString(var));
  JsVar *block = jsvLockAgain(var);
  // Find the block at end of the string...
  while (block->lastChild) {
    JsVarRef next = block->lastChild;
    jsvUnLock(block);
    block = jsvLock(next);
  }
  // find how full the block is
  size_t blockChars = jsvGetCharactersInVar(block);
  // now start appending
  while (length) {
    // copy data in
    size_t i, l=jsvGetMaxCharactersInVar(block);
    for (i=blockChars;i<l && length;i++) {
      block->varData.str[i] = *(str++);
      length--;
    }
    jsvSetCharactersInVar(block, i);
    // if there is still some left, it's because we filled up our var...
    // make a new one, link it in, and unlock the old one.
    if (length) {
      JsVar *next = jsvNewWithFlags(JSV_STRING_EXT_0);
      if (!next) {
        block->lastChild = 0;
        jsvUnLock(block);
        return false;
      }
      // we don't ref, because  StringExts are never reffed as they only have one owner (and ALWAYS have an owner)
      block->lastChild = jsvGetRef(next);
      jsvUnLock(block);
      block = next;
      blockChars=0; // it's new, so empty
    }
  }
  jsvUnLock(block);
  return true;
}

/// Special version of append designed for use with vcbprintf_callback (See jsvAppendPrintf)
void jsvStringIteratorPrintfCallback(const char *str, void *user_data) {
  while (*str)
    jsvStringIteratorAppend((JsvStringIterator *)user_data, *(str++));
}

void jsvAppendPrintf(JsVar *var, const char *fmt, ...) {
  JsvStringIterator it;
  jsvStringIteratorNew(&it, var, 0);
  jsvStringIteratorGotoEnd(&it);

  va_list argp;
  va_start(argp, fmt);
  vcbprintf((vcbprintf_callback)jsvStringIteratorPrintfCallback,&it, fmt, argp);
  va_end(argp);

  jsvStringIteratorFree(&it);
}

/** Append str to var. Both must be strings. stridx = start char or str, maxLength = max number of characters (can be JSVAPPENDSTRINGVAR_MAXLENGTH) */
void jsvAppendStringVar(JsVar *var, const JsVar *str, size_t stridx, size_t maxLength) {
  JsVar *block = jsvLockAgain(var);
  assert(jsvIsString(var));
  // Find the block at end of the string...
  while (block->lastChild) {
    JsVarRef next = block->lastChild;
    jsvUnLock(block);
    block = jsvLock(next);
  }
  // find how full the block is
  size_t blockChars = jsvGetCharactersInVar(block);
  // now start appending
  JsvStringIterator it;
  jsvStringIteratorNewConst(&it, str, stridx);
  while (jsvStringIteratorHasChar(&it) && (maxLength-->0)) {
    char ch = jsvStringIteratorGetChar(&it);
    if (blockChars >= jsvGetMaxCharactersInVar(block)) {
      jsvSetCharactersInVar(block, blockChars);
      JsVar *next = jsvNewWithFlags(JSV_STRING_EXT_0);
      if (!next) break; // out of memory
      // we don't ref, because  StringExts are never reffed as they only have one owner (and ALWAYS have an owner)
      block->lastChild = jsvGetRef(next);
      jsvUnLock(block);
      block = next;
      blockChars=0; // it's new, so empty
    }
    block->varData.str[blockChars++] = ch;
    jsvStringIteratorNext(&it);
  }
  jsvStringIteratorFree(&it);
  jsvSetCharactersInVar(block, blockChars);
  jsvUnLock(block);
}

/** Create a new variable from a substring. argument must be a string. stridx = start char or str, maxLength = max number of characters (can be JSVAPPENDSTRINGVAR_MAXLENGTH) */
JsVar *jsvNewFromStringVar(const JsVar *str, size_t stridx, size_t maxLength) {
  JsVar *var = jsvNewFromEmptyString();
  if (var) jsvAppendStringVar(var, str, stridx, maxLength);
  return var;
}

/** Append all of str to var. Both must be strings.  */
void jsvAppendStringVarComplete(JsVar *var, const JsVar *str) {
  jsvAppendStringVar(var, str, 0, JSVAPPENDSTRINGVAR_MAXLENGTH);
}

char jsvGetCharInString(JsVar *v, size_t idx) {
  if (!jsvIsString(v)) return 0;

  JsvStringIterator it;
  jsvStringIteratorNew(&it, v, idx);
  char ch = jsvStringIteratorGetChar(&it);
  jsvStringIteratorFree(&it);
  return ch;
}

/** Does this string contain only Numeric characters (with optional '-' at the front)? NOT '.'/'e' and similar (allowDecimalPoint is for '.' only) */
bool jsvIsStringNumericInt(const JsVar *var, bool allowDecimalPoint) {
  assert(jsvIsString(var));
  JsvStringIterator it;
  jsvStringIteratorNewConst(&it, var, 0); // we know it's non const

  // skip whitespace
  while (jsvStringIteratorHasChar(&it) && isWhitespace(jsvStringIteratorGetChar(&it)))
    jsvStringIteratorNext(&it);

  // skip a minus. if there was one
  if (jsvStringIteratorHasChar(&it) && jsvStringIteratorGetChar(&it)=='-')
    jsvStringIteratorNext(&it);
  // now check...
  int chars = 0;
  while (jsvStringIteratorHasChar(&it)) {
    chars++;
    char ch = jsvStringIteratorGetChar(&it);
    if (ch=='.' && allowDecimalPoint) {
      allowDecimalPoint = false; // there can be only one
    } else if (!isNumeric(ch)) { // FIXME: should check for non-integer values (floating point?)
      jsvStringIteratorFree(&it);
      return false;
    }
    jsvStringIteratorNext(&it);
  }
  jsvStringIteratorFree(&it);
  return true;
}

/** Does this string contain only Numeric characters? This is for arrays
 * and makes the assertion that int_to_string(string_to_int(var))==var */
bool jsvIsStringNumericStrict(const JsVar *var) {
  assert(jsvIsString(var));
  JsvStringIterator it;
  jsvStringIteratorNewConst(&it, var, 0);  // we know it's non const
  bool hadNonZero = false;
  bool hasLeadingZero = false;
  int chars = 0;
  while (jsvStringIteratorHasChar(&it)) {
    chars++;
    char ch = jsvStringIteratorGetChar(&it);
    if (!isNumeric(ch)) {
      // test for leading zero ensures int_to_string(string_to_int(var))==var
      jsvStringIteratorFree(&it);
      return false;
    }
    if (!hadNonZero && ch=='0') hasLeadingZero=true;
    if (ch!='0') hadNonZero=true;
    jsvStringIteratorNext(&it);
  }
  jsvStringIteratorFree(&it);
  return chars>0 && (!hasLeadingZero || chars==1);
}

JsVarInt jsvGetInteger(const JsVar *v) {
    if (!v) return 0; // undefined
    /* strtol understands about hex and octal */
    if (jsvIsNull(v)) return 0;
    if (jsvIsUndefined(v)) return 0;
    if (jsvIsIntegerish(v) || jsvIsArrayBufferName(v)) return v->varData.integer;
    if (jsvIsArray(v) && jsvGetArrayLength(v)==1)
      return jsvGetIntegerAndUnLock(jsvSkipNameAndUnLock(jsvGetArrayItem(v,0)));
    if (jsvIsFloat(v)) {
      if (isfinite(v->varData.floating))
        return (JsVarInt)(uint32_t)v->varData.floating;
      return 0;
    }
    if (jsvIsString(v) && jsvIsStringNumericInt(v, true/* allow decimal point*/)) {
      char buf[32];
      jsvGetString(v, buf, sizeof(buf));
      return stringToInt(buf);
    }
    return 0;
}

void jsvSetInteger(JsVar *v, JsVarInt value) {
  assert(jsvIsInt(v));
  v->varData.integer  = value;
}

bool jsvGetBool(const JsVar *v) {
  if (jsvIsString(v))
    return jsvGetStringLength((JsVar*)v)!=0;
  if (jsvIsFunction(v) || jsvIsArray(v) || jsvIsObject(v))
    return true;
  if (jsvIsFloat(v)) {
    JsVarFloat f = jsvGetFloat(v);
    return !isnan(f) && f!=0.0;
  }
  return jsvGetInteger(v)!=0;
}

JsVarFloat jsvGetFloat(const JsVar *v) {
    if (!v) return NAN; // undefined
    if (jsvIsFloat(v)) return v->varData.floating;
    if (jsvIsIntegerish(v)) return (JsVarFloat)v->varData.integer;
    if (jsvIsArray(v)) {
      JsVarInt l = jsvGetArrayLength(v);
      if (l==0) return 0; // zero element array==0 (not undefined)
      if (l==1) return jsvGetFloatAndUnLock(jsvSkipNameAndUnLock(jsvGetArrayItem(v,0)));
    }
    if (jsvIsString(v)) {
      char buf[32];
      jsvGetString(v, buf, sizeof(buf));
      return stringToFloat(buf);
    }
    return NAN;
}

/// Convert the given variable to a number
JsVar *jsvAsNumber(JsVar *var) {
  // stuff that we can just keep
  if (jsvIsInt(var) || jsvIsFloat(var)) return jsvLockAgain(var);
  // stuff that can be converted to an int
  if (jsvIsBoolean(var) ||
      jsvIsPin(var) ||
      jsvIsNull(var) ||
      jsvIsBoolean(var) ||
      jsvIsArrayBufferName(var) ||
      (jsvIsString(var) && (jsvGetStringLength(var)==0 || jsvIsStringNumericInt(var, false/* no decimal pt - handle that with GetFloat */))))
    return jsvNewFromInteger(jsvGetInteger(var));
  // Else just try and get a float
  return jsvNewFromFloat(jsvGetFloat(var));
}

#ifdef SAVE_ON_FLASH
JsVarInt jsvGetIntegerAndUnLock(JsVar *v) { return _jsvGetIntegerAndUnLock(v); }
JsVarFloat jsvGetFloatAndUnLock(JsVar *v) { return _jsvGetFloatAndUnLock(v); }
bool jsvGetBoolAndUnLock(JsVar *v) { return _jsvGetBoolAndUnLock(v); }
#endif

/** Get the item at the given location in the array buffer and return the result */
size_t jsvGetArrayBufferLength(JsVar *arrayBuffer) {
  assert(jsvIsArrayBuffer(arrayBuffer));
  return arrayBuffer->varData.arraybuffer.length;
}

/** Get the String the contains the data for this arrayBuffer */
JsVar *jsvGetArrayBufferBackingString(JsVar *arrayBuffer) {
  jsvLockAgain(arrayBuffer);
  while (jsvIsArrayBuffer(arrayBuffer)) {
    JsVar *s = jsvLock(arrayBuffer->firstChild);
    jsvUnLock(arrayBuffer);
    arrayBuffer = s;
  }
  assert(jsvIsString(arrayBuffer));
  return arrayBuffer;
}

/** Get the item at the given location in the array buffer and return the result */
JsVar *jsvArrayBufferGet(JsVar *arrayBuffer, size_t idx) {
  JsvArrayBufferIterator it;
  jsvArrayBufferIteratorNew(&it, arrayBuffer, idx);
  JsVar *v = jsvArrayBufferIteratorGetValue(&it);
  jsvArrayBufferIteratorFree(&it);
  return v;
}

/** Set the item at the given location in the array buffer */
void jsvArrayBufferSet(JsVar *arrayBuffer, size_t idx, JsVar *value) {
  JsvArrayBufferIterator it;
  jsvArrayBufferIteratorNew(&it, arrayBuffer, idx);
  jsvArrayBufferIteratorSetValue(&it, value);
  jsvArrayBufferIteratorFree(&it);
}


/** Given an integer name that points to an arraybuffer or an arraybufferview, evaluate it and return the result */
JsVar *jsvArrayBufferGetFromName(JsVar *name) {
  assert(jsvIsArrayBufferName(name));
  size_t idx = (size_t)jsvGetInteger(name);
  JsVar *arrayBuffer = jsvLock(name->firstChild);
  JsVar *value = jsvArrayBufferGet(arrayBuffer, idx);
  jsvUnLock(arrayBuffer);
  return value;
}

/** If a is a name skip it and go to what it points to - and so on.
 * ALWAYS locks - so must unlock what it returns. It MAY
 * return 0. */
JsVar *jsvSkipName(JsVar *a) {
  JsVar *pa = a;
  if (!a) return 0;
  if (jsvIsArrayBufferName(pa)) return jsvArrayBufferGetFromName(pa);
  if (jsvIsNameInt(pa)) return jsvNewFromInteger((JsVarInt)pa->firstChild);
  if (jsvIsNameIntBool(pa)) return jsvNewFromBool(pa->firstChild!=0);
  while (jsvIsName(pa)) {
    JsVarRef n = pa->firstChild;
    if (pa!=a) jsvUnLock(pa);
    if (!n) return 0;
    pa = jsvLock(n);
  }
  if (pa==a) jsvLockAgain(pa);
  return pa;
}

/** If a is a name skip it and go to what it points to.
 * ALWAYS locks - so must unlock what it returns. It MAY
 * return 0.  */
JsVar *jsvSkipOneName(JsVar *a) {
  JsVar *pa = a;
  if (!a) return 0;
  if (jsvIsArrayBufferName(pa)) return jsvArrayBufferGetFromName(pa);
  if (jsvIsNameInt(pa)) return jsvNewFromInteger((JsVarInt)pa->firstChild);
  if (jsvIsNameIntBool(pa)) return jsvNewFromBool(pa->firstChild!=0);
  if (jsvIsName(pa)) {
    JsVarRef n = pa->firstChild;
    if (pa!=a) jsvUnLock(pa);
    if (!n) return 0;
    pa = jsvLock(n);
  }
  if (pa==a) jsvLockAgain(pa);
  return pa;
}

/** If a is a's child is a name skip it and go to what it points to.
 * ALWAYS locks - so must unlock what it returns.  */
JsVar *jsvSkipToLastName(JsVar *a) {
  assert(jsvIsName(a));
  a = jsvLockAgain(a);
  while (true) {
    if (!a->firstChild) return a;
    JsVar *child = jsvLock(a->firstChild);
    if (jsvIsName(child)) {
      jsvUnLock(a);
      a = child;
    } else {
      jsvUnLock(child);
      return a;
    }
  }
  return 0; // not called
}


// Also see jsvIsBasicVarEqual
bool jsvIsStringEqual(JsVar *var, const char *str) {
  if (!jsvHasCharacterData(var)) {
    return 0; // not a string so not equal!
  }

  JsvStringIterator it;
  jsvStringIteratorNew(&it, var, 0);
  while (jsvStringIteratorHasChar(&it) && *str) {
    if (jsvStringIteratorGetChar(&it) != *str) {
      jsvStringIteratorFree(&it);
      return false;
    }
    str++;
    jsvStringIteratorNext(&it);
  }
  bool eq = jsvStringIteratorGetChar(&it)==*str; // should both be 0 if equal
  jsvStringIteratorFree(&it);
  return eq;
}


/** Compare 2 strings, starting from the given character positions. equalAtEndOfString means that
 * if one of the strings ends (even if the other hasn't), we treat them as equal.
 * For a basic strcmp, do: jsvCompareString(a,b,0,0,false)
 *  */
int jsvCompareString(JsVar *va, JsVar *vb, size_t starta, size_t startb, bool equalAtEndOfString) {
  JsvStringIterator ita, itb;
  jsvStringIteratorNew(&ita, va, starta);
  jsvStringIteratorNew(&itb, vb, startb);
   // step to first positions
  while (true) {
    int ca = jsvStringIteratorGetCharOrMinusOne(&ita);
    int cb = jsvStringIteratorGetCharOrMinusOne(&itb);

    if (ca != cb) {
      jsvStringIteratorFree(&ita);
      jsvStringIteratorFree(&itb);
      if ((ca<0 || cb<0) && equalAtEndOfString) return 0;
      return ca - cb;
    }
    if (ca < 0) { // both equal, but end of string
      jsvStringIteratorFree(&ita);
      jsvStringIteratorFree(&itb);
      return 0;
    }
    jsvStringIteratorNext(&ita);
    jsvStringIteratorNext(&itb);
  }
  // never get here, but the compiler warns...
  return true;
}

/** Compare 2 integers, >0 if va>vb,  <0 if va<vb. If compared with a non-integer, that gets put later */
int jsvCompareInteger(JsVar *va, JsVar *vb) {
  if (jsvIsInt(va) && jsvIsInt(vb))
    return (int)(jsvGetInteger(va) - jsvGetInteger(vb));
  else if (jsvIsInt(va))
    return -1;
  else if (jsvIsInt(vb))
    return 1;
  else
    return 0;
}

/** Copy only a name, not what it points to. ALTHOUGH the link to what it points to is maintained unless linkChildren=false
    If keepAsName==false, this will be converted into a normal variable */
JsVar *jsvCopyNameOnly(JsVar *src, bool linkChildren, bool keepAsName) {
  assert(jsvIsName(src));
  JsVarFlags flags = src->flags;
  if (!keepAsName) {
    JsVarFlags t = src->flags & JSV_VARTYPEMASK;
    if (t>=_JSV_NAME_INT_START && t<=_JSV_NAME_INT_END) {
      flags = (flags & ~JSV_VARTYPEMASK) | JSV_INTEGER;
    } else {
      assert((JSV_NAME_STRING_INT_0 < JSV_NAME_STRING_0) &&
             (JSV_NAME_STRING_0 < JSV_STRING_0) &&
             (JSV_STRING_0 < JSV_STRING_EXT_0)); // this relies on ordering
      assert(t>=JSV_NAME_STRING_INT_0 && t<=JSV_NAME_STRING_MAX);
      flags = (flags & (JsVarFlags)~JSV_VARTYPEMASK) | (JSV_STRING_0 + jsvGetCharactersInVar(src));
    }
  }
  JsVar *dst = jsvNewWithFlags(flags & JSV_VARIABLEINFOMASK);
  if (!dst) return 0; // out of memory

  memcpy(&dst->varData, &src->varData, sizeof(JsVarData));

  dst->lastChild = 0;
  dst->firstChild = 0;
  dst->prevSibling = 0;
  dst->nextSibling = 0;
  // Copy LINK of what it points to
  if (linkChildren && src->firstChild) {
    dst->firstChild = jsvRefRef(src->firstChild);
  }
  // Copy extra string data if there was any
  if (jsvHasStringExt(src)) {
      // copy extra bits of string if there were any
      if (src->lastChild) {
        JsVar *child = jsvLock(src->lastChild);
        JsVar *childCopy = jsvCopy(child);
        if (childCopy) { // could be out of memory
          dst->lastChild = jsvGetRef(childCopy); // no ref for stringext
          jsvUnLock(childCopy);
        }
        jsvUnLock(child);
      }
  } else {
    assert(jsvIsBasic(src)); // in case we missed something!
  }
  return dst;
}

JsVar *jsvCopy(JsVar *src) {
  JsVar *dst = jsvNewWithFlags(src->flags & JSV_VARIABLEINFOMASK);
  if (!dst) return 0; // out of memory
  if (!jsvIsStringExt(src)) {
    memcpy(&dst->varData, &src->varData, sizeof(JsVarData));
    dst->lastChild = 0;
    dst->firstChild = 0;
    dst->prevSibling = 0;
    dst->nextSibling = 0;
  } else {
    // stringexts use the extra pointers after varData to store characters
    // see jsvGetMaxCharactersInVar
    memcpy(&dst->varData, &src->varData, JSVAR_DATA_STRING_MAX_LEN);
    dst->lastChild = 0;
  }

  // Copy what names point to
  if (jsvIsName(src)) {
    if (src->firstChild) {
      JsVar *child = jsvLock(src->firstChild);
      JsVar *childCopy = jsvRef(jsvCopy(child));
      jsvUnLock(child);
      if (childCopy) { // could have been out of memory
        dst->firstChild = jsvGetRef(childCopy);
        jsvUnLock(childCopy);
      }
    }
  }

  if (jsvHasStringExt(src)) {
    // copy extra bits of string if there were any
    if (src->lastChild) {
      JsVar *child = jsvLock(src->lastChild);
      JsVar *childCopy = jsvCopy(child);
      if (childCopy) {// could be out of memory
        dst->lastChild = jsvGetRef(childCopy); // no ref for stringext
        jsvUnLock(childCopy);
      }
      jsvUnLock(child);
    }
  } else if (jsvHasChildren(src)) {
    // Copy children..
    JsVarRef vr;
    vr = src->firstChild;
    while (vr) {
      JsVar *name = jsvLock(vr);
      JsVar *child = jsvCopyNameOnly(name, true/*link children*/, true/*keep as name*/); // NO DEEP COPY!
      if (child) { // could have been out of memory
        jsvAddName(dst, child);
        jsvUnLock(child);
      }
      vr = name->nextSibling;
      jsvUnLock(name);
    }
  } else {
    assert(jsvIsBasic(src)); // in case we missed something!
  }

  return dst;
}

void jsvAddName(JsVar *parent, JsVar *namedChild) {
  namedChild = jsvRef(namedChild); // ref here VERY important as adding to structure!
  assert(jsvIsName(namedChild));

  // update array length
  if (jsvIsArray(parent) && jsvIsInt(namedChild)) {
    JsVarInt index = namedChild->varData.integer;
    if (index >= jsvGetArrayLength(parent)) {
      jsvSetArrayLength(parent, index + 1, false);
    }
  }

  if (parent->lastChild) { // we have children already
    JsVar *insertAfter = jsvLock(parent->lastChild);
    if (jsvIsArray(parent)) {
      // we must insert in order - so step back until we get the right place
      while (insertAfter && jsvCompareInteger(namedChild, insertAfter)<0) {
        JsVarRef prev = insertAfter->prevSibling;
        jsvUnLock(insertAfter);
        insertAfter = prev ? jsvLock(prev) : 0;
      }
    }

    if (insertAfter) {
      if (insertAfter->nextSibling) {
        // great, we're in the middle...
        JsVar *insertBefore = jsvLock(insertAfter->nextSibling);
        insertBefore->prevSibling = jsvGetRef(namedChild);
        namedChild->nextSibling = jsvGetRef(insertBefore);
        jsvUnLock(insertBefore);
      } else {
        // We're at the end - just set up the parent
        parent->lastChild = jsvGetRef(namedChild);
      }
      insertAfter->nextSibling = jsvGetRef(namedChild);
      namedChild->prevSibling = jsvGetRef(insertAfter);
      jsvUnLock(insertAfter);
    } else { // Insert right at the beginning of the array
      // Link 2 children together
      JsVar *firstChild = jsvLock(parent->firstChild);
      firstChild->prevSibling = jsvGetRef(namedChild);
      jsvUnLock(firstChild);

      namedChild->nextSibling = parent->firstChild;
      // finally set the new child as the first one
      parent->firstChild = jsvGetRef(namedChild);
    }
  } else { // we have no children - just add it
    parent->firstChild = parent->lastChild = jsvGetRef(namedChild);

  }
}

JsVar *jsvAddNamedChild(JsVar *parent, JsVar *child, const char *name) {
  JsVar *namedChild = jsvMakeIntoVariableName(jsvNewFromString(name), child);
  if (!namedChild) return 0; // Out of memory
  jsvAddName(parent, namedChild);
  return namedChild;
}

JsVar *jsvSetNamedChild(JsVar *parent, JsVar *child, const char *name) {
  JsVar *namedChild = jsvFindChildFromString(parent, name, true);
  if (namedChild) // could be out of memory
    return jsvSetValueOfName(namedChild, child);
  return 0;
}

JsVar *jsvSetValueOfName(JsVar *name, JsVar *src) {
  assert(name && jsvIsName(name));
  assert(name!=src); // no infinite loops!
  // all is fine, so replace the existing child...
  /* Existing child may be null in the case of Z = 0 where
   * we create 'Z' and pass it down to '=' to have the value
   * filled in (or it may be undefined). */
  if (jsvIsNameWithValue(name)) {
    if (jsvIsString(name))
      name->flags = (name->flags & (JsVarFlags)~JSV_VARTYPEMASK) | (JSV_NAME_STRING_0 + jsvGetCharactersInVar(name));
    else
      name->flags = (name->flags & (JsVarFlags)~JSV_VARTYPEMASK) | JSV_NAME_INT;
    name->firstChild = 0;
  } else if (name->firstChild)
    jsvUnRefRef(name->firstChild); // free existing
  if (src) {
      if (jsvIsInt(name)) {
        if ((jsvIsInt(src) || jsvIsBoolean(src))) {
          JsVarInt v = src->varData.integer;
          if (v>=JSVARREF_MIN && v<=JSVARREF_MAX) {
            name->flags = (name->flags & (JsVarFlags)~JSV_VARTYPEMASK) | (jsvIsInt(src) ? JSV_NAME_INT_INT : JSV_NAME_INT_BOOL);
            name->firstChild = (JsVarRef)v;
            return name;
          }
        }
      } else if (jsvIsString(name)) {
        if ((jsvIsInt(src))) {
          JsVarInt v = src->varData.integer;
          if (v>=JSVARREF_MIN && v<=JSVARREF_MAX) {
            name->flags = (name->flags & (JsVarFlags)~JSV_VARTYPEMASK) | (JSV_NAME_STRING_INT_0 + jsvGetCharactersInVar(name));
            name->firstChild = (JsVarRef)v;
            return name;
          }
        }
      }
      // we can link to a name if we want (so can remove the assert!)
      name->firstChild = jsvGetRef(jsvRef(src));
  } else
      name->firstChild = 0;
  return name;
}

JsVar *jsvFindChildFromString(JsVar *parent, const char *name, bool addIfNotFound) {
  /* Pull out first 4 bytes, and ensure that everything
   * is 0 padded so that we can do a nice speedy check. */
  char fastCheck[4];
  fastCheck[0] = name[0];
  if (name[0]) {
    fastCheck[1] = name[1];
    if (name[1]) {
      fastCheck[2] = name[2];
      if (name[2]) {
        fastCheck[3] = name[3];
      } else {
        fastCheck[3] = 0;
      }
    } else {
      fastCheck[2] = 0;
      fastCheck[3] = 0;
    }
  } else {
    fastCheck[1] = 0;
    fastCheck[2] = 0;
    fastCheck[3] = 0;
  }

  assert(jsvHasChildren(parent));
  JsVarRef childref = parent->firstChild;
  while (childref) {
    // Don't Lock here, just use GetAddressOf - to try and speed up the finding
    // TODO: We can do this now, but when/if we move to cacheing vars, it'll break
    JsVar *child = jsvGetAddressOf(childref);
    if (*(int*)fastCheck==*(int*)child->varData.str && // speedy check of first 4 bytes
        jsvIsStringEqual(child, name)) {
       // found it! unlock parent but leave child locked
       return jsvLockAgain(child);
    }
    childref = child->nextSibling;
  }

  JsVar *child = 0;
  if (addIfNotFound) {
    child = jsvMakeIntoVariableName(jsvNewFromString(name), 0);
    if (child) // could be out of memory
      jsvAddName(parent, child);
  }
  return child;
}

/// See jsvIsNewChild - for fields that don't exist yet
JsVar *jsvCreateNewChild(JsVar *parent, JsVar *index, JsVar *child) {
  JsVar *newChild = jsvAsName(index);
  assert(!newChild->firstChild);
  if (child) jsvSetValueOfName(newChild, child);
  assert(!newChild->nextSibling && !newChild->prevSibling);
  // by setting the siblings as the same, we signal that if set,
  // we should be made a member of the given object
  newChild->nextSibling = newChild->prevSibling = jsvGetRef(jsvRef(jsvRef(parent)));

  return newChild;
}

/** Try and turn the supplied variable into a name. If not, make a new one. This locks again. */
JsVar *jsvAsName(JsVar *var) {
  if (var->refs == 0) {
    // Not reffed - great! let's just use it
    if (!jsvIsName(var))
      var = jsvMakeIntoVariableName(var, 0);
    return jsvLockAgain(var);
  } else { // it was reffed, we must add a new one
    return jsvMakeIntoVariableName(jsvCopy(var), 0);
  }
}

/** Non-recursive finding */
JsVar *jsvFindChildFromVar(JsVar *parent, JsVar *childName, bool addIfNotFound) {
  JsVar *child;
  JsVarRef childref = parent->firstChild;

  while (childref) {
    child = jsvLock(childref);
    if (jsvIsBasicVarEqual(child, childName)) {
      // found it! unlock parent but leave child locked
      return child;
    }
    childref = child->nextSibling;
    jsvUnLock(child);
  }

  child = 0;
  if (addIfNotFound && childName) {
    child = jsvAsName(childName);
    jsvAddName(parent, child);
  }
  return child;
}

void jsvRemoveChild(JsVar *parent, JsVar *child) {
    assert(jsvHasChildren(parent));
    JsVarRef childref = jsvGetRef(child);
    // unlink from parent
    if (parent->firstChild == childref)
        parent->firstChild = child->nextSibling;
    if (parent->lastChild == childref)
        parent->lastChild = child->prevSibling;
    // unlink from child list
    if (child->prevSibling) {
        JsVar *v = jsvLock(child->prevSibling);
        v->nextSibling = child->nextSibling;
        jsvUnLock(v);
    }
    if (child->nextSibling) {
        JsVar *v = jsvLock(child->nextSibling);
        v->prevSibling = child->prevSibling;
        jsvUnLock(v);
    }
    child->prevSibling = 0;
    child->nextSibling = 0;

    jsvUnRef(child);
}

void jsvRemoveAllChildren(JsVar *parent) {
    assert(jsvHasChildren(parent));
    while (parent->firstChild) {
      JsVar *v = jsvLock(parent->firstChild);
      jsvRemoveChild(parent, v);
      jsvUnLock(v);
    }
}


/// Check if the given name is a child of the parent
bool jsvIsChild(JsVar *parent, JsVar *child) {
  assert(jsvIsArray(parent) || jsvIsObject(parent));
  assert(jsvIsName(child));
  JsVarRef childref = jsvGetRef(child);
  JsVarRef indexref;
  indexref = parent->firstChild;
  while (indexref) {
    if (indexref == childref) return true;
    // get next
    JsVar *indexVar = jsvLock(indexref);
    indexref = indexVar->nextSibling;
    jsvUnLock(indexVar);
  }
  return false; // not found undefined
}

/// Get the named child of an object. If createChild!=0 then create the child
JsVar *jsvObjectGetChild(JsVar *obj, const char *name, JsVarFlags createChild) {
  if (!obj) return 0;
  assert(jsvHasChildren(obj));
  JsVar *childName = jsvFindChildFromString(obj, name, createChild!=0);
  JsVar *child = jsvSkipName(childName);
  if (!child && createChild) {
    child = jsvNewWithFlags(createChild);
    jsvSetValueOfName(childName, child);
    jsvUnLock(childName);
    return child;
  }
  jsvUnLock(childName);
  return child;
}

/// Set the named child of an object, and return the child (so you can choose to unlock it if you want)
JsVar *jsvObjectSetChild(JsVar *obj, const char *name, JsVar *child) {
  assert(jsvHasChildren(obj));
  // child can actually be a name (for instance if it is a named function)
  JsVar *childName = jsvFindChildFromString(obj, name, true);
  if (!childName) return 0; // out of memory
  jsvSetValueOfName(childName, child);
  jsvUnLock(childName);
  return child;
}

int jsvGetChildren(JsVar *v) {
  //OPT: could length be stored as the value of the array?
  int children = 0;
  JsVarRef childref = v->firstChild;
  while (childref) {
    JsVar *child = jsvLock(childref);
    children++;
    childref = child->nextSibling;
    jsvUnLock(child);
  }
  return children;
}

/// Get the first child's name from an object,array or function
JsVar *jsvGetFirstName(JsVar *v) {
  assert(jsvHasChildren(v));
  if (!v->firstChild) return 0;
  return jsvLock(v->firstChild);
}

JsVarInt jsvGetArrayLength(const JsVar *arr) {
  return arr->varData.integer;
}

JsVarInt jsvSetArrayLength(JsVar *arr, JsVarInt length, bool truncate) {
  if (truncate && length < arr->varData.integer) {
    // @TODO implement truncation here
  }
  arr->varData.integer = length;
  return length;
}

JsVarInt jsvGetLength(JsVar *src) {
  if (jsvIsArray(src)) {
    return jsvGetArrayLength(src);
  } else if (jsvIsArrayBuffer(src)) {
    return (JsVarInt)jsvGetArrayBufferLength(src);
  } else if (jsvIsString(src)) {
    return (JsVarInt)jsvGetStringLength(src);
  } else if (jsvIsObject(src) || jsvIsFunction(src)) {
      return jsvGetChildren(src);
  } else {
    return 1;
  }
}

/** Count the amount of JsVars used. Mostly useful for debugging */
size_t jsvCountJsVarsUsed(JsVar *v) {
  size_t count = 1;
  if (jsvHasChildren(v)) {
    JsVarRef childref = v->firstChild;
    while (childref) {
      JsVar *child = jsvLock(childref);
      count += jsvCountJsVarsUsed(child);
      childref = child->nextSibling;
      jsvUnLock(child);
    }
  }
  if (jsvHasCharacterData(v)) {
    JsVarRef childref = v->lastChild;
    while (childref) {
      JsVar *child = jsvLock(childref);
      count++;
      childref = child->lastChild;
      jsvUnLock(child);
    }
  }
  if (jsvIsName(v) && v->firstChild) {
    JsVar *child = jsvLock(v->firstChild);
    count += jsvCountJsVarsUsed(child);
    jsvUnLock(child);
  }
  return count;
}


JsVar *jsvGetArrayItem(const JsVar *arr, JsVarInt index) {
  JsVarRef childref = arr->lastChild;
  JsVarInt lastArrayIndex = 0;
  // Look at last non-string element!
  while (childref) {
    JsVar *child = jsvLock(childref);
    if (jsvIsInt(child)) {
      lastArrayIndex = child->varData.integer;
      // it was the last element... sorted!
      if (lastArrayIndex == index) {
        return jsvSkipNameAndUnLock(child);
      }
      jsvUnLock(child);
      break;
    }
    // if not an int, keep going
    childref = child->prevSibling;
    jsvUnLock(child);
  }
  // it's not in this array - don't search the whole lot...
  if (index > lastArrayIndex)
    return 0;
  // otherwise is it more than halfway through?
  if (index > lastArrayIndex/2) {
    // it's in the final half of the array (probably) - search backwards
    while (childref) {
      JsVar *child = jsvLock(childref);

      assert(jsvIsInt(child));
      if (child->varData.integer == index) {
        return jsvSkipNameAndUnLock(child);
      }
      childref = child->prevSibling;
      jsvUnLock(child);
    }
  } else {
    // it's in the first half of the array (probably) - search forwards
    childref = arr->firstChild;
    while (childref) {
      JsVar *child = jsvLock(childref);

      assert(jsvIsInt(child));
      if (child->varData.integer == index) {
        return jsvSkipNameAndUnLock(child);
      }
      childref = child->nextSibling;
      jsvUnLock(child);
    }
  }
  return 0; // undefined
}

/// Get the index of the value in the array (matchExact==use pointer, not equality check)
JsVar *jsvGetArrayIndexOf(JsVar *arr, JsVar *value, bool matchExact) {
  JsVarRef indexref;
  assert(jsvIsArray(arr) || jsvIsObject(arr));
  indexref = arr->firstChild;
  while (indexref) {
    JsVar *childIndex = jsvLock(indexref);
    assert(jsvIsName(childIndex))
    JsVar *childValue = jsvSkipName(childIndex);
    if (childValue==value ||
        (!matchExact && jsvIsBasicVarEqual(childValue, value))) {
      jsvUnLock(childValue);
      return childIndex;
    }
    jsvUnLock(childValue);
    indexref = childIndex->nextSibling;
    jsvUnLock(childIndex);
  }
  return 0; // undefined
}

/// Adds new elements to the end of an array, and returns the new length. initialValue is the item index when no items are currently in the array.
JsVarInt jsvArrayAddToEnd(JsVar *arr, JsVar *value, JsVarInt initialValue) {
  assert(jsvIsArray(arr));
  JsVarInt index = initialValue;
  if (arr->lastChild) {
    JsVar *last = jsvLock(arr->lastChild);
    index = jsvGetInteger(last)+1;
    jsvUnLock(last);
  }

  JsVar *idx = jsvMakeIntoVariableName(jsvNewFromInteger(index), value);
  if (!idx) {
    jsWarn("Out of memory while appending to array");
    return 0;
  }
  jsvAddName(arr, idx);
  jsvUnLock(idx);
  return index+1;
}

/// Adds new elements to the end of an array, and returns the new length
JsVarInt jsvArrayPush(JsVar *arr, JsVar *value) {
  assert(jsvIsArray(arr));
  JsVarInt index = jsvGetArrayLength(arr);
  JsVar *idx = jsvMakeIntoVariableName(jsvNewFromInteger(index), value);
  if (!idx) {
    jsWarn("Out of memory while appending to array");
    return 0;
  }
  jsvAddName(arr, idx);
  jsvUnLock(idx);
  return jsvGetArrayLength(arr);
}

/// Adds a new element to the end of an array, unlocks it, and returns the new length
JsVarInt jsvArrayPushAndUnLock(JsVar *arr, JsVar *value) {
  JsVarInt l = jsvArrayPush(arr, value);
  jsvUnLock(value);
  return l;
}

/// Removes the last element of an array, and returns that element (or 0 if empty). includes the NAME
JsVar *jsvArrayPop(JsVar *arr) {
  assert(jsvIsArray(arr));
  JsVar *child = 0;
  JsVarInt length = jsvGetArrayLength(arr);
  if (length > 0) {
    length--;

    if (arr->lastChild) {
      // find last child with an integer key
      JsVarRef ref = arr->lastChild;
      child = jsvLock(ref);
      while (child && !jsvIsInt(child)) {
        ref = child->prevSibling;
        jsvUnLock(child);
        if (ref) {
          child = jsvLock(ref);
        } else {
          child = 0;
        }
      }
      // check if the last integer key really is the last element
      if (child) {
        if (jsvGetInteger(child) == length) {
          // child is the last element - remove it
          jsvRemoveChild(arr, child);
        } else {
          // child is not the last element
          jsvUnLock(child);
          child = 0;
        }
      }
    }
    // and finally shrink the array
    jsvSetArrayLength(arr, length, false);
  }

  return child;
}

/// Removes the first element of an array, and returns that element (or 0 if empty). DOES NOT RENUMBER.
JsVar *jsvArrayPopFirst(JsVar *arr) {
  assert(jsvIsArray(arr));
  if (arr->firstChild) {
    JsVar *child = jsvLock(arr->firstChild);
    if (arr->firstChild == arr->lastChild)
      arr->lastChild = 0; // if 1 item in array
    arr->firstChild = child->nextSibling; // unlink from end of array
    jsvUnRef(child); // as no longer in array
    if (child->nextSibling) {
      JsVar *v = jsvLock(child->nextSibling);
      v->prevSibling = 0;
      jsvUnLock(v);
    }
    child->nextSibling = 0;
    return child; // and return it
  } else {
    // no children!
    return 0;
  }
}

/// Adds a new String element to the end of an array (IF it was not already there)
void jsvArrayAddString(JsVar *arr, const char *text) {
  JsVar *v = jsvNewFromString(text);
  JsVar *idx = jsvGetArrayIndexOf(arr, v, false); // did it already exist?
  if (!idx) jsvArrayPush(arr, v);
  else jsvUnLock(idx);
  jsvUnLock(v);
}

/// Join all elements of an array together into a string
JsVar *jsvArrayJoin(JsVar *arr, JsVar *filler) {
  JsVar *str = jsvNewFromEmptyString();
  if (!str) return 0; // out of memory

  JsVarInt index = 0;
  JsvIterator it;
  jsvIteratorNew(&it, arr);
  bool hasMemory = true;
  while (hasMemory && jsvIteratorHasElement(&it)) {
    JsVar *key = jsvIteratorGetKey(&it);
    if (jsvIsInt(key)) {
      JsVarInt thisIndex = jsvGetInteger(key);
      // add the filler
      if (filler) {
        while (index<thisIndex) {
          index++;
          jsvAppendStringVarComplete(str, filler);
        }
      }
      // add the value
      JsVar *value = jsvIteratorGetValue(&it);
      if (value && !jsvIsNull(value)) {
        JsVar *valueStr = jsvAsString(value, true /* UNLOCK */);
        if (valueStr) { // could be out of memory
          jsvAppendStringVarComplete(str, valueStr);
          jsvUnLock(valueStr);
        } else {
          hasMemory = false;
        }
      }
    }
    jsvUnLock(key);
    jsvIteratorNext(&it);
  }
  jsvIteratorFree(&it);

  // pad missing elements from sparse arrays
  if (hasMemory && filler && jsvIsArray(arr)) {
    JsVarInt length = jsvGetArrayLength(arr);
    while (++index < length) {
      jsvAppendStringVarComplete(str, filler);
    }
  }

  return str;
}

/// Insert a new element before beforeIndex, DOES NOT UPDATE INDICES
void jsvArrayInsertBefore(JsVar *arr, JsVar *beforeIndex, JsVar *element) {
  if (beforeIndex) {
    JsVar *idxVar = jsvMakeIntoVariableName(jsvNewFromInteger(0), element);
    if (!idxVar) return; // out of memory

    JsVarRef idxRef = jsvGetRef(jsvRef(idxVar));
    JsVarRef prev = beforeIndex->prevSibling;
    if (prev) {
      JsVar *prevVar = jsvRef(jsvLock(prev));
      jsvSetInteger(idxVar, jsvGetInteger(prevVar)+1); // update index number
      prevVar->nextSibling = idxRef;
      jsvUnLock(prevVar);
      idxVar->prevSibling = prev;
    } else {
      idxVar->prevSibling = 0;
      arr->firstChild = idxRef;
    }
    beforeIndex->prevSibling = idxRef;
    idxVar->nextSibling = jsvGetRef(jsvRef(beforeIndex));
    jsvUnLock(idxVar);
  } else
    jsvArrayPush(arr, element);
}

/** Same as jsvMathsOpPtr, but if a or b are a name, skip them
 * and go to what they point to. */
JsVar *jsvMathsOpSkipNames(JsVar *a, JsVar *b, int op) {
  JsVar *pa = jsvSkipName(a);
  JsVar *pb = jsvSkipName(b);
  JsVar *res = jsvMathsOp(pa,pb,op);
  jsvUnLock(pa);
  jsvUnLock(pb);
  return res;
}


JsVar *jsvMathsOpError(int op, const char *datatype) {
    char opName[32];
    jslTokenAsString(op, opName, sizeof(opName));
    jsError("Operation %s not supported on the %s datatype", opName, datatype);
    return 0;
}

JsVar *jsvMathsOp(JsVar *a, JsVar *b, int op) {
    // Type equality check
    if (op == LEX_TYPEEQUAL || op == LEX_NTYPEEQUAL) {
      // check type first, then call again to check data
      bool eql = (a==0) == (b==0);
      if (a && b) {
        // Check whether both are numbers, otherwise check the variable
        // type flags themselves
        eql = ((jsvIsInt(a)||jsvIsFloat(a)) && (jsvIsInt(b)||jsvIsFloat(b))) ||
              ((a->flags & JSV_VARTYPEMASK) == (b->flags & JSV_VARTYPEMASK));
      }
      if (eql) {
        JsVar *contents = jsvMathsOp(a,b, LEX_EQUAL);
        if (!jsvGetBool(contents)) eql = false;
        jsvUnLock(contents);
      }
      if (op == LEX_TYPEEQUAL)
        return jsvNewFromBool(eql);
      else
        return jsvNewFromBool(!eql);
    }

    bool needsInt = op=='&' || op=='|' || op=='^' || op==LEX_LSHIFT || op==LEX_RSHIFT || op==LEX_RSHIFTUNSIGNED;
    bool needsNumeric = needsInt || op=='*' || op=='/' || op=='%' || op=='-';
    bool isCompare = op==LEX_EQUAL || op==LEX_NEQUAL || op=='<' || op==LEX_LEQUAL || op=='>'|| op==LEX_GEQUAL;
    if (isCompare) {
      if (jsvIsNumeric(a) && jsvIsString(b)) {
        needsNumeric = true;
        needsInt = jsvIsIntegerish(a) && jsvIsStringNumericInt(b, false);
      } else if (jsvIsNumeric(b) && jsvIsString(a)) {
        needsNumeric = true;
        needsInt = jsvIsIntegerish(b) && jsvIsStringNumericInt(a, false);
      }
    }

    // do maths...
    if (jsvIsUndefined(a) && jsvIsUndefined(b)) {
      if (op == LEX_EQUAL)
        return jsvNewFromBool(true);
      else if (op == LEX_NEQUAL)
        return jsvNewFromBool(false);
      else
        return 0; // undefined
    } else if (needsNumeric ||
               ((jsvIsNumeric(a) || jsvIsUndefined(a) || jsvIsNull(a)) &&
                (jsvIsNumeric(b) || jsvIsUndefined(b) || jsvIsNull(b)))) {
      if (needsInt || (jsvIsIntegerish(a) && jsvIsIntegerish(b))) {
            // note that int+undefined should be handled as a double
            // use ints
            JsVarInt da = jsvGetInteger(a);
            JsVarInt db = jsvGetInteger(b);
            switch (op) {
                case '+': return jsvNewFromInteger(da+db);
                case '-': return jsvNewFromInteger(da-db);
                case '*': return jsvNewFromInteger(da*db);
                case '/': return jsvNewFromFloat((JsVarFloat)da/(JsVarFloat)db);
                case '&': return jsvNewFromInteger(da&db);
                case '|': return jsvNewFromInteger(da|db);
                case '^': return jsvNewFromInteger(da^db);
                case '%': return db ? jsvNewFromInteger(da%db) : jsvNewFromFloat(NAN);
                case LEX_LSHIFT: return jsvNewFromInteger(da << db);
                case LEX_RSHIFT: return jsvNewFromInteger(da >> db);
                case LEX_RSHIFTUNSIGNED: return jsvNewFromInteger((JsVarInt)(((JsVarIntUnsigned)da) >> db));
                case LEX_EQUAL:     return jsvNewFromBool(da==db && jsvIsNull(a)==jsvIsNull(b));
                case LEX_NEQUAL:    return jsvNewFromBool(da!=db || jsvIsNull(a)!=jsvIsNull(b));
                case '<':           return jsvNewFromBool(da<db);
                case LEX_LEQUAL:    return jsvNewFromBool(da<=db);
                case '>':           return jsvNewFromBool(da>db);
                case LEX_GEQUAL:    return jsvNewFromBool(da>=db);
                default: return jsvMathsOpError(op, "Integer");
            }
        } else {
            // use doubles
            JsVarFloat da = jsvGetFloat(a);
            JsVarFloat db = jsvGetFloat(b);
            switch (op) {
                case '+': return jsvNewFromFloat(da+db);
                case '-': return jsvNewFromFloat(da-db);
                case '*': return jsvNewFromFloat(da*db);
                case '/': return jsvNewFromFloat(da/db);
                case '%': return jsvNewFromFloat(jswrap_math_mod(da, db));
                case LEX_EQUAL:
                case LEX_NEQUAL:  { bool equal = da==db;
                                    if ((jsvIsNull(a) && jsvIsUndefined(b)) ||
                                        (jsvIsNull(b) && jsvIsUndefined(a))) equal = true; // JS quirk :)
                                    return jsvNewFromBool((op==LEX_EQUAL) ? equal : ((bool)!equal));
                                  }
                case '<':           return jsvNewFromBool(da<db);
                case LEX_LEQUAL:    return jsvNewFromBool(da<=db);
                case '>':           return jsvNewFromBool(da>db);
                case LEX_GEQUAL:    return jsvNewFromBool(da>=db);
                default: return jsvMathsOpError(op, "Double");
            }
        }
    } else if ((jsvIsArray(a) || jsvIsObject(a) || jsvIsFunction(a) ||
                jsvIsArray(b) || jsvIsObject(b) || jsvIsFunction(b)) &&
                jsvIsArray(a)==jsvIsArray(b) && // Fix #283 - convert to string and test if only one is an array
                (op == LEX_EQUAL || op==LEX_NEQUAL)) {
      bool equal = a==b;

      if (jsvIsNativeFunction(a) || jsvIsNativeFunction(b)) {
        // even if one is not native, the contents will be different
        equal = a->varData.native.ptr == b->varData.native.ptr &&
                a->varData.native.argTypes == b->varData.native.argTypes;
      }

      /* Just check pointers */
      switch (op) {
           case LEX_EQUAL:  return jsvNewFromBool(equal);
           case LEX_NEQUAL: return jsvNewFromBool(!equal);
           default: return jsvMathsOpError(op, jsvIsArray(a)?"Array":"Object");
      }
    } else {
       JsVar *da = jsvAsString(a, false);
       JsVar *db = jsvAsString(b, false);
       if (!da || !db) { // out of memory
         jsvUnLock(da);
         jsvUnLock(db);
         return 0;
       }
       if (op=='+') {
         JsVar *v = jsvCopy(da);
         // TODO: can we be fancy and not copy da if we know it isn't reffed? what about locks?
         if (v) // could be out of memory
           jsvAppendStringVarComplete(v, db);
         jsvUnLock(da);
         jsvUnLock(db);
         return v;
       }

       int cmp = jsvCompareString(da,db,0,0,false);
       jsvUnLock(da);
       jsvUnLock(db);
       // use strings
       switch (op) {
           case LEX_EQUAL:     return jsvNewFromBool(cmp==0);
           case LEX_NEQUAL:    return jsvNewFromBool(cmp!=0);
           case '<':           return jsvNewFromBool(cmp<0);
           case LEX_LEQUAL:    return jsvNewFromBool(cmp<=0);
           case '>':           return jsvNewFromBool(cmp>0);
           case LEX_GEQUAL:    return jsvNewFromBool(cmp>=0);
           default: return jsvMathsOpError(op, "String");
       }
    }
}

JsVar *jsvNegateAndUnLock(JsVar *v) {
  JsVar *zero = jsvNewFromInteger(0);
  JsVar *res = jsvMathsOpSkipNames(zero, v, '-');
  jsvUnLock(zero);
  jsvUnLock(v);
  return res;
}

/** If the given element is found, return the path to it as a string of
 * the form 'foo.bar', else return 0. If we would have returned a.b and
 * ignoreParent is a, don't! */
JsVar *jsvGetPathTo(JsVar *root, JsVar *element, int maxDepth, JsVar *ignoreParent) {
  if (maxDepth<=0) return 0;
  JsvIterator it;
  jsvIteratorNew(&it, root);
  while (jsvIteratorHasElement(&it)) {
    JsVar *el = jsvIteratorGetValue(&it);
    if (el == element && root != ignoreParent) {
      // if we found it - send the key name back!
      JsVar *name = jsvAsString(jsvIteratorGetKey(&it), true);
      jsvIteratorFree(&it);
      return name;
    } else if (jsvIsObject(el) || jsvIsArray(el) || jsvIsFunction(el)) {
      // recursively search
      JsVar *n = jsvGetPathTo(el, element, maxDepth-1, ignoreParent);
      if (n) {
        // we found it! Append our name onto it as well
        JsVar *keyName = jsvIteratorGetKey(&it);
        JsVar *name = jsvNewFromEmptyString();
        if (name) {
          if (jsvIsObject(el)) {
            jsvAppendPrintf(name, "%v.%v",keyName,n);
          } else { // array
            jsvAppendPrintf(name, "%v[%q]",keyName,n);
          }
        }
        jsvUnLock(keyName);
        jsvUnLock(n);
        jsvIteratorFree(&it);
        return name;
      }
    }
    jsvIteratorNext(&it);
  }
  jsvIteratorFree(&it);
  return 0;
}

void jsvTraceLockInfo(JsVar *v) {
    jsiConsolePrintf("#%d[r%d,l%d] ",jsvGetRef(v),v->refs,jsvGetLocks(v)-1);
}

/** Get the lowest level at which searchRef appears */
int _jsvTraceGetLowestLevel(JsVarRef ref, JsVarRef searchRef) {
  if (ref == searchRef) return 0;
  int found = -1;
  JsVar *var = jsvLock(ref);

  // Use IS_RECURSING  flag to stop recursion
  if (var->flags & JSV_IS_RECURSING) {
    jsvUnLock(var);
    return -1;
  }
  var->flags |= JSV_IS_RECURSING;

  if (jsvHasSingleChild(var) && var->firstChild) {
    int f = _jsvTraceGetLowestLevel(var->firstChild, searchRef);
    if (f>=0 && (found<0 || f<found)) found=f+1;
  }
  if (jsvHasChildren(var)) {
    JsVarRef childRef = var->firstChild;
    while (childRef) {
      int f = _jsvTraceGetLowestLevel(childRef, searchRef);
      if (f>=0 && (found<0 || f<found)) found=f+1;

      JsVar *child = jsvLock(childRef);
      childRef = child->nextSibling;
      jsvUnLock(child);
    }
  }

  var->flags &= ~JSV_IS_RECURSING;
  jsvUnLock(var);

  return found; // searchRef not found
}

void _jsvTrace(JsVarRef ref, int indent, JsVarRef baseRef, int level) {
#ifdef SAVE_ON_FLASH
  jsiConsolePrint("Trace unimplemented in this version.\n");
#else
    int i;
    for (i=0;i<indent;i++) jsiConsolePrint(" ");

    if (!ref) {
        jsiConsolePrint("undefined\n");
        return;
    }
    /*jsiConsolePrint("<");
    jsiConsolePrintInt(level);
    jsiConsolePrint(":");
    jsiConsolePrintInt(_jsvTraceGetLowestLevel(baseRef, ref));
    jsiConsolePrint("> ");*/


    JsVar *var = jsvLock(ref);
    jsvTraceLockInfo(var);


    if (jsvIsName(var)) {
      if (jsvIsFunctionParameter(var))
        jsiConsolePrint("Param ");
      JsVar *str = jsvAsString(var, false);
      if (jsvIsInt(var)) {
        jsiConsolePrintf("Name: int %v  ", str);
      } else if (jsvIsString(var)) {
        jsiConsolePrintf("Name: '%v'  ", str);
      } else if (jsvIsArrayBufferName(var)) {
        jsiConsolePrintf("ArrayBufferName[%d] ", jsvGetInteger(var));
      } else {
        assert(0);
      }
      jsvUnLock(str);
      if (jsvIsNameInt(var)) {
        jsiConsolePrintf("int %d\n", var->firstChild);
        jsvUnLock(var);
        return;
      } else if (jsvIsNameIntBool(var)) {
        jsiConsolePrintf("bool %s\n", var->firstChild?"true":"false");
        jsvUnLock(var);
        return;
      } else {
        // go to what the name points to
        ref = var->firstChild;
        if (ref) {
          level++;
          int lowestLevel = _jsvTraceGetLowestLevel(baseRef, ref);
          /*jsiConsolePrint("<");
          jsiConsolePrintInt(level);
          jsiConsolePrint(":");
          jsiConsolePrintInt(lowestLevel);
          jsiConsolePrint("> ");*/

          var = jsvLock(ref);
          jsvTraceLockInfo(var);
          if (lowestLevel < level) {
            // If this data is available elsewhere in the tree (but nearer the root)
            // then don't print it. This makes the dump significantly more readable!
            // It also stops us getting in recursive loops ...
            jsiConsolePrint("...\n");
            jsvUnLock(var);
            return;
          }
        } else {
          jsvUnLock(var);
          jsiConsolePrint("undefined\n");
          return;
        }
      }
    }

    if (jsvIsName(var)) {
      jsiConsolePrint("\n");
      _jsvTrace(jsvGetRef(var), indent+2, baseRef, level+1);
      jsvUnLock(var);
      return;
    }
    if (jsvIsObject(var)) jsiConsolePrint("Object {");
    else if (jsvIsArray(var)) jsiConsolePrintf("Array(%d) [", var->varData.integer);
    else if (jsvIsPin(var)) jsiConsolePrint("Pin ");
    else if (jsvIsInt(var)) jsiConsolePrint("Integer ");
    else if (jsvIsBoolean(var)) jsiConsolePrint("Bool ");
    else if (jsvIsFloat(var)) jsiConsolePrint("Double ");
    else if (jsvIsString(var)) jsiConsolePrint("String ");
    else if (jsvIsArrayBuffer(var)) {
      jsiConsolePrintf("%s ", jswGetBasicObjectName(var)); // way to get nice name
      _jsvTrace(var->firstChild, indent+1, baseRef, level+1);
      jsvUnLock(var);
      return;
    } else if (jsvIsFunction(var)) jsiConsolePrint("Function {");
    else {
        jsiConsolePrintf("Flags %d\n", var->flags & (JsVarFlags)~(JSV_LOCK_MASK));
    }

    if (!jsvIsObject(var) && !jsvIsArray(var) && !jsvIsFunction(var)) {
      JsVar *str = jsvAsString(var, false);
      if (str) {
        JsvStringIterator it;
        jsvStringIteratorNew(&it, str, 0);
        while (jsvStringIteratorHasChar(&it)) {
          char ch = jsvStringIteratorGetChar(&it);
          jsiConsolePrint(escapeCharacter(ch));
          jsvStringIteratorNext(&it);
        }
        jsvStringIteratorFree(&it);
        jsvUnLock(str);
      }
    }

    if (jsvHasStringExt(var)) {
      if (!jsvIsStringExt(var) && var->firstChild) { // stringext don't have children (the use them for chars)
        jsiConsolePrint("( Multi-block string ");
        JsVarRef child = var->firstChild;
        while (child) {
          JsVar *childVar = jsvLock(child);
          jsvTraceLockInfo(childVar);
          child = childVar->firstChild;
          jsvUnLock(childVar);
        }
        jsiConsolePrint(")\n");
      } else
          jsiConsolePrint("\n");
    } else {
      JsVarRef child = var->firstChild;
      jsiConsolePrint("\n");
      // dump children
      while (child) {
        JsVar *childVar;
        _jsvTrace(child, indent+2, baseRef, level+1);
        childVar = jsvLock(child);
        child = childVar->nextSibling;
        jsvUnLock(childVar);
      }
    }

    if (jsvIsObject(var) || jsvIsFunction(var) || jsvIsArray(var)) {
      int i;
      for (i=0;i<indent;i++) jsiConsolePrint(" ");
      jsiConsolePrint(jsvIsArray(var) ? "]\n" : "}\n");
    }

    jsvUnLock(var);
#endif
}

/** Write debug info for this Var out to the console */
void jsvTrace(JsVarRef ref, int indent) {
  _jsvTrace(ref,indent,ref,0);
}


/** Recursively mark the variable */
static void jsvGarbageCollectMarkUsed(JsVar *var) {
  var->flags &= (JsVarFlags)~JSV_GARBAGE_COLLECT;

  if (jsvHasCharacterData(var)) {
    // non-recursively scan strings
    JsVarRef child = var->lastChild;
    while (child) {
      JsVar *childVar;
      childVar = jsvGetAddressOf(child);
      childVar->flags &= (JsVarFlags)~JSV_GARBAGE_COLLECT;
      child = childVar->lastChild;
    }
  }
  // intentionally no else
  if (jsvHasSingleChild(var)) {
    if (var->firstChild) {
      JsVar *childVar = jsvGetAddressOf(var->firstChild);
      if (childVar->flags & JSV_GARBAGE_COLLECT)
        jsvGarbageCollectMarkUsed(childVar);
    }
  } else if (jsvHasChildren(var)) {
    JsVarRef child = var->firstChild;
    while (child) {
      JsVar *childVar;
      childVar = jsvGetAddressOf(child);
      if (childVar->flags & JSV_GARBAGE_COLLECT)
        jsvGarbageCollectMarkUsed(childVar);
      child = childVar->nextSibling;
    }
  }
}

/** Run a garbage collection sweep - return true if things have been freed */
bool jsvGarbageCollect() {
  JsVarRef i;
  // clear garbage collect flags
  for (i=1;i<=jsVarsSize;i++)  {
    JsVar *var = jsvGetAddressOf(i);
    if ((var->flags&JSV_VARTYPEMASK) != JSV_UNUSED) // if it is not unused
      var->flags |= (JsVarFlags)JSV_GARBAGE_COLLECT;
  }
  // recursively add 'native' vars
  for (i=1;i<=jsVarsSize;i++)  {
      JsVar *var = jsvGetAddressOf(i);
    if ((var->flags & JSV_GARBAGE_COLLECT) && // not already GC'd
        jsvGetLocks(var)>0) // or it is locked
      jsvGarbageCollectMarkUsed(var);
  }
  // now sweep for things that we can GC!
  bool freedSomething = false;
  for (i=1;i<=jsVarsSize;i++)  {
    JsVar *var = jsvGetAddressOf(i);
    if (var->flags & JSV_GARBAGE_COLLECT) {
      freedSomething = true;
      // free!
      var->flags = JSV_UNUSED;
      // add this to our free list
      var->nextSibling = jsVarFirstEmpty;
      jsVarFirstEmpty = jsvGetRef(var);
    }
  }
  return freedSomething;
}

/** Remove whitespace to the right of a string - on MULTIPLE LINES */
JsVar *jsvStringTrimRight(JsVar *srcString) {
  JsvStringIterator src, dst;
  JsVar *dstString = jsvNewFromEmptyString();
  jsvStringIteratorNew(&src, srcString, 0);
  jsvStringIteratorNew(&dst, dstString, 0);
  int spaces = 0;
  while (jsvStringIteratorHasChar(&src)) {
    char ch = jsvStringIteratorGetChar(&src);
    jsvStringIteratorNext(&src);

    if (ch==' ') spaces++;
    else if (ch=='\n') {
      spaces = 0;
      jsvStringIteratorAppend(&dst, ch);
    } else {
      for (;spaces>0;spaces--)
        jsvStringIteratorAppend(&dst, ' ');
      jsvStringIteratorAppend(&dst, ch);
    }
  }
  jsvStringIteratorFree(&src);
  jsvStringIteratorFree(&dst);
  return dstString;
}

/// If v is the key of a function, return true if it is internal and shouldn't be visible to the user
bool jsvIsInternalFunctionKey(JsVar *v) {
  return (jsvIsString(v) && (
              v->varData.str[0]==JS_HIDDEN_CHAR)
                            ) ||
         jsvIsFunctionParameter(v);
}

/// If v is the key of an object, return true if it is internal and shouldn't be visible to the user
bool jsvIsInternalObjectKey(JsVar *v) {
  return (jsvIsString(v) && (
              v->varData.str[0]==JS_HIDDEN_CHAR ||
              jsvIsStringEqual(v, JSPARSE_INHERITS_VAR) ||
              jsvIsStringEqual(v, JSPARSE_CONSTRUCTOR_VAR)
                            ));
}

/// Get the correct checker function for the given variable. see jsvIsInternalFunctionKey/jsvIsInternalObjectKey
JsvIsInternalChecker jsvGetInternalFunctionCheckerFor(JsVar *v) {
  if (jsvIsFunction(v)) return jsvIsInternalFunctionKey;
  if (jsvIsObject(v)) return jsvIsInternalObjectKey;
  return 0;
}



/** Iterate over the contents of var, calling callback for each. Contents may be:
 *   * numeric -> output
 *   * a string -> output each character
 *   * array/arraybuffer -> call itself on each element
 *   * object -> call itself object.count times, on object.data
 */
bool jsvIterateCallback(JsVar *data, void (*callback)(int item, void *callbackData), void *callbackData) {
  bool ok = true;
  if (jsvIsNumeric(data)) {
    callback((int)jsvGetInteger(data), callbackData);
  } else if (jsvIsObject(data)) {
    JsVar *countVar = jsvObjectGetChild(data, "count", 0);
    JsVar *dataVar = jsvObjectGetChild(data, "data", 0);
    if (countVar && dataVar && jsvIsNumeric(countVar)) {
      int n = (int)jsvGetInteger(countVar);
      while (ok && n-- > 0) {
        ok = jsvIterateCallback(dataVar, callback, callbackData);
      }
    } else {
      jsWarn("If specifying an object, it must be of the form {data : ..., count : N}");
    }
    jsvUnLock(countVar);
    jsvUnLock(dataVar);
  } else if (jsvIsString(data)) {
    JsvStringIterator it;
    jsvStringIteratorNew(&it, data, 0);
    while (jsvStringIteratorHasChar(&it) && ok) {
      char ch = jsvStringIteratorGetChar(&it);
      callback(ch, callbackData);
      jsvStringIteratorNext(&it);
    }
    jsvStringIteratorFree(&it);
  } else if (jsvIsIterable(data)) {
    JsvIterator it;
    jsvIteratorNew(&it, data);
    while (jsvIteratorHasElement(&it) && ok) {
      JsVar *el = jsvIteratorGetValue(&it);
      ok = jsvIterateCallback(el, callback, callbackData);
      jsvUnLock(el);
      jsvIteratorNext(&it);
    }
    jsvIteratorFree(&it);
  } else {
    jsWarn("Expecting a number or something iterable, got %t", data);
    ok = false;
  }
  return ok;
}

/** If jsvIterateCallback is called, how many times will it call the callback function? */
static void jsvIterateCallbackCountCb(int n, void *data) {
  NOT_USED(n);
  int *count = (int*)data;
  (*count)++;
}
int jsvIterateCallbackCount(JsVar *var) {
  int count = 0;
  jsvIterateCallback(var, jsvIterateCallbackCountCb, (void *)&count);
  return count;
}

// --------------------------------------------------------------------------------------------

void jsvStringIteratorNew(JsvStringIterator *it, JsVar *str, size_t startIdx) {
  assert(jsvHasCharacterData(str));
  it->var = jsvLockAgain(str);
  it->charsInVar = jsvGetCharactersInVar(str);
  it->charIdx = startIdx;
  it->varIndex = 0;
  while (it->charIdx>0 && it->charIdx >= it->charsInVar) {
    it->charIdx -= it->charsInVar;
    it->varIndex += it->charsInVar;
    if (it->var) {
      if (it->var->lastChild) {
        JsVar *next = jsvLock(it->var->lastChild);
        jsvUnLock(it->var);
        it->var = next;
        it->charsInVar = jsvGetCharactersInVar(it->var);
      } else {
        jsvUnLock(it->var);
        it->var = 0;
        it->charsInVar = 0;
        it->varIndex = startIdx - it->charIdx;
        return; // at end of string - get out of loop
      }
    }
  }
  it->varIndex = startIdx - it->charIdx;
}

void jsvStringIteratorNext(JsvStringIterator *it) {
  jsvStringIteratorNextInline(it);
}

void jsvStringIteratorGotoEnd(JsvStringIterator *it) {
  assert(it->var);
  while (it->var->lastChild) {
     JsVar *next = jsvLock(it->var->lastChild);
     jsvUnLock(it->var);
     it->var = next;
     it->varIndex += it->charsInVar;
     it->charsInVar = jsvGetCharactersInVar(it->var);
   }
  if (it->charsInVar) it->charIdx = it->charsInVar-1;
  else it->charIdx = 0;
}

void jsvStringIteratorAppend(JsvStringIterator *it, char ch) {
  if (!it->var) return;
  if (it->charsInVar>0) {
    assert(it->charIdx+1 == it->charsInVar /* check at end */);
    it->charIdx++;
  } else
    assert(it->charIdx == 0);
  if (it->charIdx >= jsvGetMaxCharactersInVar(it->var)) {
    assert(!it->var->lastChild);
    JsVar *next = jsvNewWithFlags(JSV_STRING_EXT_0);
    if (!next) return; // out of memory
    // we don't ref, because  StringExts are never reffed as they only have one owner (and ALWAYS have an owner)
    it->var->lastChild = jsvGetRef(next);
    jsvUnLock(it->var);
    it->var = next;
    it->varIndex += it->charIdx;
    it->charIdx = 0; // it's new, so empty
  }

  it->var->varData.str[it->charIdx] = ch;
  it->charsInVar = it->charIdx+1;
  jsvSetCharactersInVar(it->var, it->charsInVar);
}


// --------------------------------------------------------------------------------------------
void   jsvArrayBufferIteratorNew(JsvArrayBufferIterator *it, JsVar *arrayBuffer, size_t index) {
  assert(jsvIsArrayBuffer(arrayBuffer));
  it->index = index;
  it->type = arrayBuffer->varData.arraybuffer.type;
  it->byteLength = arrayBuffer->varData.arraybuffer.length * JSV_ARRAYBUFFER_GET_SIZE(it->type);
  it->byteOffset = arrayBuffer->varData.arraybuffer.byteOffset;
  JsVar *arrayBufferData = jsvGetArrayBufferBackingString(arrayBuffer);

  it->byteLength += it->byteOffset; // because we'll check if we have more bytes using this
  it->byteOffset = it->byteOffset + index*JSV_ARRAYBUFFER_GET_SIZE(it->type);
  if (it->byteOffset>=(it->byteLength+1-JSV_ARRAYBUFFER_GET_SIZE(it->type))) {
    jsvUnLock(arrayBufferData);
    it->type = ARRAYBUFFERVIEW_UNDEFINED;
    return;
  }
  jsvStringIteratorNew(&it->it, arrayBufferData, (size_t)it->byteOffset);
  jsvUnLock(arrayBufferData);
  it->hasAccessedElement = false;
}

static void jsvArrayBufferIteratorGetValueData(JsvArrayBufferIterator *it, char *data) {
  if (it->type == ARRAYBUFFERVIEW_UNDEFINED) return;
  assert(!it->hasAccessedElement); // we just haven't implemented this case yet
  unsigned int i,dataLen = JSV_ARRAYBUFFER_GET_SIZE(it->type);
  for (i=0;i<dataLen;i++) {
    data[i] = jsvStringIteratorGetChar(&it->it);
    if (dataLen!=1) jsvStringIteratorNext(&it->it);
  }
  if (dataLen!=1) it->hasAccessedElement = true;
}

static JsVarInt jsvArrayBufferIteratorDataToInt(JsvArrayBufferIterator *it, char *data) {
  unsigned int dataLen = JSV_ARRAYBUFFER_GET_SIZE(it->type);
  JsVarInt v = 0;
  if (dataLen==1) v = *(int8_t*)data;
  else if (dataLen==2) v = *(short*)data;
  else if (dataLen==4) v = *(int*)data;
  else assert(0);
  if ((!JSV_ARRAYBUFFER_IS_SIGNED(it->type)))
    v = v & (JsVarInt)((1UL << (8*dataLen))-1);
  return v;
}

static JsVarFloat jsvArrayBufferIteratorDataToFloat(JsvArrayBufferIterator *it, char *data) {
  unsigned int dataLen = JSV_ARRAYBUFFER_GET_SIZE(it->type);
  JsVarFloat v = 0;
  if (dataLen==4) v = *(float*)data;
  else if (dataLen==8) v = *(double*)data;
  else assert(0);
  return v;
}

JsVar *jsvArrayBufferIteratorGetValue(JsvArrayBufferIterator *it) {
  if (it->type == ARRAYBUFFERVIEW_UNDEFINED) return 0;
  char data[8];
  jsvArrayBufferIteratorGetValueData(it, data);
  if (JSV_ARRAYBUFFER_IS_FLOAT(it->type)) {
    return jsvNewFromFloat(jsvArrayBufferIteratorDataToFloat(it, data));
  } else {
    return jsvNewFromInteger(jsvArrayBufferIteratorDataToInt(it, data));
  }
}

JsVar *jsvArrayBufferIteratorGetValueAndRewind(JsvArrayBufferIterator *it) {
  JsvStringIterator oldIt = jsvStringIteratorClone(&it->it);
  JsVar *v = jsvArrayBufferIteratorGetValue(it);
  jsvStringIteratorFree(&it->it);
  it->it = oldIt;
  it->hasAccessedElement = false;
  return v;
}

JsVarInt jsvArrayBufferIteratorGetIntegerValue(JsvArrayBufferIterator *it) {
  if (it->type == ARRAYBUFFERVIEW_UNDEFINED) return 0;
  char data[8];
  jsvArrayBufferIteratorGetValueData(it, data);
  if (JSV_ARRAYBUFFER_IS_FLOAT(it->type)) {
    return (JsVarInt)jsvArrayBufferIteratorDataToFloat(it, data);
  } else {
    return jsvArrayBufferIteratorDataToInt(it, data);
  }
}

JsVarFloat jsvArrayBufferIteratorGetFloatValue(JsvArrayBufferIterator *it) {
  if (it->type == ARRAYBUFFERVIEW_UNDEFINED) return 0;
  char data[8];
  jsvArrayBufferIteratorGetValueData(it, data);
  if (JSV_ARRAYBUFFER_IS_FLOAT(it->type)) {
    return jsvArrayBufferIteratorDataToFloat(it, data);
  } else {
    return (JsVarFloat)jsvArrayBufferIteratorDataToInt(it, data);
  }
}

void   jsvArrayBufferIteratorSetValue(JsvArrayBufferIterator *it, JsVar *value) {
  if (it->type == ARRAYBUFFERVIEW_UNDEFINED) return;
  assert(!it->hasAccessedElement); // we just haven't implemented this case yet
  char data[8];
  unsigned int i,dataLen = JSV_ARRAYBUFFER_GET_SIZE(it->type);

  if (JSV_ARRAYBUFFER_IS_FLOAT(it->type)) {
    JsVarFloat v = jsvGetFloat(value);       ;
    if (dataLen==4) { float f = (float)v; memcpy(data,&f,dataLen); }
    else if (dataLen==8) { double f = (double)v; memcpy(data,&f,dataLen); }
    else assert(0);
  } else {
    JsVarInt v = jsvGetInteger(value);
    // we don't care about sign when writing - as it gets truncated
    if (dataLen==1) { char c = (char)v; memcpy(data,&c,dataLen); }
    else if (dataLen==2) { short c = (short)v; memcpy(data,&c,dataLen); }
    else if (dataLen==4) { int c = (int)v; memcpy(data,&c,dataLen); }
    else if (dataLen==8) { long long c = (long long)v; memcpy(data,&c,dataLen); }
    else assert(0);
  }

  for (i=0;i<dataLen;i++) {
    jsvStringIteratorSetChar(&it->it, data[i]);
    if (dataLen!=1) jsvStringIteratorNext(&it->it);
  }
  if (dataLen!=1) it->hasAccessedElement = true;
}

void   jsvArrayBufferIteratorSetIntegerValue(JsvArrayBufferIterator *it, JsVarInt value) {
  // FIXME: Do this without the allocation!
  JsVar *val = jsvNewFromInteger(value);
  jsvArrayBufferIteratorSetValue(it, val);
  jsvUnLock(val);
}

JsVar* jsvArrayBufferIteratorGetIndex(JsvArrayBufferIterator *it) {
  return jsvNewFromInteger((JsVarInt)it->index);
}

bool   jsvArrayBufferIteratorHasElement(JsvArrayBufferIterator *it) {
  if (it->type == ARRAYBUFFERVIEW_UNDEFINED) return false;
  if (it->hasAccessedElement) return true;
  return it->byteOffset <= (it->byteLength-JSV_ARRAYBUFFER_GET_SIZE(it->type));
}

void   jsvArrayBufferIteratorNext(JsvArrayBufferIterator *it) {
  it->index++;
  it->byteOffset += JSV_ARRAYBUFFER_GET_SIZE(it->type);
  if (!it->hasAccessedElement) {
    unsigned int dataLen = JSV_ARRAYBUFFER_GET_SIZE(it->type);
    while (dataLen--)
      jsvStringIteratorNext(&it->it);
  } else
    it->hasAccessedElement = false;
}

void   jsvArrayBufferIteratorFree(JsvArrayBufferIterator *it) {
  if (it->type == ARRAYBUFFERVIEW_UNDEFINED) return;
  jsvStringIteratorFree(&it->it);
}
// --------------------------------------------------------------------------------------------
/* General Purpose iterator, for Strings, Arrays, Objects, Typed Arrays */

void jsvIteratorNew(JsvIterator *it, JsVar *obj) {
  if (jsvIsArray(obj)) {
    it->type = JSVI_ARRAY;
    jsvArrayIteratorNew(&it->it.arr, obj);
  } else if (jsvIsObject(obj) || jsvIsFunction(obj)) {
    it->type = JSVI_OBJECT;
    jsvObjectIteratorNew(&it->it.obj, obj);
  } else if (jsvIsArrayBuffer(obj)) {
    it->type = JSVI_ARRAYBUFFER;
    jsvArrayBufferIteratorNew(&it->it.buf, obj, 0);
  } else if (jsvHasCharacterData(obj)) {
    it->type = JSVI_STRING;
    jsvStringIteratorNew(&it->it.str, obj, 0);
  } else assert(0);
}

JsVar *jsvIteratorGetKey(JsvIterator *it) {
  switch (it->type) {
  case JSVI_ARRAY : return jsvArrayIteratorGetIndex(&it->it.arr);
  case JSVI_OBJECT : return jsvObjectIteratorGetKey(&it->it.obj);
  case JSVI_STRING : return jsvMakeIntoVariableName(jsvNewFromInteger((JsVarInt)jsvStringIteratorGetIndex(&it->it.str)), 0); // some things expect a veriable name
  case JSVI_ARRAYBUFFER : return jsvMakeIntoVariableName(jsvArrayBufferIteratorGetIndex(&it->it.buf), 0); // some things expect a veriable name
  default: assert(0); return 0;
  }
}

JsVar *jsvIteratorGetValue(JsvIterator *it) {
  switch (it->type) {
  case JSVI_ARRAY : return jsvArrayIteratorGetElement(&it->it.arr);
  case JSVI_OBJECT : return jsvObjectIteratorGetValue(&it->it.obj);
  case JSVI_STRING : { char buf[2] = {jsvStringIteratorGetChar(&it->it.str),0}; return jsvNewFromString(buf); }
  case JSVI_ARRAYBUFFER : return jsvArrayBufferIteratorGetValueAndRewind(&it->it.buf);
  default: assert(0); return 0;
  }
}

JsVarInt jsvIteratorGetIntegerValue(JsvIterator *it) {
  switch (it->type) {
  case JSVI_ARRAY : return jsvGetIntegerAndUnLock(jsvArrayIteratorGetElement(&it->it.arr));
  case JSVI_OBJECT : return jsvGetIntegerAndUnLock(jsvObjectIteratorGetValue(&it->it.obj));
  case JSVI_STRING : return (JsVarInt)jsvStringIteratorGetChar(&it->it.str);
  case JSVI_ARRAYBUFFER : return jsvArrayBufferIteratorGetIntegerValue(&it->it.buf);
  default: assert(0); return 0;
  }
}

JsVarFloat jsvIteratorGetFloatValue(JsvIterator *it) {
  switch (it->type) {
  case JSVI_ARRAY : return jsvGetFloatAndUnLock(jsvArrayIteratorGetElement(&it->it.arr));
  case JSVI_OBJECT : return jsvGetFloatAndUnLock(jsvObjectIteratorGetValue(&it->it.obj));
  case JSVI_STRING : return (JsVarFloat)jsvStringIteratorGetChar(&it->it.str);
  case JSVI_ARRAYBUFFER : return jsvArrayBufferIteratorGetFloatValue(&it->it.buf);
  default: assert(0); return 0;
  }
}

JsVar *jsvIteratorSetValue(JsvIterator *it, JsVar *value) {
  switch (it->type) {
  case JSVI_ARRAY : jsvArrayIteratorSetElement(&it->it.arr, value); break;
  case JSVI_OBJECT : jsvObjectIteratorSetValue(&it->it.obj, value); break;
  case JSVI_STRING : jsvStringIteratorSetChar(&it->it.str, (char)(jsvIsString(value) ? value->varData.str[0] : (char)jsvGetInteger(value))); break;
  case JSVI_ARRAYBUFFER : jsvArrayBufferIteratorSetValue(&it->it.buf, value); break;
  default: assert(0); break;
  }
  return value;
}

bool jsvIteratorHasElement(JsvIterator *it) {
  switch (it->type) {
  case JSVI_ARRAY : return jsvArrayIteratorHasElement(&it->it.arr);
  case JSVI_OBJECT : return jsvObjectIteratorHasElement(&it->it.obj);
  case JSVI_STRING : return jsvStringIteratorHasChar(&it->it.str);
  case JSVI_ARRAYBUFFER : return jsvArrayBufferIteratorHasElement(&it->it.buf);
  default: assert(0); return 0;
  }
}

void jsvIteratorNext(JsvIterator *it) {
  switch (it->type) {
  case JSVI_ARRAY : jsvArrayIteratorNext(&it->it.arr); break;
  case JSVI_OBJECT : jsvObjectIteratorNext(&it->it.obj); break;
  case JSVI_STRING : jsvStringIteratorNext(&it->it.str); break;
  case JSVI_ARRAYBUFFER : jsvArrayBufferIteratorNext(&it->it.buf); break;
  default: assert(0); break;
  }
}

void jsvIteratorFree(JsvIterator *it) {
  switch (it->type) {
  case JSVI_ARRAY : jsvArrayIteratorFree(&it->it.arr); break;
  case JSVI_OBJECT : jsvObjectIteratorFree(&it->it.obj); break;
  case JSVI_STRING : jsvStringIteratorFree(&it->it.str); break;
  case JSVI_ARRAYBUFFER : jsvArrayBufferIteratorFree(&it->it.buf); break;
  default: assert(0); break;
  }
}

JsvIterator jsvIteratorClone(JsvIterator *it) {
  JsvIterator newit;
  newit.type = it->type;
  switch (it->type) {
  case JSVI_ARRAY : newit.it.arr = jsvArrayIteratorClone(&it->it.arr); break;
  case JSVI_OBJECT : newit.it.obj = jsvObjectIteratorClone(&it->it.obj); break;
  case JSVI_STRING : newit.it.str = jsvStringIteratorClone(&it->it.str); break;
  case JSVI_ARRAYBUFFER : newit.it.buf = jsvArrayBufferIteratorClone(&it->it.buf); break;
  default: assert(0); break;
  }
  return newit;
}
<|MERGE_RESOLUTION|>--- conflicted
+++ resolved
@@ -522,7 +522,6 @@
   if (!var) return 0;
   assert(var->refs==0); // make sure it's unused
   assert(jsvIsInt(var) || jsvIsString(var));
-<<<<<<< HEAD
   if ((var->flags & JSV_VARTYPEMASK)==JSV_INTEGER) {
     int t = JSV_NAME_INT;
     if (jsvIsInt(valueOrZero) || jsvIsBoolean(valueOrZero)) {
@@ -534,10 +533,6 @@
       }
     }
     var->flags = (JsVarFlags)(var->flags & ~JSV_VARTYPEMASK) | t;
-=======
-  if (jsvIsInt(var)) {
-    var->flags = (JsVarFlags)(var->flags & ~JSV_VARTYPEMASK) | JSV_NAME_INT;
->>>>>>> bad87873
   } else if ((var->flags & JSV_VARTYPEMASK)>=JSV_STRING_0 && (var->flags & JSV_VARTYPEMASK)<=JSV_STRING_MAX) {
     size_t t = JSV_NAME_STRING_0;
     if (jsvIsInt(valueOrZero)) {
