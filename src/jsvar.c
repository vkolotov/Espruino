--- conflicted
+++ resolved
@@ -226,12 +226,6 @@
       v->nextSibling = 0;
       v->prevSibling = 0;
       v->refs = 0;
-<<<<<<< HEAD
-      //v->locks = 1;
-      v->flags = JSV_LOCK_ONE;
-      *(long long*)&v->varData = 0; // shouldn't be needed, but just in case
-=======
->>>>>>> 892daa64
       v->firstChild = 0;
       v->lastChild = 0;
       // set flags
@@ -1361,7 +1355,6 @@
 JsVar *jsvCopyNameOnly(JsVar *src, bool linkChildren, bool keepAsName) {
   assert(jsvIsName(src));
   JsVarFlags flags = src->flags;
-<<<<<<< HEAD
   if (!keepAsName) {
     JsVarFlags t = src->flags & JSV_VARTYPEMASK;
     if (t>=_JSV_NAME_INT_START && t<=_JSV_NAME_INT_END) {
@@ -1371,11 +1364,7 @@
       flags = (flags & ~JSV_VARTYPEMASK) | (JSV_STRING_0 + t - JSV_NAME_STRING_0);
     }
   }
-  JsVar *dst = jsvNewWithFlags(flags);
-=======
-  if (!keepAsName) flags &= (JsVarFlags)~JSV_NAME; // make sure this is NOT a name
   JsVar *dst = jsvNewWithFlags(flags & JSV_VARIABLEINFOMASK);
->>>>>>> 892daa64
   if (!dst) return 0; // out of memory
 
   memcpy(&dst->varData, &src->varData, sizeof(JsVarData));
