--- conflicted
+++ resolved
@@ -63,15 +63,7 @@
 
 # left-right, or top-bottom order
 board_esp32 = {
-<<<<<<< HEAD
-<<<<<<< HEAD
-   'top' :    [ 'D0','D4','D16','D17','D5','D18','D19','D20','D21','D3','D1','D22','D23','GND'],   
-=======
-   'top' : ['GND','D23','D22','D1','D3','D21','D20','D19','D18','D5','D17','D16','D4','D0'],  
->>>>>>> 761dbafbae2ed426fc38a5b417031b815860ba83
-=======
    'top' : ['GND','D23','D22','D1','D3','D21','D20','D19','D18','D5','D17','D16','D4','D0'],
->>>>>>> d1e384e3
    'bottom' : ['D12','D14','D27','D26','D25','D33','D32','D35','D34','D39','D36','EN','3V3','GND'],
    'right' : [ 'GND','D13','D9','D10','D11','D6','D7','D8','D15','D2']
 };
@@ -82,19 +74,11 @@
   width:  600px;
   height: 435px;
   left: 50px;
-<<<<<<< HEAD
-  top: 150px;
-  background-image: url(img/ESP32.jpg);
-}
-#boardcontainer {
-  height: 675px;
-=======
   top: 170px;
   background-image: url(img/ESP32.jpg);
 }
 #boardcontainer {
   height: 700px;
->>>>>>> 761dbafbae2ed426fc38a5b417031b815860ba83
 }
 #board #right {
   top: 80px;
@@ -102,19 +86,11 @@
 }
 #board #top {
   bottom: 440px;
-<<<<<<< HEAD
-  left: 157px;
-}
-#board #bottom  {
-  top: 435px;
-  left: 157px;
-=======
   left: 155px;
 }
 #board #bottom  {
   top: 435px;
   left: 155px;
->>>>>>> 761dbafbae2ed426fc38a5b417031b815860ba83
 }
 #board .rightpin {
   height: 28px;
@@ -128,18 +104,6 @@
 
 def get_pins():
 
-<<<<<<< HEAD
-  pins = pinutils.generate_pins(0,5);
-#6-11 are used by Flash chip
-  pins.extend(pinutils.generate_pins(12,23));
-
-  pins.extend(pinutils.generate_pins(25,27));
-#32-33 are routed to rtc for xtal
-  pins.extend(pinutils.generate_pins(34,39));
-
-  pins = pinutils.fill_gaps_in_pin_list(pins);
-  
-=======
 
 #  { "name":"PD20", "sortingname":"D20", "port":"D", "num":"30", "functions":{ "I2C1_SDA":0 }, "csv":{} },
 
@@ -156,7 +120,6 @@
 
   pins = pinutils.generate_pins(0,39) # 40 General Purpose I/O Pins.
 
->>>>>>> 761dbafbae2ed426fc38a5b417031b815860ba83
   pinutils.findpin(pins, "PD36", True)["functions"]["ADC1_IN0"]=0;
   pinutils.findpin(pins, "PD37", True)["functions"]["ADC1_IN1"]=0;
   pinutils.findpin(pins, "PD38", True)["functions"]["ADC1_IN2"]=0;
@@ -183,13 +146,6 @@
   pinutils.findpin(pins, "PD0", True)["functions"]["LED_1"]=0;
 
   pinutils.findpin(pins, "PD10", True)["functions"]["USART0_TX"]=0;
-<<<<<<< HEAD
-  pinutils.findpin(pins, "PD16", True)["functions"]["UARTT2_RX"]=0;
-  pinutils.findpin(pins, "PD17", True)["functions"]["USART2_TX"]=0;
-  pinutils.findpin(pins, "PD32", True)["functions"]["USART0_RX"]=0;
-
-  return pins
-=======
   pinutils.findpin(pins, "PD16", True)["functions"]["USART2_RX"]=0;
   pinutils.findpin(pins, "PD17", True)["functions"]["USART2_TX"]=0;
   pinutils.findpin(pins, "PD32", True)["functions"]["USART0_RX"]=0;
@@ -197,5 +153,4 @@
   # everything is non-5v tolerant
   #for pin in pins:
   #  pin["functions"]["3.3"]=0;
-  return pins
->>>>>>> 761dbafbae2ed426fc38a5b417031b815860ba83+  return pins