#!/bin/false
# This file is part of Espruino, a JavaScript interpreter for Microcontrollers
#
# Copyright (C) 2013 Gordon Williams <gw@pur3.co.uk>
#
# This Source Code Form is subject to the terms of the Mozilla Public
# License, v. 2.0. If a copy of the MPL was not distributed with this
# file, You can obtain one at http://mozilla.org/MPL/2.0/.
#
# ----------------------------------------------------------------------------------------
# This file contains information for a specific board - the available pins, and where LEDs,
# Buttons, and other in-built peripherals are. It is used to build documentation as well
# as various source and header files for Espruino.
# ----------------------------------------------------------------------------------------
import os;
import pinutils;
info = {
 'name'            : "ESP8266",
 'espruino_page_link' : 'EspruinoESP8266',
 'default_console' : "EV_SERIAL1",
 'default_console_baudrate' : "115200",
 'variables'       : 1600,
 'binary_name'     : 'espruino_%v_esp8266',
 'build' : {
   'libraries' : [
     'NET',
     'TELNET',
     'GRAPHICS',
     'CRYPTO',
     'NEOPIXEL',
     'FILESYSTEM',
     'FLASHFS'
   ],
   'makefile' : [
     'FLASH_4MB=1',
<<<<<<< HEAD
     'ESP_FLASH_MAX=962560'
=======
     'ESP_FLASH_MAX=909312',    # 222 pages
     'FLASH_BAUD=460800'    
>>>>>>> be8454be
    ]
 }
};
chip = {
  'part'    : "ESP8266",
  'family'  : "ESP8266",
  'package' : "",
  'ram'     : 80,
  'flash'   : 0,
  'speed'   : 160,
  'usart'   : 2,
  'spi'     : 1,
  'i2c'     : 1,
  'adc'     : 1,
  'dac'     : 0,
  'saved_code' : {
<<<<<<< HEAD
    #'address' : 0x201000, # first page is used for wifi save
    # 4096 * (256 - 1wifi - 16save - 4reserved) 
    'address' :  0xEC000, # first page is used for wifi save 
    'page_size' : 4096,
    'pages' : 16,
    'flash_available' : 940, # firmware can be up to this size 
=======
    #  4096 * (256 pages - ( 1 wifi page + 16 save pages + 16 reserved)) = 4096 * (256 pages - 33 pages) = 0xDF000
    'address' : 0xDF000,     # 0x100000 - 0x1000 * 0x21  , 
    'page_size' : 4096,
    'pages' : 16,            # allows to save  64K of compressed source 
    'flash_available' : 888, # firmware can be up to this size 
>>>>>>> be8454be
  },
};

devices = {
};

# left-right, or top-bottom order
board_esp12 = {
    'top' : ['D1', 'D3', 'D5', 'D4', 'D0', 'D2', 'D15', 'GND'],
    'bottom' : ['VCC', 'D13', 'D12', 'D14', 'B16', 'CH_EN', 'A0', 'RESET'],
    'right' : ['D11', 'D8', 'D9', 'D10', 'D7', 'D6'],
};
board_esp12["bottom"].reverse()
board_esp12["right"].reverse()
board_esp12["_css"] = """
#board {
  width:  600px;
  height: 384px;
  left: 50px;
  top: 100px;
  background-image: url(img/ESP8266_12.jpg);
}
#boardcontainer {
  height: 600px;
}
#board #right {
  top: 60px;
  left: 600px;
}
#board #top {
  bottom: 360px;
  left: 195px;
}
#board #bottom  {
  top: 365px;
  left: 195px;
}
#board .rightpin {
  height: 48px;
}
#board .toppin, #board .bottompin {
  width: 44px;
}
""";

# left-right, or top-bottom order
board_esp01 = {
    'left' : ['D3', 'D0', 'D2', 'GND'],
    'right' : ['VCC', 'RESET', 'CH_PD', 'D1'],
    '_hide_not_on_connectors' : True
};

boards = [ board_esp12 ];

def get_pins():
  pins = pinutils.generate_pins(0,15)
  pinutils.findpin(pins, "PD0", True)["functions"]["LED_1"]=0;
  pinutils.findpin(pins, "PD1", True)["functions"]["USART0_TX"]=0;
  pinutils.findpin(pins, "PD2", True)["functions"]["USART1_TX"]=0;
  pinutils.findpin(pins, "PD3", True)["functions"]["USART0_RX"]=0;
  # just fake pins D0 .. D15
  return pins<|MERGE_RESOLUTION|>--- conflicted
+++ resolved
@@ -33,12 +33,8 @@
    ],
    'makefile' : [
      'FLASH_4MB=1',
-<<<<<<< HEAD
      'ESP_FLASH_MAX=962560'
-=======
-     'ESP_FLASH_MAX=909312',    # 222 pages
      'FLASH_BAUD=460800'    
->>>>>>> be8454be
     ]
  }
 };
@@ -55,20 +51,12 @@
   'adc'     : 1,
   'dac'     : 0,
   'saved_code' : {
-<<<<<<< HEAD
     #'address' : 0x201000, # first page is used for wifi save
     # 4096 * (256 - 1wifi - 16save - 4reserved) 
     'address' :  0xEC000, # first page is used for wifi save 
     'page_size' : 4096,
     'pages' : 16,
-    'flash_available' : 940, # firmware can be up to this size 
-=======
-    #  4096 * (256 pages - ( 1 wifi page + 16 save pages + 16 reserved)) = 4096 * (256 pages - 33 pages) = 0xDF000
-    'address' : 0xDF000,     # 0x100000 - 0x1000 * 0x21  , 
-    'page_size' : 4096,
-    'pages' : 16,            # allows to save  64K of compressed source 
-    'flash_available' : 888, # firmware can be up to this size 
->>>>>>> be8454be
+    'flash_available' : 940, # firmware can be up to this size
   },
 };
 
