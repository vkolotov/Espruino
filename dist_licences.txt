Espruino uses a few libraries of code that have been generously given away for
free. Their licences are included below.

-------------------------------------------------------------------------
 FATFS
-------------------------------------------------------------------------

/*---------------------------------------------------------------------------/
/  FatFs - FAT file system module include file  R0.07c       (C)ChaN, 2009
/----------------------------------------------------------------------------/
/ FatFs module is an open source software to implement FAT file system to
/ small embedded systems. This is a free software and is opened for education,
/ research and commercial developments under license policy of following terms.
/
/  Copyright (C) 2009, ChaN, all right reserved.
/
/ * The FatFs module is a free software and there is NO WARRANTY.
/ * No restriction on use. You can use, modify and redistribute it for
/   personal, non-profit or commercial product UNDER YOUR RESPONSIBILITY.
/ * Redistributions of source code must retain the above copyright notice.*/


-------------------------------------------------------------------------
 FATFS to SPI bridge
-------------------------------------------------------------------------

/* Copyright (c) 2009, Martin Thomas, ChaN
   All rights reserved.

   Redistribution and use in source and binary forms, with or without
   modification, are permitted provided that the following conditions are met:

   * Redistributions of source code must retain the above copyright
     notice, this list of conditions and the following disclaimer.
   * Redistributions in binary form must reproduce the above copyright
     notice, this list of conditions and the following disclaimer in
     the documentation and/or other materials provided with the
     distribution.
   * Neither the name of the copyright holders nor the names of
     contributors may be used to endorse or promote products derived
     from this software without specific prior written permission.

  THIS SOFTWARE IS PROVIDED BY THE COPYRIGHT HOLDERS AND CONTRIBUTORS "AS IS"
  AND ANY EXPRESS OR IMPLIED WARRANTIES, INCLUDING, BUT NOT LIMITED TO, THE
  IMPLIED WARRANTIES OF MERCHANTABILITY AND FITNESS FOR A PARTICULAR PURPOSE
  ARE DISCLAIMED. IN NO EVENT SHALL THE COPYRIGHT OWNER OR CONTRIBUTORS BE
  LIABLE FOR ANY DIRECT, INDIRECT, INCIDENTAL, SPECIAL, EXEMPLARY, OR
  CONSEQUENTIAL DAMAGES (INCLUDING, BUT NOT LIMITED TO, PROCUREMENT OF
  SUBSTITUTE GOODS OR SERVICES; LOSS OF USE, DATA, OR PROFITS; OR BUSINESS
  INTERRUPTION) HOWEVER CAUSED AND ON ANY THEORY OF LIABILITY, WHETHER IN
  CONTRACT, STRICT LIABILITY, OR TORT (INCLUDING NEGLIGENCE OR OTHERWISE)
  ARISING IN ANY WAY OUT OF THE USE OF THIS SOFTWARE, EVEN IF ADVISED OF THE
  POSSIBILITY OF SUCH DAMAGE. */
  
-------------------------------------------------------------------------
 FATFS to SDIO bridge
-------------------------------------------------------------------------

/* author: ickle */ -  No details given with source code. If you have 
anything you'd like to include, pleas e-mail us and let us know. 

-------------------------------------------------------------------------
 8x8 LCD Font
-------------------------------------------------------------------------

/*
http://forum.osdev.org/viewtopic.php?f=2&t=22033

Created Sunday, May 23, 2010 by Quinn Evans
Renamed and updated Monday 24, 2010

This font (Vincent) is released by me into the public domain. I claim no
copyright, and hereby make this software available to the public for any use,
at any time, free of restrictions, legal or otherwise.
*/

-------------------------------------------------------------------------
 CC3000 Host Driver Implementation.
-------------------------------------------------------------------------

 Copyright (C) 2011 Texas Instruments Incorporated - http://www.ti.com/

 Redistribution and use in source and binary forms, with or without
 modification, are permitted provided that the following conditions
 are met:

   Redistributions of source code must retain the above copyright
   notice, this list of conditions and the following disclaimer.

   Redistributions in binary form must reproduce the above copyright
   notice, this list of conditions and the following disclaimer in the
   documentation and/or other materials provided with the   
   distribution.

   Neither the name of Texas Instruments Incorporated nor the names of
   its contributors may be used to endorse or promote products derived
   from this software without specific prior written permission.

 THIS SOFTWARE IS PROVIDED BY THE COPYRIGHT HOLDERS AND CONTRIBUTORS 
 "AS IS" AND ANY EXPRESS OR IMPLIED WARRANTIES, INCLUDING, BUT NOT 
 LIMITED TO, THE IMPLIED WARRANTIES OF MERCHANTABILITY AND FITNESS FOR
 A PARTICULAR PURPOSE ARE DISCLAIMED. IN NO EVENT SHALL THE COPYRIGHT 
 OWNER OR CONTRIBUTORS BE LIABLE FOR ANY DIRECT, INDIRECT, INCIDENTAL, 
 SPECIAL, EXEMPLARY, OR CONSEQUENTIAL DAMAGES (INCLUDING, BUT NOT 
 LIMITED TO, PROCUREMENT OF SUBSTITUTE GOODS OR SERVICES; LOSS OF USE,
 DATA, OR PROFITS; OR BUSINESS INTERRUPTION) HOWEVER CAUSED AND ON ANY
 THEORY OF LIABILITY, WHETHER IN CONTRACT, STRICT LIABILITY, OR TORT 
 (INCLUDING NEGLIGENCE OR OTHERWISE) ARISING IN ANY WAY OUT OF THE USE 
 OF THIS SOFTWARE, EVEN IF ADVISED OF THE POSSIBILITY OF SUCH DAMAGE.

-------------------------------------------------------------------------
 FIPS 180-2 SHA-224/256/384/512 implementation
-------------------------------------------------------------------------

/*
 * FIPS 180-2 SHA-224/256/384/512 implementation
 * Last update: 02/02/2007
 * Issue date:  04/30/2005
 *
 * Copyright (C) 2005, 2007 Olivier Gay <olivier.gay@a3.epfl.ch>
 * All rights reserved.
 *
 * Redistribution and use in source and binary forms, with or without
 * modification, are permitted provided that the following conditions
 * are met:
 * 1. Redistributions of source code must retain the above copyright
 *    notice, this list of conditions and the following disclaimer.
 * 2. Redistributions in binary form must reproduce the above copyright
 *    notice, this list of conditions and the following disclaimer in the
 *    documentation and/or other materials provided with the distribution.
 * 3. Neither the name of the project nor the names of its contributors
 *    may be used to endorse or promote products derived from this software
 *    without specific prior written permission.
 *
 * THIS SOFTWARE IS PROVIDED BY THE PROJECT AND CONTRIBUTORS ``AS IS'' AND
 * ANY EXPRESS OR IMPLIED WARRANTIES, INCLUDING, BUT NOT LIMITED TO, THE
 * IMPLIED WARRANTIES OF MERCHANTABILITY AND FITNESS FOR A PARTICULAR PURPOSE
 * ARE DISCLAIMED.  IN NO EVENT SHALL THE PROJECT OR CONTRIBUTORS BE LIABLE
 * FOR ANY DIRECT, INDIRECT, INCIDENTAL, SPECIAL, EXEMPLARY, OR CONSEQUENTIAL
 * DAMAGES (INCLUDING, BUT NOT LIMITED TO, PROCUREMENT OF SUBSTITUTE GOODS
 * OR SERVICES; LOSS OF USE, DATA, OR PROFITS; OR BUSINESS INTERRUPTION)
 * HOWEVER CAUSED AND ON ANY THEORY OF LIABILITY, WHETHER IN CONTRACT, STRICT
 * LIABILITY, OR TORT (INCLUDING NEGLIGENCE OR OTHERWISE) ARISING IN ANY WAY
 * OUT OF THE USE OF THIS SOFTWARE, EVEN IF ADVISED OF THE POSSIBILITY OF
 * SUCH DAMAGE.
 */

-------------------------------------------------------------------------
<<<<<<< HEAD
   LZ4 - Fast LZ compression algorithm
-------------------------------------------------------------------------

   Copyright (C) 2011-2015, Yann Collet.

   BSD 2-Clause License (http://www.opensource.org/licenses/bsd-license.php)

   Redistribution and use in source and binary forms, with or without
   modification, are permitted provided that the following conditions are
   met:

       * Redistributions of source code must retain the above copyright
   notice, this list of conditions and the following disclaimer.
       * Redistributions in binary form must reproduce the above
   copyright notice, this list of conditions and the following disclaimer
   in the documentation and/or other materials provided with the
   distribution.

   THIS SOFTWARE IS PROVIDED BY THE COPYRIGHT HOLDERS AND CONTRIBUTORS
   "AS IS" AND ANY EXPRESS OR IMPLIED WARRANTIES, INCLUDING, BUT NOT
   LIMITED TO, THE IMPLIED WARRANTIES OF MERCHANTABILITY AND FITNESS FOR
   A PARTICULAR PURPOSE ARE DISCLAIMED. IN NO EVENT SHALL THE COPYRIGHT
   OWNER OR CONTRIBUTORS BE LIABLE FOR ANY DIRECT, INDIRECT, INCIDENTAL,
   SPECIAL, EXEMPLARY, OR CONSEQUENTIAL DAMAGES (INCLUDING, BUT NOT
   LIMITED TO, PROCUREMENT OF SUBSTITUTE GOODS OR SERVICES; LOSS OF USE,
   DATA, OR PROFITS; OR BUSINESS INTERRUPTION) HOWEVER CAUSED AND ON ANY
   THEORY OF LIABILITY, WHETHER IN CONTRACT, STRICT LIABILITY, OR TORT
   (INCLUDING NEGLIGENCE OR OTHERWISE) ARISING IN ANY WAY OUT OF THE USE
   OF THIS SOFTWARE, EVEN IF ADVISED OF THE POSSIBILITY OF SUCH DAMAGE.
=======
 MBED TLS Crypto Libraries
-------------------------------------------------------------------------

Unless specifically indicated otherwise in a file, files are licensed
under the Apache 2.0 license, as can be found in: apache-2.0.txt
>>>>>>> a65de646
<|MERGE_RESOLUTION|>--- conflicted
+++ resolved
@@ -146,7 +146,6 @@
  */
 
 -------------------------------------------------------------------------
-<<<<<<< HEAD
    LZ4 - Fast LZ compression algorithm
 -------------------------------------------------------------------------
 
@@ -176,10 +175,10 @@
    THEORY OF LIABILITY, WHETHER IN CONTRACT, STRICT LIABILITY, OR TORT
    (INCLUDING NEGLIGENCE OR OTHERWISE) ARISING IN ANY WAY OUT OF THE USE
    OF THIS SOFTWARE, EVEN IF ADVISED OF THE POSSIBILITY OF SUCH DAMAGE.
-=======
+
+-------------------------------------------------------------------------
  MBED TLS Crypto Libraries
 -------------------------------------------------------------------------
 
 Unless specifically indicated otherwise in a file, files are licensed
 under the Apache 2.0 license, as can be found in: apache-2.0.txt
->>>>>>> a65de646
