/*
 * This file is part of Espruino, a JavaScript interpreter for Microcontrollers
 *
 * Copyright (C) 2013 Gordon Williams <gw@pur3.co.uk>
 *
 * This Source Code Form is subject to the terms of the Mozilla Public
 * License, v. 2.0. If a copy of the MPL was not distributed with this
 * file, You can obtain one at http://mozilla.org/MPL/2.0/.
 *
 * ----------------------------------------------------------------------------
 * This file is designed to be parsed during the build process
 *
 * Contains JavaScript Graphics Draw Functions
 * ----------------------------------------------------------------------------
 */

#include "jsvar.h"
#include "graphics.h"

bool jswrap_graphics_idle();
void jswrap_graphics_init();

// For creating graphics classes
JsVar *jswrap_graphics_createArrayBuffer(int width, int height, int bpp,  JsVar *options);
JsVar *jswrap_graphics_createCallback(int width, int height, int bpp, JsVar *callback);
#ifdef USE_LCD_SDL
JsVar *jswrap_graphics_createSDL(int width, int height);
#endif


int jswrap_graphics_getWidthOrHeight(JsVar *parent, bool height);
void jswrap_graphics_clear(JsVar *parent);
void jswrap_graphics_fillRect(JsVar *parent, int x1, int y1, int x2, int y2);
void jswrap_graphics_drawRect(JsVar *parent, int x1, int y1, int x2, int y2);
<<<<<<< HEAD
void jswrap_graphics_fillCircle(JsVar *parent, int x, int y, int rad);
=======
void jswrap_graphics_drawCircle(JsVar *parent, int x, int y, int rad);
>>>>>>> 5c90d08a
int jswrap_graphics_getPixel(JsVar *parent, int x, int y);
void jswrap_graphics_setPixel(JsVar *parent, int x, int y, JsVar *color);
void jswrap_graphics_setColorX(JsVar *parent, JsVar *r, JsVar *g, JsVar *b, bool isForeground);
JsVarInt jswrap_graphics_getColorX(JsVar *parent, bool isForeground);
void jswrap_graphics_setFontSizeX(JsVar *parent, int size, bool checkValid);
void jswrap_graphics_setFontCustom(JsVar *parent, JsVar *bitmap, int firstChar, JsVar *width, int height);
void jswrap_graphics_drawString(JsVar *parent, JsVar *str, int x, int y);
JsVarInt jswrap_graphics_stringWidth(JsVar *parent, JsVar *var);
void jswrap_graphics_drawLine(JsVar *parent, int x1, int y1, int x2, int y2);
void jswrap_graphics_lineTo(JsVar *parent, int x, int y);
void jswrap_graphics_moveTo(JsVar *parent, int x, int y);
void jswrap_graphics_fillPoly(JsVar *parent, JsVar *poly);
void jswrap_graphics_setRotation(JsVar *parent, int rotation, bool reflect);
void jswrap_graphics_drawImage(JsVar *parent, JsVar *image, int xPos, int yPos);
JsVar *jswrap_graphics_getModified(JsVar *parent, bool reset);<|MERGE_RESOLUTION|>--- conflicted
+++ resolved
@@ -32,11 +32,8 @@
 void jswrap_graphics_clear(JsVar *parent);
 void jswrap_graphics_fillRect(JsVar *parent, int x1, int y1, int x2, int y2);
 void jswrap_graphics_drawRect(JsVar *parent, int x1, int y1, int x2, int y2);
-<<<<<<< HEAD
+void jswrap_graphics_drawCircle(JsVar *parent, int x, int y, int rad);
 void jswrap_graphics_fillCircle(JsVar *parent, int x, int y, int rad);
-=======
-void jswrap_graphics_drawCircle(JsVar *parent, int x, int y, int rad);
->>>>>>> 5c90d08a
 int jswrap_graphics_getPixel(JsVar *parent, int x, int y);
 void jswrap_graphics_setPixel(JsVar *parent, int x, int y, JsVar *color);
 void jswrap_graphics_setColorX(JsVar *parent, JsVar *r, JsVar *g, JsVar *b, bool isForeground);
