--- conflicted
+++ resolved
@@ -99,11 +99,8 @@
 void         graphicsFillRect(JsGraphics *gfx, short x1, short y1, short x2, short y2);
 void graphicsFallbackFillRect(JsGraphics *gfx, short x1, short y1, short x2, short y2); // Simple fillrect - doesn't call device-specific FR
 void graphicsDrawRect(JsGraphics *gfx, short x1, short y1, short x2, short y2);
-<<<<<<< HEAD
+void graphicsDrawCircle(JsGraphics *gfx, short posX, short posY, short rad);
 void graphicsFillCircle(JsGraphics *gfx, short x, short y, short rad);
-=======
-void graphicsDrawCircle(JsGraphics *gfx, short posX, short posY, short rad);
->>>>>>> 5c90d08a
 void graphicsDrawString(JsGraphics *gfx, short x1, short y1, const char *str);
 void graphicsDrawLine(JsGraphics *gfx, short x1, short y1, short x2, short y2);
 void graphicsFillPoly(JsGraphics *gfx, int points, short *vertices); // may overwrite vertices...
