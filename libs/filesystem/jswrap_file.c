/*
 * This file is part of Espruino, a JavaScript interpreter for Microcontrollers
 *
 * Copyright (C) 2013 Gordon Williams <gw@pur3.co.uk>
 *
 * This Source Code Form is subject to the terms of the Mozilla Public
 * License, v. 2.0. If a copy of the MPL was not distributed with this
 * file, You can obtain one at http://mozilla.org/MPL/2.0/.
 *
 * ----------------------------------------------------------------------------
 * This file is designed to be parsed during the build process
 *
 * Contains built-in functions for SD card access
 * ----------------------------------------------------------------------------
 */
#include "jswrap_file.h"
#include "jsparse.h"

#define JS_FS_DATA_NAME JS_HIDDEN_CHAR_STR"FSd" // the data in each file
#define JS_FS_OPEN_FILES_NAME JS_HIDDEN_CHAR_STR"FSo" // the list of open files

#if !defined(LINUX) && !defined(USE_FILESYSTEM_SDIO) && !defined(USE_FLASHFS)
#define SD_CARD_ANYWHERE
#endif


#ifndef LINUX
FATFS jsfsFAT;
bool fat_initialised = false;
#endif

#ifdef SD_CARD_ANYWHERE
void sdSPISetup(JsVar *spi, Pin csPin);
bool isSdSPISetup();
#endif

#ifdef USE_FLASHFS
#include "flash_diskio.h"
#endif

// 'path' must be of JS_DIR_BUF_SIZE
bool jsfsGetPathString(char *pathStr, JsVar *path) {
  if (jsvGetString(path, pathStr, JS_DIR_BUF_SIZE)==JS_DIR_BUF_SIZE) {
    jsExceptionHere(JSET_ERROR, "File path too long\n");
    return false;
  }
  return true;
}

void jsfsReportError(const char *msg, FRESULT res) {
  const char *errStr = "UNKNOWN";
  if (res==FR_OK             ) errStr = "OK";
#ifndef LINUX
  else if (res==FR_DISK_ERR       ) errStr = "DISK_ERR";
  else if (res==FR_INT_ERR        ) errStr = "INT_ERR";
  else if (res==FR_NOT_READY      ) errStr = "NOT_READY";
  else if (res==FR_NO_FILE        ) errStr = "NO_FILE";
  else if (res==FR_NO_PATH        ) errStr = "NO_PATH";
  else if (res==FR_INVALID_NAME   ) errStr = "INVALID_NAME";
  else if (res==FR_DENIED         ) errStr = "DENIED";
  else if (res==FR_EXIST          ) errStr = "EXIST";
  else if (res==FR_INVALID_OBJECT ) errStr = "INVALID_OBJECT";
  else if (res==FR_WRITE_PROTECTED) errStr = "WRITE_PROTECTED";
  else if (res==FR_INVALID_DRIVE  ) errStr = "INVALID_DRIVE";
  else if (res==FR_NOT_ENABLED    ) errStr = "NOT_ENABLED";
  else if (res==FR_NO_FILESYSTEM  ) errStr = "NO_FILESYSTEM";
  else if (res==FR_MKFS_ABORTED   ) errStr = "MKFS_ABORTED";
  else if (res==FR_TIMEOUT        ) errStr = "TIMEOUT";
#endif
  jsError("%s : %s", msg, errStr);
}

bool jsfsInit() {
   
#ifndef LINUX
  if (!fat_initialised) {
#ifndef USE_FLASHFS  
#ifdef SD_CARD_ANYWHERE
    if (!isSdSPISetup()) {
#ifdef SD_SPI
      const char *deviceStr = jshGetDeviceString(SD_SPI);
      JsVar *spi = jsvSkipNameAndUnLock(jspGetNamedVariable(deviceStr));
      JshSPIInfo inf;
      jshSPIInitInfo(&inf);
      inf.pinMISO = SD_DO_PIN;
      inf.pinMOSI = SD_DI_PIN;
      inf.pinSCK = SD_CLK_PIN;
      jshSPISetup(SD_SPI, &inf);
      sdSPISetup(spi, SD_CS_PIN);
      jsvUnLock(spi);
#else
      jsError("SD card must be setup with E.connectSDCard first");
      return false;
#endif // SD_SPI
    }
#endif // SD_CARD_ANYWHER
#endif // USE_FLASHFS 
    FRESULT res;

    if ((res = f_mount(&jsfsFAT, "", 1)) != FR_OK) {
       jsfsReportError("Unable to mount media", res);
       return false;
    }
    fat_initialised = true;
  }
#endif // LINUX
  return true;
}

/*JSON{
  "type" : "staticmethod",
  "class" : "E",
  "name" : "connectSDCard",
  "generate" : "jswrap_E_connectSDCard",
  "ifndef" : "SAVE_ON_FLASH",
  "params" : [
    ["spi","JsVar","The SPI object to use for communication"],
    ["csPin","pin","The pin to use for Chip Select"]
  ]
}
Setup the filesystem so that subsequent calls to `E.openFile` and `require('fs').*` will use an SD card on the supplied SPI device and pin.

It can even work using software SPI - for instance:

```
var spi = new SPI();
spi.setup({mosi:C7,miso:C8,sck:C9});
E.connectSDCard(spi,C6);
console.log(require("fs").readdirSync());
```
*/
void jswrap_E_connectSDCard(JsVar *spi, Pin csPin) {
#ifdef SD_CARD_ANYWHERE
  if (!jsvIsObject(spi)) {
    jsExceptionHere(JSET_ERROR, "First argument is a %t, not an SPI object\n", spi);
    return;
  }
  if (!jshIsPinValid(csPin)) {
    jsExceptionHere(JSET_ERROR, "Second argument is not a valid pin");
    return;
  }
  jswrap_E_unmountSD();
  sdSPISetup(spi, csPin);
#else
  NOT_USED(spi);
  NOT_USED(csPin);
  jsExceptionHere(JSET_ERROR, "Unimplemented on Linux");
#endif
}

/* TODO: maybe this should be in the 'E' library. However we don't currently
 * have a way of doing that in build_jswrapper.py  */
/*JSON{
  "type" : "class",
  "class" : "File"
}
This is the File object - it allows you to stream data to and from files (As opposed to the `require('fs').readFile(..)` style functions that read an entire file).

To create a File object, you must type ```var fd = E.openFile('filepath','mode')``` - see [E.openFile](#l_E_openFile) for more information.

**Note:** If you want to remove an SD card after you have started using it, you *must* call `E.unmountSD()` or you may cause damage to the card.
*/

static JsVar* fsGetArray(bool create) {
  return jsvObjectGetChild(execInfo.hiddenRoot, JS_FS_OPEN_FILES_NAME, create ? JSV_ARRAY : 0);
}

static bool fileGetFromVar(JsFile *file, JsVar *parent) {
  bool ret = false;
  JsVar *fHandle = jsvObjectGetChild(parent, JS_FS_DATA_NAME, 0);
  if (fHandle) {
    jsvGetString(fHandle, (char*)&file->data, sizeof(JsFileData)+1/*trailing zero*/);
    jsvUnLock(fHandle);
    file->fileVar = parent;
    if(file->data.state == FS_OPEN) {// return false if the file has been closed.
      ret = true;
    }
  }
  return ret;
}

static void fileSetVar(JsFile *file) {
  JsVar *fHandle = jsvFindChildFromString(file->fileVar, JS_FS_DATA_NAME, true);
  JsVar *data = jsvSkipName(fHandle);
  if (!data) {
    data = jsvNewStringOfLength(sizeof(JsFileData));
    jsvSetValueOfName(fHandle, data);
  }
  jsvUnLock(fHandle);
  assert(data);
  jsvSetString(data, (char*)&file->data, sizeof(JsFileData));
  jsvUnLock(data);
}

/*JSON{
  "type" : "kill",
  "generate" : "jswrap_file_kill"
}*/
void jswrap_file_kill() {
  JsVar *arr = fsGetArray(false);
  if (arr) {
    JsvObjectIterator it;
    jsvObjectIteratorNew(&it, arr);
    while (jsvObjectIteratorHasValue(&it)) {
      JsVar *file = jsvObjectIteratorGetValue(&it);
      jswrap_file_close(file);
      jsvUnLock(file);
      jsvObjectIteratorNext(&it);
    }
    jsvObjectIteratorFree(&it);
    jsvRemoveAllChildren(arr);
    jsvUnLock(arr);
  }
  // close fs library
#ifndef LINUX
  if (fat_initialised) {
    fat_initialised = false;
    f_mount(0, 0, 0);
  }
#endif
#ifdef SD_CARD_ANYWHERE
  sdSPISetup(0, PIN_UNDEFINED);
#endif
}

/*JSON{
  "type" : "staticmethod",
  "class" : "E",
  "name" : "unmountSD",
  "generate" : "jswrap_E_unmountSD"
}
Unmount the SD card, so it can be removed. If you remove the SD card without calling this you may cause corruption, and you will be unable to access another SD card until you reset Espruino or call `E.unmountSD()`.
*/
void jswrap_E_unmountSD() {
  jswrap_file_kill();
}

static bool allocateJsFile(JsFile* file,FileMode mode, FileType type) {
  JsVar *parent = jspNewObject(0, "File");
  if (!parent) return false; // low memory
  file->fileVar = parent;
  file->data.mode = mode;
  file->data.type = type;
  file->data.state = FS_NONE;
  return true;
}

/*JSON{
  "type" : "staticmethod",
  "class" : "E",
  "name" : "openFile",
  "generate" : "jswrap_E_openFile",
  "params" : [
    ["path","JsVar","the path to the file to open."],
    ["mode","JsVar","The mode to use when opening the file. Valid values for mode are 'r' for read, 'w' for write new, 'w+' for write existing, and 'a' for append. If not specified, the default is 'r'."]
  ],
  "return" : ["JsVar","A File object"],
  "return_object" : "File"
}
Open a file
*/
JsVar *jswrap_E_openFile(JsVar* path, JsVar* mode) {
  FRESULT res = FR_INVALID_NAME;
  JsFile file;
  file.fileVar = 0;
  FileMode fMode = FM_NONE;
  if (jsfsInit()) {
    JsVar *arr = fsGetArray(true);
    if (!arr) return 0; // out of memory

    char pathStr[JS_DIR_BUF_SIZE] = "";
    char modeStr[3] = "r";
    if (!jsvIsUndefined(path)) {
      if (!jsfsGetPathString(pathStr, path)) {
        jsvUnLock(arr);
        return 0;
      }

      if (!jsvIsUndefined(mode))
        jsvGetString(mode, modeStr, 3);

#ifndef LINUX
      BYTE ff_mode = 0;
      bool append = false;
#endif

      if(strcmp(modeStr,"r") == 0) {
        fMode = FM_READ;
#ifndef LINUX
        ff_mode = FA_READ | FA_OPEN_EXISTING;
#endif
      } else if(strcmp(modeStr,"a") == 0) {
        fMode = FM_WRITE;
#ifndef LINUX
        ff_mode = FA_WRITE | FA_OPEN_ALWAYS;
        append = true;
#endif
      } else if(strcmp(modeStr,"w") == 0) {
        fMode = FM_WRITE;
#ifndef LINUX
        ff_mode = FA_WRITE | FA_CREATE_ALWAYS;
#endif
      } else if(strcmp(modeStr,"w+") == 0) {
        fMode = FM_READ_WRITE;
#ifndef LINUX
        ff_mode = FA_WRITE | FA_OPEN_ALWAYS;
#endif
      }
      if(fMode != FM_NONE && allocateJsFile(&file, fMode, FT_FILE)) {
#ifndef LINUX
        if ((res=f_open(&file.data.handle, pathStr, ff_mode)) == FR_OK) {
          if (append) f_lseek(&file.data.handle, file.data.handle.fsize); // move to end of file
#else
        file.data.handle = fopen(pathStr, modeStr);
        if (file.data.handle) {
          res=FR_OK;
#endif
          file.data.state = FS_OPEN;
          fileSetVar(&file);
          // add to list of open files
          jsvArrayPush(arr, file.fileVar);
        } else {
          // File open failed
          jsvUnLock(file.fileVar);
          file.fileVar = 0;
        }

        if(res != FR_OK)
          jsfsReportError("Could not open file", res);

      }
    } else {
      jsError("Path is undefined");
    }

    jsvUnLock(arr);
  }


  return file.fileVar;
}

/*JSON{
  "type" : "method",
  "class" : "File",
  "name" : "close",
  "generate_full" : "jswrap_file_close(parent)"
}
Close an open file.
*/
void jswrap_file_close(JsVar* parent) {
  if (jsfsInit()) {
    JsFile file;
    if (fileGetFromVar(&file, parent) && file.data.state == FS_OPEN) {
#ifndef LINUX
      f_close(&file.data.handle);
#else
      fclose(file.data.handle);
      file.data.handle = 0;
#endif
      file.data.state = FS_CLOSED;
      fileSetVar(&file);
      // TODO: could try and free the memory used by file.data ?

      JsVar *arr = fsGetArray(false);
      if (arr) {
        JsVar *idx = jsvGetArrayIndexOf(arr, file.fileVar, true);
        if (idx) {
          jsvRemoveChild(arr, idx);
          jsvUnLock(idx);
        }
        jsvUnLock(arr);
      }
    }
  }
}

/*JSON{
  "type" : "method",
  "class" : "File",
  "name" : "write",
  "generate" : "jswrap_file_write",
  "params" : [
    ["buffer","JsVar","A string containing the bytes to write"]
  ],
  "return" : ["int32","the number of bytes written"]
}
write data to a file
*/
size_t jswrap_file_write(JsVar* parent, JsVar* buffer) {
  FRESULT res = 0;
  size_t bytesWritten = 0;
  if (jsfsInit()) {
    JsFile file;
    if (fileGetFromVar(&file, parent)) {
      if(file.data.mode == FM_WRITE || file.data.mode == FM_READ_WRITE) {
        JsvIterator it;
        jsvIteratorNew(&it, buffer);
        char buf[32];

        while (jsvIteratorHasElement(&it)) {
          // pull in a buffer's worth of data
          size_t n = 0;
          while (jsvIteratorHasElement(&it) && n<sizeof(buf)) {
            buf[n++] = (char)jsvIteratorGetIntegerValue(&it);
            jsvIteratorNext(&it);
          }
          // write it out
          size_t written = 0;
#ifndef LINUX
          res = f_write(&file.data.handle, &buf, n, &written);
#else
          written = fwrite(&buf, 1, n, file.data.handle);
#endif
          bytesWritten += written;
          if(written == 0)
            res = FR_DISK_ERR;
          if (res) break;
        }
        jsvIteratorFree(&it);
        // finally, sync - just in case there's a reset or something
#ifndef LINUX
        f_sync(&file.data.handle);
#else
        fflush(file.data.handle);
#endif
      }

      fileSetVar(&file);
    }
  }

  if (res) {
    jsfsReportError("Unable to write file", res);
  }
  return bytesWritten;
}

/*JSON{
  "type" : "method",
  "class" : "File",
  "name" : "read",
  "generate" : "jswrap_file_read",
  "params" : [
    ["length","int32","is an integer specifying the number of bytes to read."]
  ],
  "return" : ["JsVar","A string containing the characters that were read"]
}
Read data in a file in byte size chunks
*/
JsVar *jswrap_file_read(JsVar* parent, int length) {
  if (length<0) length=0;
  JsVar *buffer = 0;
  JsvStringIterator it;
  FRESULT res = 0;
  size_t bytesRead = 0;
  if (jsfsInit()) {
    JsFile file;
    if (fileGetFromVar(&file, parent)) {
      if(file.data.mode == FM_READ || file.data.mode == FM_READ_WRITE) {
        size_t actual = 0;
#ifndef LINUX
        // if we're able to load this into a flat string, do it!
        size_t len = f_size(&file.data.handle)-f_tell(&file.data.handle);
        if (len>(size_t)length) len=(size_t)length;
        buffer = jsvNewFlatStringOfLength(len);
        if (buffer) {
          res = f_read(&file.data.handle, jsvGetFlatStringPointer(buffer), len, &actual);
          if (res) jsfsReportError("Unable to read file", res);
          fileSetVar(&file);
          return buffer;
        }
#endif
        char buf[32];

        while (bytesRead < (size_t)length) {
          size_t requested = (size_t)length - bytesRead;
          if (requested > sizeof( buf ))
            requested = sizeof( buf );
          actual = 0;
    #ifndef LINUX
          res = f_read(&file.data.handle, buf, requested, &actual);
          if(res) break;
    #else
          actual = fread(buf, 1, requested, file.data.handle);
    #endif
          if (actual>0) {
            if (!buffer) {
              buffer = jsvNewFromEmptyString();
              if (!buffer) return 0; // out of memory
              jsvStringIteratorNew(&it, buffer, 0);
            }
            size_t i;
            for (i=0;i<actual;i++)
              jsvStringIteratorAppend(&it, buf[i]);
          }
          bytesRead += actual;
          if(actual != requested) break;
        }
        fileSetVar(&file);
      }
    }
  }
  if (res) jsfsReportError("Unable to read file", res);

  if (buffer)
    jsvStringIteratorFree(&it);

  return buffer;
}

/*JSON{
  "type" : "method",
  "class" : "File",
  "name" : "skip",
  "generate_full" : "jswrap_file_skip_or_seek(parent,nBytes,true)",
  "params" : [
    ["nBytes","int32","is a positive integer specifying the number of bytes to skip forwards."]
  ]
}
Skip the specified number of bytes forward in the file
*/
/*JSON{
  "type" : "method",
  "class" : "File",
  "name" : "seek",
  "generate_full" : "jswrap_file_skip_or_seek(parent,nBytes,false)",
  "params" : [
    ["nBytes","int32","is an integer specifying the number of bytes to skip forwards."]
  ]
}
Seek to a certain position in the file
*/
void jswrap_file_skip_or_seek(JsVar* parent, int nBytes, bool is_skip) {
  if (nBytes<0) {
<<<<<<< HEAD
    if (is_skip) jsWarn("Bytes to skip must be >=0");
    if (is_skip <= 0 ) jsWarn( "Position to seek to must be >=0");
=======
    if ( is_skip ) 
	  jsWarn("Bytes to skip must be >=0");
    else 
	  jsWarn("Position to seek to must be >=0");
>>>>>>> 5d6e8cb0
    return;
  }
  FRESULT res = 0;
  if (jsfsInit()) {
    JsFile file;
    if (fileGetFromVar(&file, parent)) {
      if(file.data.mode == FM_READ || file.data.mode == FM_WRITE || file.data.mode == FM_READ_WRITE) {
  #ifndef LINUX
        res = (FRESULT)f_lseek(&file.data.handle, (DWORD)(is_skip ? f_tell(&file.data.handle) : 0) + (DWORD)nBytes);
  #else
        fseek(file.data.handle, nBytes, is_skip ? SEEK_CUR : SEEK_SET);
  #endif
        fileSetVar(&file);
      }
    }
  }
  if (res) jsfsReportError(is_skip?"Unable to skip":"Unable to seek", res);
}

/*JSON{
  "type" : "method",
  "class" : "File",
  "name" : "pipe",
  "ifndef" : "SAVE_ON_FLASH",
  "generate" : "jswrap_pipe",
  "params" : [
    ["destination","JsVar","The destination file/stream that will receive content from the source."],
    ["options","JsVar",["An optional object `{ chunkSize : int=32, end : bool=true, complete : function }`","chunkSize : The amount of data to pipe from source to destination at a time","complete : a function to call when the pipe activity is complete","end : call the 'end' function on the destination when the source is finished"]]
  ]
}
Pipe this file to a stream (an object with a 'write' method)
*/

#ifdef USE_FLASHFS

/*JSON{
  "type" : "staticmethod",
  "class" : "E",
  "name" : "flashFatFS",
  "generate" : "jswrap_E_flashFatFS",
  "ifndef" : "SAVE_ON_FLASH",
  "ifdef" : "USE_FLASHFS",
   "params" : [
    ["options","JsVar",["An optional object `{ addr : int=0x300000, sectors : int=256, readonly : bool=false, , format : bool=false }`","addr : start address in flash","sectors: number of sectors to use","readonly: set to true if you want to disable write","format:  Format the media"]]
  ],
  "return" : ["bool","True on success, or false on failure"]  
}
Change the paramters used for the flash filesystem.
The default address is the last 1Mb of 4Mb Flash, 0x300000, with total size of 1Mb.

Before first use the media needs to be formatted.
```
fs=require("fs");

if ( typeof(fs.readdirSync())==="undefined" ) {
  console.log("Formatting FS");
  E.flashFatFS({format:true});
}

fs.writeFileSync("bang.txt", "This is the way the world ends\nnot with a bang but a whimper.\n");

fs.readdirSync();
```

This will create a drive of 100 * 4096 bytes at 0x200000. Be careful with the selection of flash addresses as you can overwrite firmware!
*/

int jswrap_E_flashFatFS(JsVar* options) {
  uint32_t addr = FS_FLASH_BASE;
  uint16_t sectors = FS_SECTOR_COUNT;
  uint8_t readonly = 0;
  uint8_t format = 0;
  // addr : 0x300000, sectors :256, readonly:false
  if (jsvIsObject(options)) {
    JsVar *a = jsvObjectGetChild(options, "addr", false);
    if (a) {
      if (jsvIsNumeric(a) && jsvGetInteger(a)>0x100000)
        addr = jsvGetInteger(a);
    }
    JsVar *s = jsvObjectGetChild(options, "sectors", false);
    if (s) {
      if (jsvIsNumeric(s) && jsvGetInteger(s)>0)
        sectors = jsvGetInteger(s);
    }
    JsVar *r = jsvObjectGetChild(options, "readonly", false);
    if (r) {
      if (jsvIsBoolean(r))
        readonly = jsvGetBool(r);
		jsWarn("readonly not implemented");
    }
     JsVar *f = jsvObjectGetChild(options, "format", false);
    if (f) {
      if (jsvIsBoolean(f))
        format = jsvGetBool(f);
    }
     jsWarn( "E.flashFatFs a:%d, s: %d r: %d f: %d", addr, sectors, readonly, format );
  }
  else if (!jsvIsUndefined(options)) {
    jsExceptionHere(JSET_TYPEERROR, "'options' must be an object, or undefined");
  }
  
  uint8_t init=flashFatFsInit( addr, sectors, readonly, format );
  if (init) {
    if ( format ) {
      uint8_t res = f_mount(&jsfsFAT, "", 0);
      jsWarn("Formatting Flash");
      res = f_mkfs("", 1, 0);  // Super Floppy format, using all space (not partition table)
      if (res != FR_OK) {
        jsfsReportError("Flash Formatting error:",res);
        return false;
     }
   }    
  }
  jsfsInit();
  return true;
}
#endif<|MERGE_RESOLUTION|>--- conflicted
+++ resolved
@@ -533,15 +533,10 @@
 */
 void jswrap_file_skip_or_seek(JsVar* parent, int nBytes, bool is_skip) {
   if (nBytes<0) {
-<<<<<<< HEAD
-    if (is_skip) jsWarn("Bytes to skip must be >=0");
-    if (is_skip <= 0 ) jsWarn( "Position to seek to must be >=0");
-=======
     if ( is_skip ) 
 	  jsWarn("Bytes to skip must be >=0");
     else 
 	  jsWarn("Position to seek to must be >=0");
->>>>>>> 5d6e8cb0
     return;
   }
   FRESULT res = 0;
