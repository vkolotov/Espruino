/* Copyright (c) 2014 Nordic Semiconductor. All Rights Reserved.
 *
 * The information contained herein is property of Nordic Semiconductor ASA.
 * Terms and conditions of usage are described in detail in NORDIC
 * SEMICONDUCTOR STANDARD SOFTWARE LICENSE AGREEMENT.
 *
 * Licensees are granted free, non-transferable use of the information. NO
 * WARRANTY of ANY KIND is provided. This heading must NOT be removed from
 * the file.
 *
 */

 /* DO_NOT_INCLUDE_IN_DOCS - this is a special token for common.py, 
so we don't put this into espruino.com/Reference until this is out
of beta.  */

/** @file
 *
 * @defgroup ble_sdk_uart_over_ble_main main.c
 * @{
 * @ingroup  ble_sdk_app_nus_eval
 * @brief    UART over BLE application main file.
 *
 * This file contains the source code for a sample application that uses the Nordic UART service.
 * This application uses the @ref srvlib_conn_params module.
 */

#include "jswrap_bluetooth.h"
#include "jsinteractive.h"
#include "jsdevices.h"

#include <stdint.h>
#include <string.h>
#include <stdbool.h>
#include "nordic_common.h"
#include "nrf.h"
#include "ble_hci.h"
#include "ble_advdata.h"
#include "ble_advertising.h"
#include "ble_conn_params.h"
#include "softdevice_handler.h"
#include "app_timer.h"
#include "ble_nus.h"
#include "app_util_platform.h"

#include "device_manager.h"
#include "pstorage.h"
#include "ble_dfu.h"
#include "dfu_app_handler.h"
#include "nrf_delay.h"

#define IS_SRVC_CHANGED_CHARACT_PRESENT 1                                           /**< Include the service_changed characteristic. If not enabled, the server's database cannot be changed for the lifetime of the device. */

#define CENTRAL_LINK_COUNT              0                                           /**<number of central links used by the application. When changing this number remember to adjust the RAM settings*/
#define PERIPHERAL_LINK_COUNT           1                                           /**<number of peripheral links used by the application. When changing this number remember to adjust the RAM settings*/
// Working out the amount of RAM we need - see softdevice_handler.h
#define IDEAL_RAM_START_ADDRESS_INTERN(CENTRAL_LINK_COUNT, PERIPHERAL_LINK_COUNT) \
  APP_RAM_BASE_CENTRAL_LINKS_##CENTRAL_LINK_COUNT##_PERIPH_LINKS_##PERIPHERAL_LINK_COUNT##_SEC_COUNT_0_MID_BW
#define IDEAL_RAM_START_ADDRESS(C_LINK_CNT, P_LINK_CNT) IDEAL_RAM_START_ADDRESS_INTERN(C_LINK_CNT, P_LINK_CNT)

#define DEVICE_NAME                     "Espruino "PC_BOARD_ID                      /**< Name of device. Will be included in the advertising data. */
#define NUS_SERVICE_UUID_TYPE           BLE_UUID_TYPE_VENDOR_BEGIN                  /**< UUID type for the Nordic UART Service (vendor specific). */

#define APP_ADV_INTERVAL                600                                        /**< The advertising interval (in units of 0.625 ms. This value corresponds to 750ms). */
#define APP_ADV_TIMEOUT_IN_SECONDS      180                                         /**< The advertising timeout (in units of seconds). */

#define SCAN_INTERVAL                   0x00A0                                      /**< Scan interval in units of 0.625 millisecond. 100ms */
#define SCAN_WINDOW                     0x00A0                                      /**< Scan window in units of 0.625 millisecond. 100ms */
// We want to listen as much of the time as possible. Not sure if 100/100 is feasible (50/100 is what's used in examples),
// but it seems to work fine like this.

#define APP_TIMER_PRESCALER             0                                           /**< Value of the RTC1 PRESCALER register. */
#define APP_TIMER_OP_QUEUE_SIZE         4                                           /**< Size of timer operation queues. */

#define MIN_CONN_INTERVAL               MSEC_TO_UNITS(20, UNIT_1_25_MS)             /**< Minimum acceptable connection interval (20 ms), Connection interval uses 1.25 ms units. */
#define MAX_CONN_INTERVAL               MSEC_TO_UNITS(75, UNIT_1_25_MS)             /**< Maximum acceptable connection interval (75 ms), Connection interval uses 1.25 ms units. */
#define SLAVE_LATENCY                   0                                           /**< Slave latency. */
#define CONN_SUP_TIMEOUT                MSEC_TO_UNITS(4000, UNIT_10_MS)             /**< Connection supervisory timeout (4 seconds), Supervision Timeout uses 10 ms units. */
#define FIRST_CONN_PARAMS_UPDATE_DELAY  APP_TIMER_TICKS(5000, APP_TIMER_PRESCALER)  /**< Time from initiating event (connect or start of notification) to first time sd_ble_gap_conn_param_update is called (5 seconds). */
#define NEXT_CONN_PARAMS_UPDATE_DELAY   APP_TIMER_TICKS(30000, APP_TIMER_PRESCALER) /**< Time between each call to sd_ble_gap_conn_param_update after the first call (30 seconds). */
#define MAX_CONN_PARAMS_UPDATE_COUNT    3                                           /**< Number of attempts before giving up the connection parameter negotiation. */

#define SEC_PARAM_BOND                   1                                          /**< Perform bonding. */
#define SEC_PARAM_MITM                   0                                          /**< Man In The Middle protection not required. */
#define SEC_PARAM_IO_CAPABILITIES        BLE_GAP_IO_CAPS_NONE                       /**< No I/O capabilities. */
#define SEC_PARAM_OOB                    0                                          /**< Out Of Band data not available. */
#define SEC_PARAM_MIN_KEY_SIZE           7                                          /**< Minimum encryption key size. */
#define SEC_PARAM_MAX_KEY_SIZE           16                                         /**< Maximum encryption key size. */

#define DFU_REV_MAJOR                    0x00                                       /** DFU Major revision number to be exposed. */
#define DFU_REV_MINOR                    0x01                                       /** DFU Minor revision number to be exposed. */
#define DFU_REVISION                     ((DFU_REV_MAJOR << 8) | DFU_REV_MINOR)     /** DFU Revision number to be exposed. Combined of major and minor versions. */
#define APP_SERVICE_HANDLE_START         0x000C                                     /**< Handle of first application specific service when when service changed characteristic is present. */
#define BLE_HANDLE_MAX                   0xFFFF                                     /**< Max handle value in BLE. */

#define DEAD_BEEF                       0xDEADBEEF                                  /**< Value used as error code on stack dump, can be used to identify stack location on stack unwind. */

static ble_nus_t                        m_nus;                                      /**< Structure to identify the Nordic UART Service. */
static uint16_t                         m_conn_handle = BLE_CONN_HANDLE_INVALID;    /**< Handle of the current connection. */

static ble_uuid_t                       m_adv_uuids[] = {{BLE_UUID_NUS_SERVICE, NUS_SERVICE_UUID_TYPE}};  /**< Universally unique service identifier. */

static ble_dfu_t                        m_dfus;                                    /**< Structure used to identify the DFU service. */
static dm_application_instance_t        m_app_handle;                              /**< Application identifier allocated by device manager */

static bool                             ble_is_sending;

#define BLE_SCAN_EVENT                  JS_EVENT_PREFIX"blescan"

/**@brief Error handlers.
 *
 * @details
 */
void ble_app_error_handler(uint32_t error_code, uint32_t line_num, const uint8_t * p_file_name) {
  jsiConsolePrintf("NRF ERROR 0x%x at %s:%d\n", error_code, p_file_name, line_num);
  jsiConsolePrint("REBOOTING.\n");
  jshTransmitFlush();
  NVIC_SystemReset();
}

/**@brief Function for assert macro callback.
 *
 * @details This function will be called in case of an assert in the SoftDevice.
 *
 * @warning This handler is an example only and does not fit a final product. You need to analyse 
 *          how your product is supposed to react in case of Assert.
 * @warning On assert from the SoftDevice, the system can only recover on reset.
 *
 * @param[in] line_num    Line number of the failing ASSERT call.
 * @param[in] p_file_name File name of the failing ASSERT call.
 */
void assert_nrf_callback(uint16_t line_num, const uint8_t * p_file_name)
{
    ble_app_error_handler(DEAD_BEEF, line_num, p_file_name);
}


/**@brief Function for stopping advertising.
 */
static void advertising_stop(void)
{
    uint32_t err_code;

    err_code = sd_ble_gap_adv_stop();
    APP_ERROR_CHECK(err_code);
}


/**@brief Function for loading application-specific context after establishing a secure connection.
 *
 * @details This function will load the application context and check if the ATT table is marked as
 *          changed. If the ATT table is marked as changed, a Service Changed Indication
 *          is sent to the peer if the Service Changed CCCD is set to indicate.
 *
 * @param[in] p_handle The Device Manager handle that identifies the connection for which the context
 *                     should be loaded.
 */
/*static void app_context_load(dm_handle_t const * p_handle)
{
    uint32_t                 err_code;
    static uint32_t          context_data;
    dm_application_context_t context;

    context.len    = sizeof(context_data);
    context.p_data = (uint8_t *)&context_data;

    err_code = dm_application_context_get(p_handle, &context);
    if (err_code == NRF_SUCCESS)
    {
        // Send Service Changed Indication if ATT table has changed.
        if ((context_data & (DFU_APP_ATT_TABLE_CHANGED << DFU_APP_ATT_TABLE_POS)) != 0)
        {
            err_code = sd_ble_gatts_service_changed(m_conn_handle, APP_SERVICE_HANDLE_START, BLE_HANDLE_MAX);
            if ((err_code != NRF_SUCCESS) &&
                (err_code != BLE_ERROR_INVALID_CONN_HANDLE) &&
                (err_code != NRF_ERROR_INVALID_STATE) &&
                (err_code != BLE_ERROR_NO_TX_PACKETS) &&
                (err_code != NRF_ERROR_BUSY) &&
                (err_code != BLE_ERROR_GATTS_SYS_ATTR_MISSING))
            {
                APP_ERROR_HANDLER(err_code);
            }
        }

        err_code = dm_application_context_delete(p_handle);
        APP_ERROR_CHECK(err_code);
    }
    else if (err_code == DM_NO_APP_CONTEXT)
    {
        // No context available. Ignore.
    }
    else
    {
        APP_ERROR_HANDLER(err_code);
    }
}*/


/**@brief Function for preparing for system reset.
 *
 * @details This function implements @ref dfu_app_reset_prepare_t. It will be called by
 *          @ref dfu_app_handler.c before entering the bootloader/DFU.
 *          This allows the current running application to shut down gracefully.
 */
static void reset_prepare(void)
{
    uint32_t err_code;
    if (m_conn_handle != BLE_CONN_HANDLE_INVALID)
    {
        // Disconnect from peer.
        err_code = sd_ble_gap_disconnect(m_conn_handle, BLE_HCI_REMOTE_USER_TERMINATED_CONNECTION);
        APP_ERROR_CHECK(err_code);
    }
    else
    {
        // If not connected, the device will be advertising. Hence stop the advertising.
        advertising_stop();
    }
    err_code = ble_conn_params_stop();
    APP_ERROR_CHECK(err_code);
    nrf_delay_ms(500);

    jsiKill();
    jsvKill();
    jshKill();
    jshReset();
    nrf_delay_ms(100);
}


/**@brief Function for the GAP initialization.
 *
 * @details This function will set up all the necessary GAP (Generic Access Profile) parameters of 
 *          the device. It also sets the permissions and appearance.
 */
static void gap_params_init(void)
{
    uint32_t                err_code;
    ble_gap_conn_params_t   gap_conn_params;
    ble_gap_conn_sec_mode_t sec_mode;

    BLE_GAP_CONN_SEC_MODE_SET_OPEN(&sec_mode);
    
    err_code = sd_ble_gap_device_name_set(&sec_mode,
                                          (const uint8_t *) DEVICE_NAME,
                                          strlen(DEVICE_NAME));
    APP_ERROR_CHECK(err_code);

    memset(&gap_conn_params, 0, sizeof(gap_conn_params));

    gap_conn_params.min_conn_interval = MIN_CONN_INTERVAL;
    gap_conn_params.max_conn_interval = MAX_CONN_INTERVAL;
    gap_conn_params.slave_latency     = SLAVE_LATENCY;
    gap_conn_params.conn_sup_timeout  = CONN_SUP_TIMEOUT;

    err_code = sd_ble_gap_ppcp_set(&gap_conn_params);
    APP_ERROR_CHECK(err_code);
}


/**@brief Function for handling the data from the Nordic UART Service.
 *
 * @details This function will process the data received from the Nordic UART BLE Service and send
 *          it to the terminal.
 *
 * @param[in] p_nus    Nordic UART Service structure.
 * @param[in] p_data   Data to be send to UART module.
 * @param[in] length   Length of the data.
 */
/**@snippet [Handling the data received over BLE] */
static void nus_data_handler(ble_nus_t * p_nus, uint8_t * p_data, uint16_t length)
{
    uint32_t i;
    for (i = 0; i < length; i++) {
      jshPushIOCharEvent(EV_BLUETOOTH, (char) p_data[i]);
    }
}

bool jswrap_nrf_transmit_string() {
  if (m_conn_handle == BLE_CONN_HANDLE_INVALID) {
    // If no connection, drain the output buffer
    while (jshGetCharToTransmit(EV_BLUETOOTH)>=0);
  }
  if (ble_is_sending) return false;
  static uint8_t buf[BLE_NUS_MAX_DATA_LEN];
  int idx = 0;
  int ch = jshGetCharToTransmit(EV_BLUETOOTH);
  while (ch>=0) {
    buf[idx++] = ch;
    if (idx>=BLE_NUS_MAX_DATA_LEN) break;
    ch = jshGetCharToTransmit(EV_BLUETOOTH);
  }
  if (idx>0) {
    if (ble_nus_string_send(&m_nus, buf, idx) == NRF_SUCCESS)
      ble_is_sending = true;
  }
  return idx>0;
}
/**@snippet [Handling the data received over BLE] */


/**@brief Function for initializing services that will be used by the application.
 */
static void services_init(void)
{
    uint32_t       err_code;
    ble_nus_init_t nus_init;
    
    memset(&nus_init, 0, sizeof(nus_init));

    nus_init.data_handler = nus_data_handler;
    
    err_code = ble_nus_init(&m_nus, &nus_init);
    APP_ERROR_CHECK(err_code);

    ble_dfu_init_t   dfus_init;

    // Initialize the Device Firmware Update Service.
    memset(&dfus_init, 0, sizeof(dfus_init));

    dfus_init.evt_handler   = dfu_app_on_dfu_evt;
    dfus_init.error_handler = NULL;
    dfus_init.evt_handler   = dfu_app_on_dfu_evt;
    dfus_init.revision      = DFU_REVISION;

    err_code = ble_dfu_init(&m_dfus, &dfus_init);
    APP_ERROR_CHECK(err_code);

    dfu_app_reset_prepare_set(reset_prepare);
    dfu_app_dm_appl_instance_set(m_app_handle);
}


/**@brief Function for handling an event from the Connection Parameters Module.
 *
 * @details This function will be called for all events in the Connection Parameters Module
 *          which are passed to the application.
 *
 * @note All this function does is to disconnect. This could have been done by simply setting
 *       the disconnect_on_fail config parameter, but instead we use the event handler
 *       mechanism to demonstrate its use.
 *
 * @param[in] p_evt  Event received from the Connection Parameters Module.
 */
static void on_conn_params_evt(ble_conn_params_evt_t * p_evt)
{
    uint32_t err_code;
    
    if(p_evt->evt_type == BLE_CONN_PARAMS_EVT_FAILED)
    {
        err_code = sd_ble_gap_disconnect(m_conn_handle, BLE_HCI_CONN_INTERVAL_UNACCEPTABLE);
        APP_ERROR_CHECK(err_code);
    }
}


/**@brief Function for handling errors from the Connection Parameters module.
 *
 * @param[in] nrf_error  Error code containing information about what went wrong.
 */
static void conn_params_error_handler(uint32_t nrf_error)
{
    APP_ERROR_HANDLER(nrf_error);
}


/**@brief Function for initializing the Connection Parameters module.
 */
static void conn_params_init(void)
{
    uint32_t               err_code;
    ble_conn_params_init_t cp_init;
    
    memset(&cp_init, 0, sizeof(cp_init));

    cp_init.p_conn_params                  = NULL;
    cp_init.first_conn_params_update_delay = FIRST_CONN_PARAMS_UPDATE_DELAY;
    cp_init.next_conn_params_update_delay  = NEXT_CONN_PARAMS_UPDATE_DELAY;
    cp_init.max_conn_params_update_count   = MAX_CONN_PARAMS_UPDATE_COUNT;
    cp_init.start_on_notify_cccd_handle    = BLE_GATT_HANDLE_INVALID;
    cp_init.disconnect_on_fail             = false;
    cp_init.evt_handler                    = on_conn_params_evt;
    cp_init.error_handler                  = conn_params_error_handler;
    
    err_code = ble_conn_params_init(&cp_init);
    APP_ERROR_CHECK(err_code);
}

void jswrap_nrf_bluetooth_startAdvertise(void) {
  uint32_t err_code = 0;
  // Actually start advertising
  ble_gap_adv_params_t adv_params;
  memset(&adv_params, 0, sizeof(adv_params));
  adv_params.type        = BLE_GAP_ADV_TYPE_ADV_IND;
  adv_params.p_peer_addr = NULL;
  adv_params.fp          = BLE_GAP_ADV_FP_ANY;
  adv_params.p_whitelist = NULL;
  adv_params.timeout  = APP_ADV_TIMEOUT_IN_SECONDS;
  adv_params.interval = APP_ADV_INTERVAL;

  err_code = sd_ble_gap_adv_start(&adv_params);
  APP_ERROR_CHECK(err_code);
}

/**@brief Function for the application's SoftDevice event handler.
 *
 * @param[in] p_ble_evt SoftDevice event.
 */
static void on_ble_evt(ble_evt_t * p_ble_evt)
{
    uint32_t                         err_code;
    
    switch (p_ble_evt->header.evt_id) {
      case BLE_GAP_EVT_TIMEOUT:
        // the timeout for sd_ble_gap_adv_start expired - kick it off again
        jswrap_nrf_bluetooth_startAdvertise();
        break;

      case BLE_GAP_EVT_CONNECTED:
        m_conn_handle = p_ble_evt->evt.gap_evt.conn_handle;
        ble_is_sending = false; // reset state - just in case
        jsiSetConsoleDevice( EV_BLUETOOTH );
        break;

      case BLE_GAP_EVT_DISCONNECTED:
        m_conn_handle = BLE_CONN_HANDLE_INVALID;
        jsiSetConsoleDevice( DEFAULT_CONSOLE_DEVICE );
        // restart advertising after disconnection
        jswrap_nrf_bluetooth_startAdvertise();
        break;

      case BLE_GATTS_EVT_SYS_ATTR_MISSING:
        // No system attributes have been stored.
        err_code = sd_ble_gatts_sys_attr_set(m_conn_handle, NULL, 0, 0);
        APP_ERROR_CHECK(err_code);
        break;

      case BLE_EVT_TX_COMPLETE:
        // UART Transmit finished - we can try and send more data
        ble_is_sending = false;
        jswrap_nrf_transmit_string();
        break;

      case BLE_GAP_EVT_ADV_REPORT: {
        // Advertising data received
        const ble_gap_evt_adv_report_t *p_adv = &p_ble_evt->evt.gap_evt.params.adv_report;

        JsVar *evt = jsvNewObject();
        if (evt) {
          jsvObjectSetChildAndUnLock(evt, "rssi", jsvNewFromInteger(p_adv->rssi));
          jsvObjectSetChildAndUnLock(evt, "addr", jsvVarPrintf("%02x:%02x:%02x:%02x:%02x:%02x",
              p_adv->peer_addr.addr[0],
              p_adv->peer_addr.addr[1],
              p_adv->peer_addr.addr[2],
              p_adv->peer_addr.addr[3],
              p_adv->peer_addr.addr[4],
              p_adv->peer_addr.addr[5]));
          JsVar *data = jsvNewStringOfLength(p_adv->dlen);
          if (data) {
            jsvSetString(data, p_adv->data, p_adv->dlen);
            JsVar *ab = jsvNewArrayBufferFromString(data, p_adv->dlen);
            jsvUnLock(data);
            jsvObjectSetChildAndUnLock(evt, "data", ab);
          }
          jsiQueueObjectCallbacks(execInfo.root, BLE_SCAN_EVENT, &evt, 1);
          jsvUnLock(evt);
        }
        break;
        }

      default:
          // No implementation needed.
          break;
    }
}


/**@brief Function for dispatching a SoftDevice event to all modules with a SoftDevice 
 *        event handler.
 *
 * @details This function is called from the SoftDevice event interrupt handler after a 
 *          SoftDevice event has been received.
 *
 * @param[in] p_ble_evt  SoftDevice event.
 */
static void ble_evt_dispatch(ble_evt_t * p_ble_evt)
{
    ble_conn_params_on_ble_evt(p_ble_evt);
    ble_nus_on_ble_evt(&m_nus, p_ble_evt);

    ble_dfu_on_ble_evt(&m_dfus, p_ble_evt);

    on_ble_evt(p_ble_evt);

    dm_ble_evt_handler(p_ble_evt); //Add this line
}


/**@brief Function for dispatching a system event to interested modules.
 *
 * @details This function is called from the System event interrupt handler after a system
 *          event has been received.
 *
 * @param[in] sys_evt  System stack event.
 */
static void sys_evt_dispatch(uint32_t sys_evt)
{
    pstorage_sys_event_handler(sys_evt);
    ble_advertising_on_sys_evt(sys_evt);
}


/**@brief Function for the SoftDevice initialization.
 *
 * @details This function initializes the SoftDevice and the BLE event interrupt.
 */
static void ble_stack_init(void)
{
    uint32_t err_code;
    
    // Initialize SoftDevice.
    // SOFTDEVICE_HANDLER_INIT(NRF_CLOCK_LFCLKSRC_XTAL_20_PPM, NULL); // Maybe we should use this if external crystal available.
    SOFTDEVICE_HANDLER_INIT(NRF_CLOCK_LFCLKSRC_RC_250_PPM_TEMP_8000MS_CALIBRATION, false);
    
    ble_enable_params_t ble_enable_params;
    err_code = softdevice_enable_get_default_config(CENTRAL_LINK_COUNT,
                                                    PERIPHERAL_LINK_COUNT,
                                                    &ble_enable_params);
    APP_ERROR_CHECK(err_code);
    
    ble_enable_params.common_enable_params.vs_uuid_count  = 2;
    ble_enable_params.gatts_enable_params.service_changed = 1;

    //Check the ram settings against the used number of links
    CHECK_RAM_START_ADDR(CENTRAL_LINK_COUNT, PERIPHERAL_LINK_COUNT);

    extern void __data_start__;
    if (IDEAL_RAM_START_ADDRESS(CENTRAL_LINK_COUNT, PERIPHERAL_LINK_COUNT) != (uint32_t)&__data_start__) {
      jsiConsolePrintf("WARNING: BLE RAM start address not correct - is 0x%x, should be 0x%x", (uint32_t)&__data_start__, IDEAL_RAM_START_ADDRESS(CENTRAL_LINK_COUNT, PERIPHERAL_LINK_COUNT));
      jshTransmitFlush();
    }

    // Enable BLE stack.
    err_code = softdevice_enable(&ble_enable_params);
    APP_ERROR_CHECK(err_code);
    
    // Subscribe for BLE events.
    err_code = softdevice_ble_evt_handler_set(ble_evt_dispatch);
    APP_ERROR_CHECK(err_code);

    // Register with the SoftDevice handler module for BLE events.
    err_code = softdevice_sys_evt_handler_set(sys_evt_dispatch);
    APP_ERROR_CHECK(err_code);
}

// Build advertising data struct to pass into @ref ble_advertising_init.
static void setup_advdata(ble_advdata_t *advdata) {
  memset(advdata, 0, sizeof(*advdata));
  advdata->name_type          = BLE_ADVDATA_FULL_NAME;
  advdata->include_appearance = false;
  advdata->flags              = BLE_GAP_ADV_FLAGS_LE_ONLY_LIMITED_DISC_MODE;
}


/**@brief Function for initializing the Advertising functionality.
 */
static void advertising_init(void)
{
    uint32_t      err_code;
    ble_advdata_t advdata;
    ble_advdata_t scanrsp;

    // Build advertising data struct to pass into @ref ble_advertising_init.
    setup_advdata(&advdata);

    memset(&scanrsp, 0, sizeof(scanrsp));
    scanrsp.uuids_complete.uuid_cnt = sizeof(m_adv_uuids) / sizeof(m_adv_uuids[0]);
    scanrsp.uuids_complete.p_uuids  = m_adv_uuids;

    ble_adv_modes_config_t options = {0};
    options.ble_adv_fast_enabled  = BLE_ADV_FAST_ENABLED;
    options.ble_adv_fast_interval = APP_ADV_INTERVAL;
    options.ble_adv_fast_timeout  = APP_ADV_TIMEOUT_IN_SECONDS;

    err_code = ble_advertising_init(&advdata, &scanrsp, &options, NULL, NULL);
    APP_ERROR_CHECK(err_code);
}


/**@brief Function for handling the Device Manager events.
 *
 * @param[in] p_evt  Data associated to the device manager event.
 */
static uint32_t device_manager_evt_handler(dm_handle_t const * p_handle,
                                           dm_event_t const  * p_event,
                                           ret_code_t        event_result)
{
    APP_ERROR_CHECK(event_result);
    if (p_event->event_id == DM_EVT_LINK_SECURED)
    {
        //app_context_load(p_handle);
    }
    return NRF_SUCCESS;
}


/**@brief Function for the Device Manager initialization.
 *
 * @param[in] erase_bonds  Indicates whether bonding information should be cleared from
 *                         persistent storage during initialization of the Device Manager.
 */
static void device_manager_init(bool erase_bonds)
{
    uint32_t               err_code;
    dm_init_param_t        init_param = {.clear_persistent_data = erase_bonds};
    dm_application_param_t register_param;

    // Initialize persistent storage module.
    err_code = pstorage_init();
    APP_ERROR_CHECK(err_code);

    err_code = dm_init(&init_param);
    APP_ERROR_CHECK(err_code);

    memset(&register_param.sec_param, 0, sizeof(ble_gap_sec_params_t));

    register_param.sec_param.bond         = SEC_PARAM_BOND;
    register_param.sec_param.mitm         = SEC_PARAM_MITM;
    register_param.sec_param.io_caps      = SEC_PARAM_IO_CAPABILITIES;
    register_param.sec_param.oob          = SEC_PARAM_OOB;
    register_param.sec_param.min_key_size = SEC_PARAM_MIN_KEY_SIZE;
    register_param.sec_param.max_key_size = SEC_PARAM_MAX_KEY_SIZE;
    register_param.evt_handler            = device_manager_evt_handler;
    register_param.service_type           = DM_PROTOCOL_CNTXT_GATT_SRVR_ID;

    err_code = dm_register(&m_app_handle, &register_param);
    APP_ERROR_CHECK(err_code);
}


/*JSON{
    "type": "class",
    "class" : "NRF"
}*/
/*JSON{
  "type" : "object",
  "name" : "Bluetooth",
  "instanceof" : "Serial",
  "#ifdef" : "BLUETOOTH"
}
The USB Serial port
 */

void jswrap_nrf_bluetooth_init(void) {
  // Initialize.
  APP_TIMER_INIT(APP_TIMER_PRESCALER, APP_TIMER_OP_QUEUE_SIZE, false);
  ble_stack_init();
  
  bool erase_bonds;
  device_manager_init(erase_bonds);

  gap_params_init();
  services_init();
  advertising_init();
  conn_params_init();

  jswrap_nrf_bluetooth_wake();
}

/*JSON{
    "type" : "staticmethod",
    "class" : "NRF",
    "name" : "sleep",
    "generate" : "jswrap_nrf_bluetooth_sleep"
}*/
void jswrap_nrf_bluetooth_sleep(void) {
  uint32_t err_code;

  // If connected, disconnect.
  if (m_conn_handle != BLE_CONN_HANDLE_INVALID) {
      err_code = sd_ble_gap_disconnect(m_conn_handle,  BLE_HCI_REMOTE_USER_TERMINATED_CONNECTION);
      if (err_code)
          jsExceptionHere(JSET_ERROR, "Got BLE error code %d", err_code);
  }

  // Stop advertising
  err_code = sd_ble_gap_adv_stop();
  NRF_RADIO->TASKS_DISABLE = (1UL);
}

/*JSON{
    "type" : "staticmethod",
    "class" : "NRF",
    "name" : "wake",
    "generate" : "jswrap_nrf_bluetooth_wake"
}*/
void jswrap_nrf_bluetooth_wake(void) {
  NRF_RADIO->TASKS_DISABLE = (0UL);
  jswrap_nrf_bluetooth_startAdvertise();
}

/*JSON{
    "type" : "staticmethod",
    "class" : "NRF",
    "name" : "getBattery",
    "generate" : "jswrap_nrf_bluetooth_getBattery",
    "return" : ["float", "Battery level in volts" ]
}
Get the battery level in volts
*/
JsVarFloat jswrap_nrf_bluetooth_getBattery(void) {
#ifndef NRF52
  // Configure ADC
#ifdef NRF52
  return jshReadVRef();
#else
  NRF_ADC->CONFIG     = (ADC_CONFIG_RES_8bit                        << ADC_CONFIG_RES_Pos)     |
                        (ADC_CONFIG_INPSEL_SupplyOneThirdPrescaling << ADC_CONFIG_INPSEL_Pos)  |
                        (ADC_CONFIG_REFSEL_VBG                      << ADC_CONFIG_REFSEL_Pos)  |
                        (ADC_CONFIG_PSEL_Disabled                   << ADC_CONFIG_PSEL_Pos)    |
                        (ADC_CONFIG_EXTREFSEL_None                  << ADC_CONFIG_EXTREFSEL_Pos);
  NRF_ADC->EVENTS_END = 0;
  NRF_ADC->ENABLE     = ADC_ENABLE_ENABLE_Enabled;

  NRF_ADC->EVENTS_END  = 0;    // Stop any running conversions.
  NRF_ADC->TASKS_START = 1;

  while (!NRF_ADC->EVENTS_END);

  uint16_t vbg_in_mv = 1200;
  uint8_t adc_max = 255;
  uint16_t vbat_current_in_mv = (NRF_ADC->RESULT * 3 * vbg_in_mv) / adc_max;

  NRF_ADC->EVENTS_END     = 0;
  NRF_ADC->TASKS_STOP     = 1;

  return vbat_current_in_mv / 1000.0;
<<<<<<< HEAD
=======
#else
  return 0.0;
>>>>>>> 420d22ae
#endif
}

/*JSON{
    "type" : "staticmethod",
    "class" : "NRF",
    "name" : "setAdvertising",
    "generate" : "jswrap_nrf_bluetooth_setAdvertising",
    "params" : [
      ["data","JsVar","The data to advertise as an object - see below for more info"]
    ]
}

Data is of the form `{ UUID : data_as_byte_array }`. For example to return battery level at 95%, do:

```
NRF.setAdvertising({
  0x180F : [95]
});
```

Or you could report the current temperature:

```
setInterval(function() {
  NRF.setAdvertising({
    0x1809 : [0|E.getTemperature()]
  });
}, 30000);
```
*/
void jswrap_nrf_bluetooth_setAdvertising(JsVar *data) {
  uint32_t err_code;
  ble_advdata_t advdata;
  setup_advdata(&advdata);

  if (jsvIsObject(data)) {
    ble_advdata_service_data_t *service_data = (ble_advdata_service_data_t*)alloca(jsvGetChildren(data)*sizeof(ble_advdata_service_data_t));
    int n = 0;
    JsvObjectIterator it;
    jsvObjectIteratorNew(&it, data);
    while (jsvObjectIteratorHasValue(&it)) {
      service_data[n].service_uuid = jsvGetIntegerAndUnLock(jsvObjectIteratorGetKey(&it));
      JsVar *v = jsvObjectIteratorGetValue(&it);
      JSV_GET_AS_CHAR_ARRAY(dPtr, dLen, v);
      jsvUnLock(v);
      service_data[n].data.size    = dLen;
      service_data[n].data.p_data  = (uint8_t*)dPtr;
      jsvObjectIteratorNext(&it);
      n++;
    }
    jsvObjectIteratorFree(&it);

    advdata.service_data_count   = n;
    advdata.p_service_data_array = service_data;
  } else if (!jsvIsUndefined(data)) {
    jsExceptionHere(JSET_TYPEERROR, "Expecting object or undefined, got %t", data);
  }

  err_code = ble_advdata_set(&advdata, NULL);
  if (err_code)
    jsExceptionHere(JSET_ERROR, "Got BLE error code %d", err_code);
}

/*JSON{
    "type" : "staticmethod",
    "class" : "NRF",
    "name" : "setScan",
    "generate" : "jswrap_nrf_bluetooth_setScan",
    "params" : [
      ["callback","JsVar","The callback to call with information about received, or undefined to stop"]
    ]
}

Start/stop listening for BLE advertising packets within range...

```
// Start scanning
NRF.setScan(function(d) {
  console.log(JSON.stringify(d,null,2));
});
// prints {"rssi":-72, "addr":"##:##:##:##:##:##", "data":new ArrayBuffer([2,1,6,...])}

// Stop Scanning
NRF.setScan(false);
```
*/
void jswrap_nrf_bluetooth_setScan(JsVar *callback) {
  uint32_t              err_code;
  // set the callback event variable
  if (!jsvIsFunction(callback)) callback=0;
  jsvObjectSetChild(execInfo.root, BLE_SCAN_EVENT, callback);
  // either start or stop scanning
  if (callback) {
    ble_gap_scan_params_t     m_scan_param;
    // non-selective scan
    m_scan_param.active       = 0;            // Active scanning set.
    m_scan_param.selective    = 0;            // Selective scanning not set.
    m_scan_param.interval     = SCAN_INTERVAL;// Scan interval.
    m_scan_param.window       = SCAN_WINDOW;  // Scan window.
    m_scan_param.p_whitelist  = NULL;         // No whitelist provided.
    m_scan_param.timeout      = 0x0000;       // No timeout.

    err_code = sd_ble_gap_scan_start(&m_scan_param);
  } else {
    err_code = sd_ble_gap_scan_stop();
  }
  if (err_code)
    jsExceptionHere(JSET_ERROR, "Got BLE error code %d", err_code);
}

/*JSON{
  "type" : "idle",
  "generate" : "jswrap_nrf_idle"
}*/
bool jswrap_nrf_idle() {
  return jswrap_nrf_transmit_string()>0; // return true if we sent anything
}<|MERGE_RESOLUTION|>--- conflicted
+++ resolved
@@ -709,11 +709,10 @@
 Get the battery level in volts
 */
 JsVarFloat jswrap_nrf_bluetooth_getBattery(void) {
-#ifndef NRF52
-  // Configure ADC
 #ifdef NRF52
   return jshReadVRef();
 #else
+  // Configure ADC
   NRF_ADC->CONFIG     = (ADC_CONFIG_RES_8bit                        << ADC_CONFIG_RES_Pos)     |
                         (ADC_CONFIG_INPSEL_SupplyOneThirdPrescaling << ADC_CONFIG_INPSEL_Pos)  |
                         (ADC_CONFIG_REFSEL_VBG                      << ADC_CONFIG_REFSEL_Pos)  |
@@ -735,11 +734,6 @@
   NRF_ADC->TASKS_STOP     = 1;
 
   return vbat_current_in_mv / 1000.0;
-<<<<<<< HEAD
-=======
-#else
-  return 0.0;
->>>>>>> 420d22ae
 #endif
 }
 
