/* Copyright (c) 2014 Nordic Semiconductor. All Rights Reserved.
 *
 * The information contained herein is property of Nordic Semiconductor ASA.
 * Terms and conditions of usage are described in detail in NORDIC
 * SEMICONDUCTOR STANDARD SOFTWARE LICENSE AGREEMENT.
 *
 * Licensees are granted free, non-transferable use of the information. NO
 * WARRANTY of ANY KIND is provided. This heading must NOT be removed from
 * the file.
 *
 */

 /* DO_NOT_INCLUDE_IN_DOCS - this is a special token for common.py, 
so we don't put this into espruino.com/Reference until this is out
of beta.  */

/** @file
 *
 * @defgroup ble_sdk_uart_over_ble_main main.c
 * @{
 * @ingroup  ble_sdk_app_nus_eval
 * @brief    UART over BLE application main file.
 *
 * This file contains the source code for a sample application that uses the Nordic UART service.
 * This application uses the @ref srvlib_conn_params module.
 */

#include "jswrap_bluetooth.h"
#include "jsinteractive.h"
#include "jsdevices.h"

#include <stdint.h>
#include <string.h>
#include <stdbool.h>
#include "nordic_common.h"
#include "nrf.h"
#include "ble_hci.h"
#include "ble_advdata.h"
#include "ble_advertising.h"
#include "ble_conn_params.h"
#include "softdevice_handler.h"
#include "app_timer.h"
#include "ble_nus.h"
#include "app_util_platform.h"

#define IS_SRVC_CHANGED_CHARACT_PRESENT 0                                           /**< Include the service_changed characteristic. If not enabled, the server's database cannot be changed for the lifetime of the device. */

#define CENTRAL_LINK_COUNT              0                                           /**<number of central links used by the application. When changing this number remember to adjust the RAM settings*/
#define PERIPHERAL_LINK_COUNT           1                                           /**<number of peripheral links used by the application. When changing this number remember to adjust the RAM settings*/

#define DEVICE_NAME                     "Espruino "PC_BOARD_ID                      /**< Name of device. Will be included in the advertising data. */
#define NUS_SERVICE_UUID_TYPE           BLE_UUID_TYPE_VENDOR_BEGIN                  /**< UUID type for the Nordic UART Service (vendor specific). */

#define APP_ADV_INTERVAL                1600                                        /**< The advertising interval (in units of 0.625 ms. This value corresponds to 1s). */
#define APP_ADV_TIMEOUT_IN_SECONDS      180                                         /**< The advertising timeout (in units of seconds). */

#define APP_TIMER_PRESCALER             0                                           /**< Value of the RTC1 PRESCALER register. */
#define APP_TIMER_OP_QUEUE_SIZE         4                                           /**< Size of timer operation queues. */

#define MIN_CONN_INTERVAL               MSEC_TO_UNITS(20, UNIT_1_25_MS)             /**< Minimum acceptable connection interval (20 ms), Connection interval uses 1.25 ms units. */
#define MAX_CONN_INTERVAL               MSEC_TO_UNITS(75, UNIT_1_25_MS)             /**< Maximum acceptable connection interval (75 ms), Connection interval uses 1.25 ms units. */
#define SLAVE_LATENCY                   0                                           /**< Slave latency. */
#define CONN_SUP_TIMEOUT                MSEC_TO_UNITS(4000, UNIT_10_MS)             /**< Connection supervisory timeout (4 seconds), Supervision Timeout uses 10 ms units. */
#define FIRST_CONN_PARAMS_UPDATE_DELAY  APP_TIMER_TICKS(5000, APP_TIMER_PRESCALER)  /**< Time from initiating event (connect or start of notification) to first time sd_ble_gap_conn_param_update is called (5 seconds). */
#define NEXT_CONN_PARAMS_UPDATE_DELAY   APP_TIMER_TICKS(30000, APP_TIMER_PRESCALER) /**< Time between each call to sd_ble_gap_conn_param_update after the first call (30 seconds). */
#define MAX_CONN_PARAMS_UPDATE_COUNT    3                                           /**< Number of attempts before giving up the connection parameter negotiation. */

#define DEAD_BEEF                       0xDEADBEEF                                  /**< Value used as error code on stack dump, can be used to identify stack location on stack unwind. */

static ble_nus_t                        m_nus;                                      /**< Structure to identify the Nordic UART Service. */
static uint16_t                         m_conn_handle = BLE_CONN_HANDLE_INVALID;    /**< Handle of the current connection. */

static ble_uuid_t                       m_adv_uuids[] = {{BLE_UUID_NUS_SERVICE, NUS_SERVICE_UUID_TYPE}};  /**< Universally unique service identifier. */
static bool                             ble_is_sending;

/**@brief Error handlers.
 *
 * @details
 */
void ble_app_error_handler(uint32_t error_code, uint32_t line_num, const uint8_t * p_file_name) {
  jsiConsolePrintf("NRF ERROR 0x%x at %s:%d\n", error_code, p_file_name, line_num);
  jsiConsolePrint("REBOOTING.\n");
  jshTransmitFlush();
  NVIC_SystemReset();
}

/**@brief Function for assert macro callback.
 *
 * @details This function will be called in case of an assert in the SoftDevice.
 *
 * @warning This handler is an example only and does not fit a final product. You need to analyse 
 *          how your product is supposed to react in case of Assert.
 * @warning On assert from the SoftDevice, the system can only recover on reset.
 *
 * @param[in] line_num    Line number of the failing ASSERT call.
 * @param[in] p_file_name File name of the failing ASSERT call.
 */
void assert_nrf_callback(uint16_t line_num, const uint8_t * p_file_name)
{
    ble_app_error_handler(DEAD_BEEF, line_num, p_file_name);
}


/**@brief Function for the GAP initialization.
 *
 * @details This function will set up all the necessary GAP (Generic Access Profile) parameters of 
 *          the device. It also sets the permissions and appearance.
 */
static void gap_params_init(void)
{
    uint32_t                err_code;
    ble_gap_conn_params_t   gap_conn_params;
    ble_gap_conn_sec_mode_t sec_mode;

    BLE_GAP_CONN_SEC_MODE_SET_OPEN(&sec_mode);
    
    err_code = sd_ble_gap_device_name_set(&sec_mode,
                                          (const uint8_t *) DEVICE_NAME,
                                          strlen(DEVICE_NAME));
    APP_ERROR_CHECK(err_code);

    memset(&gap_conn_params, 0, sizeof(gap_conn_params));

    gap_conn_params.min_conn_interval = MIN_CONN_INTERVAL;
    gap_conn_params.max_conn_interval = MAX_CONN_INTERVAL;
    gap_conn_params.slave_latency     = SLAVE_LATENCY;
    gap_conn_params.conn_sup_timeout  = CONN_SUP_TIMEOUT;

    err_code = sd_ble_gap_ppcp_set(&gap_conn_params);
    APP_ERROR_CHECK(err_code);
}


/**@brief Function for handling the data from the Nordic UART Service.
 *
 * @details This function will process the data received from the Nordic UART BLE Service and send
 *          it to the terminal.
 *
 * @param[in] p_nus    Nordic UART Service structure.
 * @param[in] p_data   Data to be send to UART module.
 * @param[in] length   Length of the data.
 */
/**@snippet [Handling the data received over BLE] */
static void nus_data_handler(ble_nus_t * p_nus, uint8_t * p_data, uint16_t length)
{
    uint32_t i;
    for (i = 0; i < length; i++) {
      jshPushIOCharEvent(EV_BLUETOOTH, (char) p_data[i]);
    }
}

bool jswrap_nrf_transmit_string() {
  if (m_conn_handle == BLE_CONN_HANDLE_INVALID) {
    // If no connection, drain the output buffer
    while (jshGetCharToTransmit(EV_BLUETOOTH)>=0);
  }
  if (ble_is_sending) return false;
  static uint8_t buf[BLE_NUS_MAX_DATA_LEN];
  int idx = 0;
  int ch = jshGetCharToTransmit(EV_BLUETOOTH);
  while (ch>=0) {
    buf[idx++] = ch;
    if (idx>=BLE_NUS_MAX_DATA_LEN) break;
    ch = jshGetCharToTransmit(EV_BLUETOOTH);
  }
  if (idx>0) {
    if (ble_nus_string_send(&m_nus, buf, idx) == NRF_SUCCESS)
      ble_is_sending = true;
  }
  return idx>0;
}
/**@snippet [Handling the data received over BLE] */


/**@brief Function for initializing services that will be used by the application.
 */
static void services_init(void)
{
    uint32_t       err_code;
    ble_nus_init_t nus_init;
    
    memset(&nus_init, 0, sizeof(nus_init));

    nus_init.data_handler = nus_data_handler;
    
    err_code = ble_nus_init(&m_nus, &nus_init);
    APP_ERROR_CHECK(err_code);
}


/**@brief Function for handling an event from the Connection Parameters Module.
 *
 * @details This function will be called for all events in the Connection Parameters Module
 *          which are passed to the application.
 *
 * @note All this function does is to disconnect. This could have been done by simply setting
 *       the disconnect_on_fail config parameter, but instead we use the event handler
 *       mechanism to demonstrate its use.
 *
 * @param[in] p_evt  Event received from the Connection Parameters Module.
 */
static void on_conn_params_evt(ble_conn_params_evt_t * p_evt)
{
    uint32_t err_code;
    
    if(p_evt->evt_type == BLE_CONN_PARAMS_EVT_FAILED)
    {
        err_code = sd_ble_gap_disconnect(m_conn_handle, BLE_HCI_CONN_INTERVAL_UNACCEPTABLE);
        APP_ERROR_CHECK(err_code);
    }
}


/**@brief Function for handling errors from the Connection Parameters module.
 *
 * @param[in] nrf_error  Error code containing information about what went wrong.
 */
static void conn_params_error_handler(uint32_t nrf_error)
{
    APP_ERROR_HANDLER(nrf_error);
}


/**@brief Function for initializing the Connection Parameters module.
 */
static void conn_params_init(void)
{
    uint32_t               err_code;
    ble_conn_params_init_t cp_init;
    
    memset(&cp_init, 0, sizeof(cp_init));

    cp_init.p_conn_params                  = NULL;
    cp_init.first_conn_params_update_delay = FIRST_CONN_PARAMS_UPDATE_DELAY;
    cp_init.next_conn_params_update_delay  = NEXT_CONN_PARAMS_UPDATE_DELAY;
    cp_init.max_conn_params_update_count   = MAX_CONN_PARAMS_UPDATE_COUNT;
    cp_init.start_on_notify_cccd_handle    = BLE_GATT_HANDLE_INVALID;
    cp_init.disconnect_on_fail             = false;
    cp_init.evt_handler                    = on_conn_params_evt;
    cp_init.error_handler                  = conn_params_error_handler;
    
    err_code = ble_conn_params_init(&cp_init);
    APP_ERROR_CHECK(err_code);
}

void jswrap_nrf_bluetooth_startAdvertise(void) {
  uint32_t err_code;
  // Actually start advertising
  ble_gap_adv_params_t adv_params;
  memset(&adv_params, 0, sizeof(adv_params));
  adv_params.type        = BLE_GAP_ADV_TYPE_ADV_IND;
  adv_params.p_peer_addr = NULL;
  adv_params.fp          = BLE_GAP_ADV_FP_ANY;
  adv_params.p_whitelist = NULL;
  adv_params.timeout  = APP_ADV_TIMEOUT_IN_SECONDS;
  adv_params.interval = APP_ADV_INTERVAL;

  sd_ble_gap_adv_start(&adv_params);

  APP_ERROR_CHECK(err_code);
}


/**@brief Function for the application's SoftDevice event handler.
 *
 * @param[in] p_ble_evt SoftDevice event.
 */
static void on_ble_evt(ble_evt_t * p_ble_evt)
{
    uint32_t                         err_code;
    
<<<<<<< HEAD
    switch (p_ble_evt->header.evt_id)
    {
        case BLE_GAP_EVT_TIMEOUT:
            // the timeout for sd_ble_gap_adv_start expired - kick it off again
            jswrap_nrf_bluetooth_startAdvertise();
            break;

        case BLE_GAP_EVT_CONNECTED:
            m_conn_handle = p_ble_evt->evt.gap_evt.conn_handle;
            ble_is_sending = false; // reset state - just in case
            jsiSetConsoleDevice( EV_BLUETOOTH );
            break;
            
        case BLE_GAP_EVT_DISCONNECTED:
            m_conn_handle = BLE_CONN_HANDLE_INVALID;
            jsiSetConsoleDevice( DEFAULT_CONSOLE_DEVICE );
            // restart advertising after disconnection
            jswrap_nrf_bluetooth_startAdvertise();
            break;

        case BLE_GAP_EVT_SEC_PARAMS_REQUEST:
            // Pairing not supported
            err_code = sd_ble_gap_sec_params_reply(m_conn_handle, BLE_GAP_SEC_STATUS_PAIRING_NOT_SUPP, NULL, NULL);
            APP_ERROR_CHECK(err_code);
            break;

        case BLE_GATTS_EVT_SYS_ATTR_MISSING:
            // No system attributes have been stored.
            err_code = sd_ble_gatts_sys_attr_set(m_conn_handle, NULL, 0, 0);
            APP_ERROR_CHECK(err_code);
            break;

        case BLE_EVT_TX_COMPLETE:
            // UART Transmit finished - we can try and send more data
            ble_is_sending = false;
            jswrap_nrf_transmit_string();
            break;

        default:
            // No implementation needed.
            break;
=======
    switch (p_ble_evt->header.evt_id) {
      case BLE_GAP_EVT_TIMEOUT:
        // the timeout for sd_ble_gap_adv_start expired - kick it off again
        jswrap_nrf_bluetooth_startAdvertise();
        break;

      case BLE_GAP_EVT_CONNECTED:
        m_conn_handle = p_ble_evt->evt.gap_evt.conn_handle;
        ble_is_sending = false; // reset state - just in case
        jsiSetConsoleDevice( EV_BLUETOOTH );
        break;

      case BLE_GAP_EVT_DISCONNECTED:
        m_conn_handle = BLE_CONN_HANDLE_INVALID;
        jsiSetConsoleDevice( DEFAULT_CONSOLE_DEVICE );
        // restart advertising after disconnection
        jswrap_nrf_bluetooth_startAdvertise();
        break;

      case BLE_GAP_EVT_SEC_PARAMS_REQUEST:
        // Pairing not supported
        err_code = sd_ble_gap_sec_params_reply(m_conn_handle, BLE_GAP_SEC_STATUS_PAIRING_NOT_SUPP, NULL, NULL);
        APP_ERROR_CHECK(err_code);
        break;

      case BLE_GATTS_EVT_SYS_ATTR_MISSING:
        // No system attributes have been stored.
        err_code = sd_ble_gatts_sys_attr_set(m_conn_handle, NULL, 0, 0);
        APP_ERROR_CHECK(err_code);
        break;

      case BLE_EVT_TX_COMPLETE:
        // UART Transmit finished - we can try and send more data
        ble_is_sending = false;
        jswrap_nrf_transmit_string();
        break;

      default:
          // No implementation needed.
          break;
>>>>>>> f78194fe
    }
}


/**@brief Function for dispatching a SoftDevice event to all modules with a SoftDevice 
 *        event handler.
 *
 * @details This function is called from the SoftDevice event interrupt handler after a 
 *          SoftDevice event has been received.
 *
 * @param[in] p_ble_evt  SoftDevice event.
 */
static void ble_evt_dispatch(ble_evt_t * p_ble_evt)
{
    ble_conn_params_on_ble_evt(p_ble_evt);
    ble_nus_on_ble_evt(&m_nus, p_ble_evt);
    on_ble_evt(p_ble_evt);
}


/**@brief Function for the SoftDevice initialization.
 *
 * @details This function initializes the SoftDevice and the BLE event interrupt.
 */
static void ble_stack_init(void)
{
    uint32_t err_code;
    
    // Initialize SoftDevice.
    // SOFTDEVICE_HANDLER_INIT(NRF_CLOCK_LFCLKSRC_XTAL_20_PPM, NULL);
    SOFTDEVICE_HANDLER_INIT(NRF_CLOCK_LFCLKSRC_RC_250_PPM_TEMP_8000MS_CALIBRATION, false);
    
    ble_enable_params_t ble_enable_params;
    err_code = softdevice_enable_get_default_config(CENTRAL_LINK_COUNT,
                                                    PERIPHERAL_LINK_COUNT,
                                                    &ble_enable_params);
    APP_ERROR_CHECK(err_code);
        
    //Check the ram settings against the used number of links
    CHECK_RAM_START_ADDR(CENTRAL_LINK_COUNT,PERIPHERAL_LINK_COUNT);
    // Enable BLE stack.
    err_code = softdevice_enable(&ble_enable_params);
    APP_ERROR_CHECK(err_code);
    
    // Subscribe for BLE events.
    err_code = softdevice_ble_evt_handler_set(ble_evt_dispatch);
    APP_ERROR_CHECK(err_code);
}

// Build advertising data struct to pass into @ref ble_advertising_init.
static void setup_advdata(ble_advdata_t *advdata) {
  memset(advdata, 0, sizeof(*advdata));
  advdata->name_type          = BLE_ADVDATA_FULL_NAME;
  advdata->include_appearance = false;
  advdata->flags              = BLE_GAP_ADV_FLAGS_LE_ONLY_LIMITED_DISC_MODE;
}


/**@brief Function for initializing the Advertising functionality.
 */
static void advertising_init(void)
{
    uint32_t      err_code;
    ble_advdata_t advdata;
    ble_advdata_t scanrsp;

    // Build advertising data struct to pass into @ref ble_advertising_init.
    setup_advdata(&advdata);

    memset(&scanrsp, 0, sizeof(scanrsp));
    scanrsp.uuids_complete.uuid_cnt = sizeof(m_adv_uuids) / sizeof(m_adv_uuids[0]);
    scanrsp.uuids_complete.p_uuids  = m_adv_uuids;

    ble_adv_modes_config_t options = {0};
    options.ble_adv_fast_enabled  = BLE_ADV_FAST_ENABLED;
    options.ble_adv_fast_interval = APP_ADV_INTERVAL;
    options.ble_adv_fast_timeout  = APP_ADV_TIMEOUT_IN_SECONDS;

    err_code = ble_advertising_init(&advdata, &scanrsp, &options, NULL, NULL);
    APP_ERROR_CHECK(err_code);
}

/*JSON{
    "type": "class",
    "class" : "NRF"
}*/
/*JSON{
  "type" : "object",
  "name" : "Bluetooth",
  "instanceof" : "Serial",
  "#ifdef" : "BLUETOOTH"
}
The USB Serial port
 */

void jswrap_nrf_bluetooth_init(void)
{
    uint32_t err_code;
    bool erase_bonds;
    
    // Initialize.
    APP_TIMER_INIT(APP_TIMER_PRESCALER, APP_TIMER_OP_QUEUE_SIZE, false);
    ble_stack_init();
    gap_params_init();
    services_init();
    advertising_init();
    conn_params_init();

    jswrap_nrf_bluetooth_wake();
}

/*JSON{
    "type" : "staticmethod",
    "class" : "NRF",
    "name" : "sleep",
    "generate" : "jswrap_nrf_bluetooth_sleep"
}*/
void jswrap_nrf_bluetooth_sleep(void) {
    uint32_t err_code;

    // If connected, disconnect.
    if (m_conn_handle != BLE_CONN_HANDLE_INVALID) {
        err_code = sd_ble_gap_disconnect(m_conn_handle,  BLE_HCI_REMOTE_USER_TERMINATED_CONNECTION);
    }

    // Stop advertising
    err_code = sd_ble_gap_adv_stop();
    NRF_RADIO->TASKS_DISABLE = (1UL);
}

/*JSON{
    "type" : "staticmethod",
    "class" : "NRF",
    "name" : "wake",
    "generate" : "jswrap_nrf_bluetooth_wake"
}*/
void jswrap_nrf_bluetooth_wake(void) {

    NRF_RADIO->TASKS_DISABLE = (0UL);

    jswrap_nrf_bluetooth_startAdvertise();
}

/*JSON{
    "type" : "staticmethod",
    "class" : "NRF",
    "name" : "getBattery",
    "generate" : "jswrap_nrf_bluetooth_getBattery",
    "return" : ["float", "Battery level in volts" ]
}
Get the battery level in volts
*/
JsVarFloat jswrap_nrf_bluetooth_getBattery(void) {
    // Configure ADC
    /*NRF_ADC->CONFIG     = (ADC_CONFIG_RES_8bit                        << ADC_CONFIG_RES_Pos)     |
                          (ADC_CONFIG_INPSEL_SupplyOneThirdPrescaling << ADC_CONFIG_INPSEL_Pos)  |
                          (ADC_CONFIG_REFSEL_VBG                      << ADC_CONFIG_REFSEL_Pos)  |
                          (ADC_CONFIG_PSEL_Disabled                   << ADC_CONFIG_PSEL_Pos)    |
                          (ADC_CONFIG_EXTREFSEL_None                  << ADC_CONFIG_EXTREFSEL_Pos);
    NRF_ADC->EVENTS_END = 0;
    NRF_ADC->ENABLE     = ADC_ENABLE_ENABLE_Enabled;

    NRF_ADC->EVENTS_END  = 0;    // Stop any running conversions.
    NRF_ADC->TASKS_START = 1;

    while (!NRF_ADC->EVENTS_END);

    uint16_t vbg_in_mv = 1200;
    uint8_t adc_max = 255;
    uint16_t vbat_current_in_mv = (NRF_ADC->RESULT * 3 * vbg_in_mv) / adc_max;

    NRF_ADC->EVENTS_END     = 0;
    NRF_ADC->TASKS_STOP     = 1;

    return vbat_current_in_mv / 1000.0;*/
    return 0.0;
}

/*JSON{
    "type" : "staticmethod",
    "class" : "NRF",
    "name" : "setAdvertising",
    "generate" : "jswrap_nrf_bluetooth_setAdvertising",
    "params" : [
      ["data","JsVar","The data to advertise as an object - see below for more info"]
    ]
}

Data is of the form `{ UUID : data_as_byte_array }`. For example to return battery level at 95%, do:

```
NRF.setAdvertising({
  0x180F : [95]
});
```

Or you could report the current temperature:

```
setInterval(function() {
  NRF.setAdvertising({
    0x1809 : [0|E.getTemperature()]
  });
}, 30000);
```
*/
void jswrap_nrf_bluetooth_setAdvertising(JsVar *data) {
  uint32_t err_code;
  ble_advdata_t advdata;
  setup_advdata(&advdata);

  if (jsvIsObject(data)) {
    ble_advdata_service_data_t *service_data = (ble_advdata_service_data_t*)alloca(jsvGetChildren(data)*sizeof(ble_advdata_service_data_t));
    int n = 0;
    JsvObjectIterator it;
    jsvObjectIteratorNew(&it, data);
    while (jsvObjectIteratorHasValue(&it)) {
      service_data[n].service_uuid = jsvGetIntegerAndUnLock(jsvObjectIteratorGetKey(&it));
      JsVar *v = jsvObjectIteratorGetValue(&it);
      JSV_GET_AS_CHAR_ARRAY(dPtr, dLen, v);
      jsvUnLock(v);
      service_data[n].data.size    = dLen;
      service_data[n].data.p_data  = dPtr;
      jsvObjectIteratorNext(&it);
      n++;
    }
    jsvObjectIteratorFree(&it);

    advdata.service_data_count   = n;
    advdata.p_service_data_array = service_data;
  } else if (!jsvIsUndefined(data)) {
    jsExceptionHere(JSET_TYPEERROR, "Expecting object or undefined, got %t", data);
  }

  err_code = ble_advdata_set(&advdata, NULL);
  if (err_code)
    jsExceptionHere(JSET_ERROR, "Got BLE error code %d", err_code);
}

/*JSON{
  "type" : "idle",
  "generate" : "jswrap_nrf_idle"
}*/
bool jswrap_nrf_idle() {
  jswrap_nrf_transmit_string();
}<|MERGE_RESOLUTION|>--- conflicted
+++ resolved
@@ -269,49 +269,6 @@
 {
     uint32_t                         err_code;
     
-<<<<<<< HEAD
-    switch (p_ble_evt->header.evt_id)
-    {
-        case BLE_GAP_EVT_TIMEOUT:
-            // the timeout for sd_ble_gap_adv_start expired - kick it off again
-            jswrap_nrf_bluetooth_startAdvertise();
-            break;
-
-        case BLE_GAP_EVT_CONNECTED:
-            m_conn_handle = p_ble_evt->evt.gap_evt.conn_handle;
-            ble_is_sending = false; // reset state - just in case
-            jsiSetConsoleDevice( EV_BLUETOOTH );
-            break;
-            
-        case BLE_GAP_EVT_DISCONNECTED:
-            m_conn_handle = BLE_CONN_HANDLE_INVALID;
-            jsiSetConsoleDevice( DEFAULT_CONSOLE_DEVICE );
-            // restart advertising after disconnection
-            jswrap_nrf_bluetooth_startAdvertise();
-            break;
-
-        case BLE_GAP_EVT_SEC_PARAMS_REQUEST:
-            // Pairing not supported
-            err_code = sd_ble_gap_sec_params_reply(m_conn_handle, BLE_GAP_SEC_STATUS_PAIRING_NOT_SUPP, NULL, NULL);
-            APP_ERROR_CHECK(err_code);
-            break;
-
-        case BLE_GATTS_EVT_SYS_ATTR_MISSING:
-            // No system attributes have been stored.
-            err_code = sd_ble_gatts_sys_attr_set(m_conn_handle, NULL, 0, 0);
-            APP_ERROR_CHECK(err_code);
-            break;
-
-        case BLE_EVT_TX_COMPLETE:
-            // UART Transmit finished - we can try and send more data
-            ble_is_sending = false;
-            jswrap_nrf_transmit_string();
-            break;
-
-        default:
-            // No implementation needed.
-            break;
-=======
     switch (p_ble_evt->header.evt_id) {
       case BLE_GAP_EVT_TIMEOUT:
         // the timeout for sd_ble_gap_adv_start expired - kick it off again
@@ -352,7 +309,6 @@
       default:
           // No implementation needed.
           break;
->>>>>>> f78194fe
     }
 }
 
