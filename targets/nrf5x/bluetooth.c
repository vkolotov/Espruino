--- conflicted
+++ resolved
@@ -620,16 +620,11 @@
 
 /// Function for dispatching a SoftDevice event to all modules with a SoftDevice event handler.
 static void ble_evt_dispatch(ble_evt_t * p_ble_evt) {
-<<<<<<< HEAD
 #if PEER_MANAGER_ENABLED
   ble_conn_state_on_ble_evt(p_ble_evt);
   pm_on_ble_evt(p_ble_evt);
 
 #endif
-  ble_conn_params_on_ble_evt(p_ble_evt);
-  if (bleStatus & BLE_NUS_INITED)
-    ble_nus_on_ble_evt(&m_nus, p_ble_evt);
-=======
   if (!((p_ble_evt->header.evt_id==BLE_GAP_EVT_CONNECTED) &&
         (p_ble_evt->evt.gap_evt.params.connected.role != BLE_GAP_ROLE_PERIPH)) &&
       !((p_ble_evt->header.evt_id==BLE_GAP_EVT_DISCONNECTED) &&
@@ -639,7 +634,6 @@
     if (bleStatus & BLE_NUS_INITED)
       ble_nus_on_ble_evt(&m_nus, p_ble_evt);
   }
->>>>>>> c969f3c5
 #if BLE_HIDS_ENABLED
   if (bleStatus & BLE_HID_INITED)
     ble_hids_on_ble_evt(&m_hids, p_ble_evt);
