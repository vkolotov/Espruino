
/**
 * This file is part of Espruino, a JavaScript interpreter for Microcontrollers
 *
 * Copyright (C) 2013 Gordon Williams <gw@pur3.co.uk>
 *
 * This Source Code Form is subject to the terms of the Mozilla Public
 * License, v. 2.0. If a copy of the MPL was not distributed with this
 * file, You can obtain one at http://mozilla.org/MPL/2.0/.
 *
 * ----------------------------------------------------------------------------
 * Platform Specific Bluetooth Functionality
 * ----------------------------------------------------------------------------
 */

#ifdef BLUETOOTH

#include "jswrap_bluetooth.h"
#include "jsinteractive.h"
#include "jsdevices.h"
#include "jshardware.h"
#include "nrf5x_utils.h"
#include "bluetooth.h"
#include "bluetooth_utils.h"

#include <stdint.h>
#include <string.h>
#include <stdbool.h>
#include "nordic_common.h"
#include "nrf.h"

#if NRF_SD_BLE_API_VERSION<5
#include "softdevice_handler.h"
#else
#include "nrf_sdm.h" // for softdevice_disable
#include "nrf_sdh.h"
#include "nrf_sdh_ble.h"
#include "nrf_sdh_soc.h"
#endif

#include "nrf_log.h"
#include "ble_hci.h"
#include "ble_advdata.h"
#include "ble_conn_params.h"
#include "app_timer.h"
#include "ble_nus.h"
#include "app_util_platform.h"
#include "nrf_delay.h"
#ifdef USE_NFC
#include "hal_t2t/hal_nfc_t2t.h"
#endif
#if BLE_HIDS_ENABLED
#include "ble_hids.h"
#endif


#if PEER_MANAGER_ENABLED
#include "peer_manager.h"
#include "fds.h"
#if NRF_SD_BLE_API_VERSION<5
#include "fstorage.h"
#include "fstorage_internal_defs.h"
#endif
#include "ble_conn_state.h"
static pm_peer_id_t   m_peer_id;                              /**< Device reference handle to the current bonded central. */
static pm_peer_id_t   m_whitelist_peers[BLE_GAP_WHITELIST_ADDR_MAX_COUNT];  /**< List of peers currently in the whitelist. */
static uint32_t       m_whitelist_peer_cnt;                                 /**< Number of peers currently in the whitelist. */
static bool           m_is_wl_changed;                                      /**< Indicates if the whitelist has been changed since last time it has been updated in the Peer Manager. */
// needed for peer_manager_init so we can smoothly upgrade from pre 1v92 firmwares
#include "fds_internal_defs.h"
// If we have peer manager we have central mode and NRF52
// So just enable link security
#define LINK_SECURITY
#endif

#ifdef LINK_SECURITY
// Code to handle secure Bluetooth links
#include "ecc.h"

#define BLE_GAP_LESC_P256_SK_LEN 32
/**@brief GAP LE Secure Connections P-256 Private Key. */
typedef struct
{
  uint8_t   sk[BLE_GAP_LESC_P256_SK_LEN];        /**< LE Secure Connections Elliptic Curve Diffie-Hellman P-256 Private Key in little-endian. */
} ble_gap_lesc_p256_sk_t;

__ALIGN(4) static ble_gap_lesc_p256_sk_t m_lesc_sk;    /**< LESC ECC Private Key */
__ALIGN(4) static ble_gap_lesc_p256_pk_t m_lesc_pk;    /**< LESC ECC Public Key */
__ALIGN(4) static ble_gap_lesc_dhkey_t m_lesc_dhkey;   /**< LESC ECC DH Key*/
#endif

// -----------------------------------------------------------------------------------
// -----------------------------------------------------------------------------------

#if NRF_SD_BLE_API_VERSION < 5
#define NRF_BLE_MAX_MTU_SIZE            GATT_MTU_SIZE_DEFAULT                        /**< MTU size used in the softdevice enabling and to reply to a BLE_GATTS_EVT_EXCHANGE_MTU_REQUEST event. */
#define FIRST_CONN_PARAMS_UPDATE_DELAY  APP_TIMER_TICKS(100, APP_TIMER_PRESCALER)   /**< Time from initiating event (connect or start of notification) to first time sd_ble_gap_conn_param_update is called (5 seconds). */
#define NEXT_CONN_PARAMS_UPDATE_DELAY   APP_TIMER_TICKS(10000, APP_TIMER_PRESCALER) /**< Time between each call to sd_ble_gap_conn_param_update after the first call (30 seconds). */
#define MAX_CONN_PARAMS_UPDATE_COUNT    3                                           /**< Number of attempts before giving up the connection parameter negotiation. */
#else
#define NRF_BLE_MAX_MTU_SIZE            NRF_SDH_BLE_GATT_MAX_MTU_SIZE               /**< MTU size used in the softdevice enabling and to reply to a BLE_GATTS_EVT_EXCHANGE_MTU_REQUEST event. */
#define FIRST_CONN_PARAMS_UPDATE_DELAY  APP_TIMER_TICKS(100)  /**< Time from initiating event (connect or start of notification) to first time sd_ble_gap_conn_param_update is called (5 seconds). */
#define NEXT_CONN_PARAMS_UPDATE_DELAY   APP_TIMER_TICKS(10000) /**< Time between each call to sd_ble_gap_conn_param_update after the first call (30 seconds). */
#define MAX_CONN_PARAMS_UPDATE_COUNT    3                                           /**< Number of attempts before giving up the connection parameter negotiation. */
#endif
#define CONN_SUP_TIMEOUT                MSEC_TO_UNITS(4000, UNIT_10_MS) /**< Connection Supervision Timeout in 10 ms units, see @ref BLE_GAP_CP_LIMITS.*/
#define SLAVE_LATENCY                   0 /**< Slave Latency in number of connection events, see @ref BLE_GAP_CP_LIMITS.*/


#define APP_BLE_CONN_CFG_TAG                1                                       /**< A tag identifying the SoftDevice BLE configuration. */
#define APP_BLE_OBSERVER_PRIO               2                                       /**< Application's BLE observer priority. You shouldn't need to modify this value. */
#define APP_SOC_OBSERVER_PRIO               1                                       /**< Applications' SoC observer priority. You shoulnd't need to modify this value. */

/* We want to listen as much of the time as possible. Not sure if 100/100 is feasible (50/100 is what's used in examples), but it seems to work fine like this. */
#define SCAN_INTERVAL                   MSEC_TO_UNITS(100, UNIT_0_625_MS)            /**< Scan interval in units of 0.625 millisecond - 100 msec */
#define SCAN_WINDOW                     MSEC_TO_UNITS(100, UNIT_0_625_MS)            /**< Scan window in units of 0.625 millisecond - 100 msec */

#define APP_ADV_TIMEOUT_IN_SECONDS      180                                         /**< The advertising timeout (in units of seconds). */

// BLE HID stuff
#define BASE_USB_HID_SPEC_VERSION        0x0101                                      /**< Version number of base USB HID Specification implemented by this application. */
#define HID_OUTPUT_REPORT_INDEX              0                                           /**< Index of Output Report. */
#define HID_OUTPUT_REPORT_MAX_LEN            1                                           /**< Maximum length of Output Report. */
#define HID_INPUT_REPORT_KEYS_INDEX          0                                           /**< Index of Input Report. */
#define HID_INPUT_REP_REF_ID                 0                                           /**< Id of reference to Keyboard Input Report. */
#define HID_OUTPUT_REP_REF_ID                0                                           /**< Id of reference to Keyboard Output Report. */
#define HID_INPUT_REPORT_KEYS_MAX_LEN        8

#define APP_FEATURE_NOT_SUPPORTED       BLE_GATT_STATUS_ATTERR_APP_BEGIN + 2        /**< Reply when unsupported features are requested. */

// -----------------------------------------------------------------------------------
// -----------------------------------------------------------------------------------

#define ADVERTISE_MAX_UUIDS             4 ///< maximum custom UUIDs to advertise

#if NRF_SD_BLE_API_VERSION < 5
static ble_nus_t                        m_nus;                                      /**< Structure to identify the Nordic UART Service. */
#elif NRF_SD_BLE_API_VERSION < 6
BLE_NUS_DEF(m_nus);                                                                 /**< Structure to identify the Nordic UART Service. */
#else
BLE_NUS_DEF(m_nus,NRF_SDH_BLE_TOTAL_LINK_COUNT);                                    /**< Structure to identify the Nordic UART Service. */
#endif

#if BLE_HIDS_ENABLED
#if NRF_SD_BLE_API_VERSION < 5
static ble_hids_t                       m_hids;                                   /**< Structure used to identify the HID service. */
#elif NRF_SD_BLE_API_VERSION < 6
BLE_HIDS_DEF(m_hids);
#else
BLE_HIDS_DEF(m_hids,
             NRF_SDH_BLE_TOTAL_LINK_COUNT,
             HID_INPUT_REPORT_KEYS_MAX_LEN,
             HID_OUTPUT_REPORT_MAX_LEN);
#endif
static bool                             m_in_boot_mode = false;
#endif

<<<<<<< HEAD
#if NRF_SD_BLE_API_VERSION > 5
static uint8_t  *mp_adv_handle;                                                   //!< Pointer to the advertising handle.
#endif

volatile uint16_t                       m_conn_handle = BLE_CONN_HANDLE_INVALID;    /**< Handle of the current connection. */
=======
volatile uint16_t                       m_peripheral_conn_handle = BLE_CONN_HANDLE_INVALID;    /**< Handle of the current connection. */
>>>>>>> 275ffeb4
#if CENTRAL_LINK_COUNT>0
volatile uint16_t                       m_central_conn_handle = BLE_CONN_HANDLE_INVALID; /**< Handle for central mode connection */
#endif
#ifdef USE_NFC
volatile bool nfcEnabled = false;
#endif

uint16_t bleAdvertisingInterval = DEFAULT_ADVERTISING_INTERVAL;

volatile BLEStatus bleStatus = 0;
ble_uuid_t bleUUIDFilter;
/// When doing service discovery, this is the last handle we'll need to discover with
uint16_t bleFinalHandle;

/// Array of data waiting to be sent over Bluetooth NUS
uint8_t nusTxBuf[BLE_NUS_MAX_DATA_LEN];
/// Number of bytes ready to send inside nusTxBuf
uint16_t nuxTxBufLength = 0;

#ifdef NRF52
#define DYNAMIC_INTERVAL_ADJUSTMENT
#endif
/* Dynamic interval adjustment kicks Espruino into a low power mode after
 * a certain amount of time of being connected with nothing happening. The next time
 * stuff happens it renegotiates back to the high rate, but this could take a second
 * or two.
 */
#ifdef DYNAMIC_INTERVAL_ADJUSTMENT
#define BLE_DYNAMIC_INTERVAL_LOW_RATE 200 // connection interval when idle (milliseconds)
#define BLE_DYNAMIC_INTERVAL_HIGH_RATE 7.5 // connection interval when not idle (milliseconds) - 7.5ms is fastest possible
#define DEFAULT_PERIPH_MAX_CONN_INTERVAL BLE_DYNAMIC_INTERVAL_HIGH_RATE // highest possible on connect
#define BLE_DYNAMIC_INTERVAL_IDLE_TIME (int)(120000 / BLE_DYNAMIC_INTERVAL_HIGH_RATE) // time in milliseconds at which we enter idle
/// How many connection intervals has BLE been idle for? Use for dynamic interval adjustment
uint16_t bleIdleCounter = 0;
/// Are we using a high speed or low speed interval at the moment?
bool bleHighInterval;
#else
// No interval adjustment - allow us to enter a slightly lower power connection state
#define DEFAULT_PERIPH_MAX_CONN_INTERVAL 20
#endif

// -----------------------------------------------------------------------------------
// -----------------------------------------------------------------------------------

/// Add a new bluetooth event to the queue with a buffer of data
void jsble_queue_pending_buf(BLEPending blep, uint16_t data, char *ptr, size_t len) {
  // Push the data for the event first
  while (len) {
    int evtLen = len;
    if (evtLen > IOEVENT_MAXCHARS) evtLen=IOEVENT_MAXCHARS;
    IOEvent evt;
    evt.flags = EV_BLUETOOTH_PENDING_DATA;
    IOEVENTFLAGS_SETCHARS(evt.flags, evtLen);
    memcpy(evt.data.chars, ptr, evtLen);
    jshPushEvent(&evt);
    ptr += evtLen;
    len -= evtLen;
  }
  // Push the actual event
  JsSysTime d = (JsSysTime)((data<<8)|blep);
  jshPushIOEvent(EV_BLUETOOTH_PENDING, d);
  jshHadEvent();
}

/// Add a new bluetooth event to the queue with 16 bits of data
void jsble_queue_pending(BLEPending blep, uint16_t data) {
  JsSysTime d = (JsSysTime)((data<<8)|blep);
  jshPushIOEvent(EV_BLUETOOTH_PENDING, d);
  jshHadEvent();
}

/// Executes a pending BLE event - returns the number of events Handled
int jsble_exec_pending(IOEvent *event) {
  int eventsHandled = 1;
  // if we got event data, unpack it first into a buffer
  unsigned char buffer[64];
  assert(sizeof(buffer) >= sizeof(ble_gap_evt_adv_report_t));
  assert(sizeof(buffer) >= NRF_BLE_MAX_MTU_SIZE);
  size_t bufferLen = 0;
  while (IOEVENTFLAGS_GETTYPE(event->flags) == EV_BLUETOOTH_PENDING_DATA) {
    int i, chars = IOEVENTFLAGS_GETCHARS(event->flags);
    for (i=0;i<chars;i++) {
      assert(bufferLen < sizeof(buffer));
      if (bufferLen < sizeof(buffer))
        buffer[bufferLen++] = event->data.chars[i];
    }

    jshPopIOEvent(event);
    eventsHandled++;
  }
  assert(IOEVENTFLAGS_GETTYPE(event->flags) == EV_BLUETOOTH_PENDING);

  // Now handle the actual event
  BLEPending blep = (BLEPending)event->data.time;
  uint16_t data = (uint16_t)(event->data.time>>8);
  switch (blep) {
   case BLEP_NONE: break;
   case BLEP_CONNECTED: {
     assert(bufferLen == sizeof(ble_gap_addr_t));
     ble_gap_addr_t *peer_addr = (ble_gap_addr_t*)buffer;
     bleQueueEventAndUnLock(JS_EVENT_PREFIX"connect", bleAddrToStr(*peer_addr));
     jshHadEvent();
     break;
   }
   case BLEP_DISCONNECTED: {
     JsVar *reason = jsvNewFromInteger(data);
     bleQueueEventAndUnLock(JS_EVENT_PREFIX"disconnect", reason);
     break;
   }
   case BLEP_RSSI_PERIPH: {
     JsVar *evt = jsvNewFromInteger((char)data);
     if (evt) jsiQueueObjectCallbacks(execInfo.root, BLE_RSSI_EVENT, &evt, 1);
     jsvUnLock(evt);
     break;
   }
   case BLEP_ADV_REPORT: {
     ble_gap_evt_adv_report_t *p_adv = (ble_gap_evt_adv_report_t *)buffer;
     if (bufferLen < sizeof(ble_gap_evt_adv_report_t)) {
       assert(0);
       break;
     }
     JsVar *evt = jsvNewObject();
     if (evt) {
       jsvObjectSetChildAndUnLock(evt, "rssi", jsvNewFromInteger(p_adv->rssi));
       //jsvObjectSetChildAndUnLock(evt, "addr_type", jsvNewFromInteger(blePendingAdvReport.peer_addr.addr_type));
       jsvObjectSetChildAndUnLock(evt, "id", bleAddrToStr(p_adv->peer_addr));
#if NRF_SD_BLE_API_VERSION<6
       int dataLen = p_adv->dlen;
       char *dataPtr = (char*)p_adv->data;
#else
       int dataLen = p_adv->data.len;
       char *dataPtr = (char*)p_adv->data.p_data;
#endif
       JsVar *data = jsvNewStringOfLength(dataLen, dataPtr);
       if (data) {
         JsVar *ab = jsvNewArrayBufferFromString(data, dataLen);
         jsvUnLock(data);
         jsvObjectSetChildAndUnLock(evt, "data", ab);
       }
       // push onto queue
       jsiQueueObjectCallbacks(execInfo.root, BLE_SCAN_EVENT, &evt, 1);
       jsvUnLock(evt);
     }
     break;
   }
   case BLEP_WRITE: {
     JsVar *evt = jsvNewObject();
     if (evt) {
       JsVar *str = jsvNewStringOfLength(bufferLen, (char*)buffer);
       if (str) {
         JsVar *ab = jsvNewArrayBufferFromString(str, bufferLen);
         jsvUnLock(str);
         jsvObjectSetChildAndUnLock(evt, "data", ab);
       }
       char eventName[12];
       bleGetWriteEventName(eventName, data);
       jsiQueueObjectCallbacks(execInfo.root, eventName, &evt, 1);
       jsvUnLock(evt);
     }
     break;
   }
#if CENTRAL_LINK_COUNT>0
   case BLEP_RSSI_CENTRAL: {
     JsVar *gattServer = bleGetActiveBluetoothGattServer();
     if (gattServer) {
       JsVar *rssi = jsvNewFromInteger((char)data);
       JsVar *bluetoothDevice = jsvObjectGetChild(gattServer, "device", 0);
       if (bluetoothDevice) {
         jsvObjectSetChild(bluetoothDevice, "rssi", rssi);
       }
       jsiQueueObjectCallbacks(gattServer, BLE_RSSI_EVENT, &rssi, 1);
       jsvUnLock3(rssi, gattServer, bluetoothDevice);
     }
     break;
   }
   case BLEP_TASK_FAIL_CONN_TIMEOUT:
     bleCompleteTaskFailAndUnLock(bleGetCurrentTask(), jsvNewFromString("Connection Timeout"));
     break;
   case BLEP_TASK_FAIL_DISCONNECTED:
     bleCompleteTaskFailAndUnLock(bleGetCurrentTask(), jsvNewFromString("Disconnected"));
     break;
   case BLEP_TASK_CENTRAL_CONNECTED:
     jsvObjectSetChildAndUnLock(bleTaskInfo, "connected", jsvNewFromBool(true));
     bleCompleteTaskSuccess(BLETASK_CONNECT, bleTaskInfo);
     break;
   case BLEP_TASK_DISCOVER_SERVICE: {
     if (!bleInTask(BLETASK_PRIMARYSERVICE)) {
       jsExceptionHere(JSET_INTERNALERROR,"Wrong task: %d vs %d", bleGetCurrentTask(), BLETASK_PRIMARYSERVICE);
       break;
     }
     ble_gattc_service_t *p_srv = (ble_gattc_service_t*)buffer;
     if (!bleTaskInfo) bleTaskInfo = jsvNewEmptyArray();
     if (!bleTaskInfo) break;
     JsVar *o = jspNewObject(0, "BluetoothRemoteGATTService");
     if (o) {
       jsvObjectSetChildAndUnLock(o,"uuid", bleUUIDToStr(p_srv->uuid));
       jsvObjectSetChildAndUnLock(o,"isPrimary", jsvNewFromBool(true));
       jsvObjectSetChildAndUnLock(o,"start_handle", jsvNewFromInteger(p_srv->handle_range.start_handle));
       jsvObjectSetChildAndUnLock(o,"end_handle", jsvNewFromInteger(p_srv->handle_range.end_handle));
       jsvArrayPushAndUnLock(bleTaskInfo, o);
     }
     break;
   }
   case BLEP_TASK_DISCOVER_SERVICE_COMPLETE: {
     // When done, send the result to the handler
     if (bleTaskInfo && bleUUIDFilter.type != BLE_UUID_TYPE_UNKNOWN) {
       // single item because filtering
       JsVar *t = jsvSkipNameAndUnLock(jsvArrayPopFirst(bleTaskInfo));
       jsvUnLock(bleTaskInfo);
       bleTaskInfo = t;
     }
     if (bleTaskInfo) bleCompleteTaskSuccess(BLETASK_PRIMARYSERVICE, bleTaskInfo);
     else bleCompleteTaskFailAndUnLock(BLETASK_PRIMARYSERVICE, jsvNewFromString("No Services found"));
     break;
   }
   case BLEP_TASK_DISCOVER_CHARACTERISTIC: {
        if (!bleInTask(BLETASK_CHARACTERISTIC)) {
          jsExceptionHere(JSET_INTERNALERROR,"Wrong task: %d vs %d", bleGetCurrentTask(), BLETASK_PRIMARYSERVICE);
          break;
        }
        ble_gattc_char_t *p_chr = (ble_gattc_char_t*)buffer;
        if (!bleTaskInfo) bleTaskInfo = jsvNewEmptyArray();
        if (!bleTaskInfo) break;
        JsVar *o = jspNewObject(0, "BluetoothRemoteGATTCharacteristic");
        if (o) {
          jsvObjectSetChildAndUnLock(o,"uuid", bleUUIDToStr(p_chr->uuid));
          jsvObjectSetChildAndUnLock(o,"handle_value", jsvNewFromInteger(p_chr->handle_value));
          jsvObjectSetChildAndUnLock(o,"handle_decl", jsvNewFromInteger(p_chr->handle_decl));
          JsVar *p = jsvNewObject();
          if (p) {
            jsvObjectSetChildAndUnLock(p,"broadcast",jsvNewFromBool(p_chr->char_props.broadcast));
            jsvObjectSetChildAndUnLock(p,"read",jsvNewFromBool(p_chr->char_props.read));
            jsvObjectSetChildAndUnLock(p,"writeWithoutResponse",jsvNewFromBool(p_chr->char_props.write_wo_resp));
            jsvObjectSetChildAndUnLock(p,"write",jsvNewFromBool(p_chr->char_props.write));
            jsvObjectSetChildAndUnLock(p,"notify",jsvNewFromBool(p_chr->char_props.notify));
            jsvObjectSetChildAndUnLock(p,"indicate",jsvNewFromBool(p_chr->char_props.indicate));
            jsvObjectSetChildAndUnLock(p,"authenticatedSignedWrites",jsvNewFromBool(p_chr->char_props.auth_signed_wr));
            jsvObjectSetChildAndUnLock(o,"properties", p);
          }
          // char_props?
          jsvArrayPushAndUnLock(bleTaskInfo, o);
        }
        break;
      }
   case BLEP_TASK_DISCOVER_CHARACTERISTIC_COMPLETE: {
     // When done, send the result to the handler
     if (bleTaskInfo && bleUUIDFilter.type != BLE_UUID_TYPE_UNKNOWN) {
       // single item because filtering
       JsVar *t = jsvSkipNameAndUnLock(jsvArrayPopFirst(bleTaskInfo));
       jsvUnLock(bleTaskInfo);
       bleTaskInfo = t;
     }
     if (bleTaskInfo) bleCompleteTaskSuccess(BLETASK_CHARACTERISTIC, bleTaskInfo);
     else bleCompleteTaskFailAndUnLock(BLETASK_CHARACTERISTIC, jsvNewFromString("No Characteristics found"));
     break;
   }
   case BLEP_TASK_DISCOVER_CCCD: {
     uint16_t cccd_handle = data;
     if (cccd_handle) {
       if(bleTaskInfo)
         jsvObjectSetChildAndUnLock(bleTaskInfo, "handle_cccd", jsvNewFromInteger(cccd_handle));
       // Switch task here rather than completing...
       bleSwitchTask(BLETASK_CHARACTERISTIC_NOTIFY);
       jsble_central_characteristicNotify(bleTaskInfo, true);
     } else {
       // Couldn't find anything - just report error
       bleCompleteTaskFailAndUnLock(BLETASK_CHARACTERISTIC_DESC_AND_STARTNOTIFY, jsvNewFromString("CCCD Handle not found"));
     }
     break;
   }
   case BLEP_TASK_CHARACTERISTIC_READ: {
     JsVar *d = jsvNewDataViewWithData(bufferLen, buffer);
     jsvObjectSetChild(bleTaskInfo, "value", d); // set this.value
     bleCompleteTaskSuccessAndUnLock(BLETASK_CHARACTERISTIC_READ, d);
     break;
   }
   case BLEP_TASK_CHARACTERISTIC_WRITE: {
     bleCompleteTaskSuccess(BLETASK_CHARACTERISTIC_WRITE, 0);
     break;
   }
   case BLEP_TASK_CHARACTERISTIC_NOTIFY: {
     bleCompleteTaskSuccess(BLETASK_CHARACTERISTIC_NOTIFY, 0);
     break;
   }
   case BLEP_CENTRAL_DISCONNECTED: {
     JsVar *gattServer = bleGetActiveBluetoothGattServer();
     if (gattServer) {
       JsVar *bluetoothDevice = jsvObjectGetChild(gattServer, "device", 0);
       jsvObjectSetChildAndUnLock(gattServer, "connected", jsvNewFromBool(false));
       if (bluetoothDevice) {
         // HCI error code, see BLE_HCI_STATUS_CODES in ble_hci.h
         JsVar *reason = jsvNewFromInteger(data);
         jsiQueueObjectCallbacks(bluetoothDevice, JS_EVENT_PREFIX"gattserverdisconnected", &reason, 1);
         jsvUnLock(reason);
         jshHadEvent();
       }
       jsvUnLock2(gattServer, bluetoothDevice);
     }
     bleSetActiveBluetoothGattServer(0);
     break;
   }
   case BLEP_NOTIFICATION: {
     JsVar *handles = jsvObjectGetChild(execInfo.hiddenRoot, "bleHdl", 0);
     if (handles) {
       JsVar *characteristic = jsvGetArrayItem(handles, data/*the handle*/);
       if (characteristic) {
         // Set characteristic.value, and return {target:characteristic}
         jsvObjectSetChildAndUnLock(characteristic, "value",
             jsvNewDataViewWithData(bufferLen, (unsigned char*)buffer));
         JsVar *evt = jsvNewObject();
         if (evt) {
           jsvObjectSetChild(evt, "target", characteristic);
           jsiQueueObjectCallbacks(characteristic, JS_EVENT_PREFIX"characteristicvaluechanged", &evt, 1);
           jshHadEvent();
           jsvUnLock(evt);
         }
       }
       jsvUnLock2(characteristic, handles);
     }
     break;
   }
#endif
#if PEER_MANAGER_ENABLED
   case BLEP_TASK_BONDING: {
     if (data) bleCompleteTaskSuccess(BLETASK_BONDING, 0);
     else bleCompleteTaskFailAndUnLock(BLETASK_BONDING, jsvNewFromString("Securing failed"));
     break;
   }
#endif
#ifdef USE_NFC
   case BLEP_NFC_STATUS:
     bleQueueEventAndUnLock(data ? JS_EVENT_PREFIX"NFCon" : JS_EVENT_PREFIX"NFCoff", 0);
     break;
   case BLEP_NFC_TX:
     bleQueueEventAndUnLock(JS_EVENT_PREFIX"NFCtx", 0);
     break;
   case BLEP_NFC_RX: {
     /* try to fetch NfcData data */
     JsVar *nfcData = jsvObjectGetChild(execInfo.hiddenRoot, "NfcData", 0);
     if(nfcData) {
       /* success - handle request internally */
       JSV_GET_AS_CHAR_ARRAY(nfcDataPtr, nfcDataLen, nfcData);
       jsvUnLock(nfcData);

       /* check data, on error let request go into timeout - reader will retry. */
       if (!nfcDataPtr || !nfcDataLen) {
         break;
       }

       /* check rx data length and read block command code (0x30) */
       if(bufferLen < 2 || buffer[0] != 0x30) {
         jsble_nfc_send_rsp(0, 0); /* switch to rx */
         break;
       }

       /* fetch block index (addressing is done in multiples of 4 byte */
       size_t idx = buffer[1] * 4;

       /* assemble 16 byte block */
       uint8_t buf[16]; memset(buf, '\0', 16);
       if(idx + 16 < nfcDataLen) {
         memcpy(buf, nfcDataPtr + idx, 16);
       } else
       if(idx < nfcDataLen) {
         memcpy(buf, nfcDataPtr + idx, nfcDataLen - idx);
       }
       /* send response */
       jsble_nfc_send(buf, 16);
     } else {
       /* no NfcData available, fire js-event */
       bleQueueEventAndUnLock(JS_EVENT_PREFIX"NFCrx",
           jsvNewArrayBufferWithData(bufferLen, buffer));
     }
     break;
   }
#endif
#if BLE_HIDS_ENABLED
   case BLEP_HID_SENT:
     jsiQueueObjectCallbacks(execInfo.root, BLE_HID_SENT_EVENT, 0, 0);
     jsvObjectSetChild(execInfo.root, BLE_HID_SENT_EVENT, 0); // fire only once
     jshHadEvent();
     break;
#endif
   default:
     jsWarn("jsble_exec_pending: Unknown enum type %d",(int)blep);
 }
 return eventsHandled;
}


// -----------------------------------------------------------------------------------
// -----------------------------------------------------------------------------------

/** Set the connection interval of the peripheral connection. Returns an error code. */
uint32_t jsble_set_periph_connection_interval(JsVarFloat min, JsVarFloat max) {
  ble_gap_conn_params_t   gap_conn_params;
  memset(&gap_conn_params, 0, sizeof(gap_conn_params));
  gap_conn_params.min_conn_interval = (uint16_t)(0.5+MSEC_TO_UNITS(min, UNIT_1_25_MS));   // Minimum acceptable connection interval
  gap_conn_params.max_conn_interval = (uint16_t)(0.5+MSEC_TO_UNITS(max, UNIT_1_25_MS));    // Maximum acceptable connection interval
  gap_conn_params.slave_latency     = SLAVE_LATENCY;
  gap_conn_params.conn_sup_timeout  = CONN_SUP_TIMEOUT;
  if (jsble_has_peripheral_connection()) {
    // Connected - initiate dynamic change
    return ble_conn_params_change_conn_params(&gap_conn_params);
  } else {
    // Not connected, just tell the stack
    ble_gap_conn_params_t   gap_conn_params;
    return sd_ble_gap_ppcp_set(&gap_conn_params);
  }
}

/** Is BLE connected to any device at all? */
bool jsble_has_connection() {
#if CENTRAL_LINK_COUNT>0
  return (m_central_conn_handle != BLE_CONN_HANDLE_INVALID) ||
         (m_peripheral_conn_handle != BLE_CONN_HANDLE_INVALID);
#else
  return m_peripheral_conn_handle != BLE_CONN_HANDLE_INVALID;
#endif
}

/** Is BLE connected to a central device at all? */
bool jsble_has_central_connection() {
#if CENTRAL_LINK_COUNT>0
  return (m_central_conn_handle != BLE_CONN_HANDLE_INVALID);
#else
  return false;
#endif
}

/** Is BLE connected to a server device at all (eg, the simple, 'slave' mode)? */
bool jsble_has_peripheral_connection() {
  return (m_peripheral_conn_handle != BLE_CONN_HANDLE_INVALID);
}

/** Call this when something happens on BLE with this as
 * a peripheral - used with Dynamic Interval Adjustment  */
void jsble_peripheral_activity() {
#ifdef DYNAMIC_INTERVAL_ADJUSTMENT
  if (jsble_has_peripheral_connection() &&
      !(bleStatus & BLE_DISABLE_DYNAMIC_INTERVAL) &&
      bleIdleCounter < 5) {
    // so we must have been called once before
    if (!bleHighInterval) {
      bleHighInterval = true;
      jsble_set_periph_connection_interval(BLE_DYNAMIC_INTERVAL_HIGH_RATE, BLE_DYNAMIC_INTERVAL_HIGH_RATE);
    }
  }
  bleIdleCounter = 0;
#endif
}

/// Checks for error and reports an exception string if there was one, else 0 if no error
JsVar *jsble_get_error_string(uint32_t err_code) {
  if (!err_code) return 0;
  const char *name = 0;
  switch (err_code) {
   case NRF_ERROR_NO_MEM        : name="NO_MEM"; break;
   case NRF_ERROR_INVALID_PARAM : name="INVALID_PARAM"; break;
   case NRF_ERROR_INVALID_STATE : name="INVALID_STATE"; break;
   case NRF_ERROR_INVALID_LENGTH: name="INVALID_LENGTH"; break;
   case NRF_ERROR_INVALID_FLAGS : name="INVALID_FLAGS"; break;
   case NRF_ERROR_DATA_SIZE     : name="DATA_SIZE"; break;
   case NRF_ERROR_FORBIDDEN     : name="FORBIDDEN"; break;
   case NRF_ERROR_BUSY          : name="BUSY"; break;
   case BLE_ERROR_INVALID_CONN_HANDLE
                                : name="INVALID_CONN_HANDLE"; break;
   case BLE_ERROR_GAP_INVALID_BLE_ADDR
                                : name="INVALID_BLE_ADDR"; break;
  }
  if (name) return jsvVarPrintf("Got BLE error 0x%x (%s)", err_code, name);
  else return jsvVarPrintf("Got BLE error code %d", err_code);
}

/// Checks for error and reports an exception if there was one. Return true on error
bool jsble_check_error(uint32_t err_code) {
  JsVar *v = jsble_get_error_string(err_code);
  if (!v) return 0;
  jsExceptionHere(JSET_ERROR, "%v", v);
  jsvUnLock(v);
  return true;
}

// -----------------------------------------------------------------------------------
// --------------------------------------------------------------------------- ERRORS

void ble_app_error_handler(uint32_t error_code, uint32_t line_num, const uint8_t * p_file_name) {
#ifdef LED1_PININDEX
  jshPinOutput(LED1_PININDEX, LED1_ONSTATE);
#endif
#ifdef LED2_PININDEX
  jshPinOutput(LED2_PININDEX, LED2_ONSTATE);
#endif
#ifdef LED3_PININDEX
  jshPinOutput(LED3_PININDEX, LED3_ONSTATE);
#endif
  jsiConsolePrintf("NRF ERROR 0x%x at %s:%d\n", error_code, p_file_name?(const char *)p_file_name:"?", line_num);
  jsiConsolePrint("REBOOTING.\n");
  /* don't flush - just delay. If this happened in an IRQ, waiting to flush
   * will result in the device locking up. */
  nrf_delay_ms(1000);
  NVIC_SystemReset();
}

void assert_nrf_callback(uint16_t line_num, const uint8_t * p_file_name) {
  ble_app_error_handler(0xDEADBEEF, line_num, p_file_name);
}

void app_error_fault_handler(uint32_t id, uint32_t pc, uint32_t info) {
  if (id == NRF_FAULT_ID_SDK_ERROR) {
    error_info_t *error_info = (error_info_t *)info;
    ble_app_error_handler(error_info->err_code, error_info->line_num, error_info->p_file_name);
  } else
    ble_app_error_handler(id, pc, 0);
}

/// Function for handling errors from the Connection Parameters module.
static void conn_params_error_handler(uint32_t nrf_error) {
  /* connection parameters module can produce this if the connection
   * is disconnected at just the right point while it is trying to
   * negotiate connection parameters. Ignore it, since we don't
   * want it to be able to reboot the device!
   */
  if (nrf_error == NRF_ERROR_INVALID_STATE)
    return;

  APP_ERROR_HANDLER(nrf_error);
}

#if BLE_HIDS_ENABLED
static void service_error_handler(uint32_t nrf_error) {
    APP_ERROR_HANDLER(nrf_error);
}
#endif

#if NRF_LOG_ENABLED
void nrf_log_frontend_std_0(uint32_t severity_mid, char const * const p_str) {
  nrf_log_frontend_std_6(severity_mid, p_str,0,0,0,0,0,0);
}


void nrf_log_frontend_std_1(uint32_t            severity_mid,
                            char const * const p_str,
                            uint32_t           val0) {
  nrf_log_frontend_std_6(severity_mid, p_str,val0,0,0,0,0,0);
}


void nrf_log_frontend_std_2(uint32_t           severity_mid,
                            char const * const p_str,
                            uint32_t           val0,
                            uint32_t           val1) {
  nrf_log_frontend_std_6(severity_mid, p_str,val0,val1,0,0,0,0);
}


void nrf_log_frontend_std_3(uint32_t           severity_mid,
                            char const * const p_str,
                            uint32_t           val0,
                            uint32_t           val1,
                            uint32_t           val2) {
  nrf_log_frontend_std_6(severity_mid, p_str,val0,val1,val2,0,0,0);
}


void nrf_log_frontend_std_4(uint32_t           severity_mid,
                            char const * const p_str,
                            uint32_t           val0,
                            uint32_t           val1,
                            uint32_t           val2,
                            uint32_t           val3) {
  nrf_log_frontend_std_6(severity_mid, p_str,val0,val1,val2,val3,0,0);
}


void nrf_log_frontend_std_5(uint32_t           severity_mid,
                            char const * const p_str,
                            uint32_t           val0,
                            uint32_t           val1,
                            uint32_t           val2,
                            uint32_t           val3,
                            uint32_t           val4) {
  nrf_log_frontend_std_6(severity_mid, p_str,val0,val1,val2,val3,val4,0);
}


void nrf_log_frontend_std_6(uint32_t           severity_mid,
                            char const * const p_str,
                            uint32_t           val0,
                            uint32_t           val1,
                            uint32_t           val2,
                            uint32_t           val3,
                            uint32_t           val4,
                            uint32_t           val5) {
#ifdef DEFAULT_CONSOLE_DEVICE
  jshTransmitPrintf(DEFAULT_CONSOLE_DEVICE, p_str, val0, val1, val2, val3, val4, val5);
  jshTransmit(DEFAULT_CONSOLE_DEVICE, '\r');
  jshTransmit(DEFAULT_CONSOLE_DEVICE, '\n');
#endif
}

nrf_log_module_dynamic_data_t NRF_LOG_MODULE_DATA_DYNAMIC = {
    .module_id = 0
};
#endif

/// Function for handling an event from the Connection Parameters Module.
static void on_conn_params_evt(ble_conn_params_evt_t * p_evt) {
}

/// Sigh - NFC has lots of these, so we need to define it to build
void log_uart_printf(const char * format_msg, ...) {
 // jsiConsolePrintf("NFC: %s\n", format_msg);
}

// -----------------------------------------------------------------------------------
// -------------------------------------------------------------------------- HANDLERS

#if NRF_SD_BLE_API_VERSION<5
static void nus_data_handler(ble_nus_t * p_nus, uint8_t * p_data, uint16_t length) {
  jsble_peripheral_activity(); // flag that we've been busy
  jshPushIOCharEvents(EV_BLUETOOTH, (char*)p_data, length);
  jshHadEvent();
}
#else
static void nus_data_handler(ble_nus_evt_t * p_evt) {
  if (p_evt->type == BLE_NUS_EVT_RX_DATA) {
    jsble_peripheral_activity(); // flag that we've been busy
    jshPushIOCharEvents(EV_BLUETOOTH, (char*)p_evt->params.rx_data.p_data, p_evt->params.rx_data.length);
    jshHadEvent();
  }
}
#endif

void nus_transmit_string() {
  if (!jsble_has_peripheral_connection() ||
      !(bleStatus & BLE_NUS_INITED) ||
      (bleStatus & BLE_IS_SLEEPING)) {
    // If no connection, drain the output buffer
    nuxTxBufLength = 0;
    while (jshGetCharToTransmit(EV_BLUETOOTH)>=0);
<<<<<<< HEAD
    return false;
  }
  if (bleStatus & BLE_IS_SENDING) return false;
  static uint8_t buf[BLE_NUS_MAX_DATA_LEN];
  static uint16_t idx = 0;
  int ch = jshGetCharToTransmit(EV_BLUETOOTH);
  while (ch>=0) {
    buf[idx++] = ch;
    if (idx>=BLE_NUS_MAX_DATA_LEN) break;
    ch = jshGetCharToTransmit(EV_BLUETOOTH);
  }
  if (idx>0) {
#if NRF_SD_BLE_API_VERSION>5
    uint32_t err_code = ble_nus_data_send(&m_nus, buf, &idx, m_conn_handle);
#elif NRF_SD_BLE_API_VERSION<5
    uint32_t err_code = ble_nus_string_send(&m_nus, buf, idx);
=======
    return;
  }
  if (bleStatus & BLE_IS_SENDING) return;
  /* 6 is the max number of packets we can send
   * in one connection interval on nRF52. Try and
   * send 5 just to allow an extra TX from user
   * code if needed. */
  for (int packet=0;packet<5;packet++) {
    // No data? try and get some from our queue
    if (!nuxTxBufLength) {
      nuxTxBufLength = 0;
      int ch = jshGetCharToTransmit(EV_BLUETOOTH);
      while (ch>=0) {
        nusTxBuf[nuxTxBufLength++] = ch;
        if (nuxTxBufLength>=BLE_NUS_MAX_DATA_LEN) break;
        ch = jshGetCharToTransmit(EV_BLUETOOTH);
      }
    }
    // If there's no data in the queue, nothing to do - leave
    if (!nuxTxBufLength) return;
    jsble_peripheral_activity(); // flag that we've been busy
    // We have data - try and send it
#if NRF_SD_BLE_API_VERSION<5
    uint32_t err_code = ble_nus_string_send(&m_nus, nusTxBuf, nuxTxBufLength);
    if (err_code == NRF_SUCCESS) nuxTxBufLength=0; // everything sent Ok
>>>>>>> 275ffeb4
#else
    uint16_t bytesSent = nuxTxBufLength;
    uint32_t err_code = ble_nus_string_send(&m_nus, nusTxBuf, &bytesSent);
    if (nuxTxBufLength==bytesSent) {
      nuxTxBufLength = 0;
    } else if (bytesSent) {}
      for (uint16_t n=bytesSent;n<nuxTxBufLength;n++)
        nusTxBuf[n-bytesSent] = nusTxBuf[n];
      nuxTxBufLength -= bytesSent;
    }
#endif
    if (err_code == NRF_SUCCESS) {
      bleStatus |= BLE_IS_SENDING;
    }
    /* if it failed to send all or any data we keep it around in
     * nusTxBuf (with count in nuxTxBufLength) so next time around
     * we can try again. */
  }
}

/// Radio Notification handler
void SWI1_IRQHandler(bool radio_evt) {
  if (bleStatus & BLE_NUS_INITED)
    nus_transmit_string();
  // If we're doing multiple advertising, iterate through advertising options
  if (bleStatus & BLE_IS_ADVERTISING_MULTIPLE) {
    int idx = (bleStatus&BLE_ADVERTISING_MULTIPLE_MASK)>>BLE_ADVERTISING_MULTIPLE_SHIFT;
    JsVar *advData = jsvObjectGetChild(execInfo.hiddenRoot, BLE_NAME_ADVERTISE_DATA, 0);
    bool ok = true;
    if (jsvIsArray(advData)) {
      JsVar *data = jsvGetArrayItem(advData, idx);
      idx = (idx+1) % jsvGetArrayLength(advData);
      bleStatus = (bleStatus&~BLE_ADVERTISING_MULTIPLE_MASK) | (idx<<BLE_ADVERTISING_MULTIPLE_SHIFT);
      JSV_GET_AS_CHAR_ARRAY(dPtr, dLen, data);
      if (dPtr && dLen) {
        uint32_t err_code;
        #if NRF_SD_BLE_API_VERSION>5
        ble_gap_adv_data_t d;
        memset(&d,0,sizeof(d));
        d.adv_data.p_data = (char*)dPtr;
        d.adv_data.len = dLen;
        // TODO: scan_rsp_data? Does not setting this remove it?
        err_code = sd_ble_gap_adv_set_configure(mp_adv_handle, &d, NULL);
        #else
        err_code = sd_ble_gap_adv_data_set((uint8_t *)dPtr, dLen, NULL, 0);
        #endif
        if (err_code)
          ok = false; // error setting BLE - disable
      } else {
        // Invalid adv data - disable
        ok = false;
      }
      jsvUnLock(data);
    } else {
      // no advdata - disable multiple advertising
      ok = false;
    }
    if (!ok) {
      bleStatus &= ~(BLE_IS_ADVERTISING_MULTIPLE|BLE_ADVERTISING_MULTIPLE_MASK);
    }
    jsvUnLock(advData);
  }
#ifdef DYNAMIC_INTERVAL_ADJUSTMENT
 // Handle Dynamic Interval Adjustment
 if (bleIdleCounter<BLE_DYNAMIC_INTERVAL_IDLE_TIME) {
   bleIdleCounter++;
 } else {
   if (jsble_has_peripheral_connection() &&
       !(bleStatus & BLE_DISABLE_DYNAMIC_INTERVAL) &&
       bleHighInterval) {
     bleHighInterval = false;
     jsble_set_periph_connection_interval(BLE_DYNAMIC_INTERVAL_LOW_RATE, BLE_DYNAMIC_INTERVAL_LOW_RATE);
   }
 }
#endif

#ifndef NRF52
  /* NRF52 has a systick. On nRF51 we just hook on
  to this, since it happens quite often */
  void SysTick_Handler(void);
  SysTick_Handler();
#endif
}

#if PEER_MANAGER_ENABLED
static void ble_update_whitelist() {
  uint32_t err_code;
  if (m_is_wl_changed) {
    // The whitelist has been modified, update it in the Peer Manager.
    err_code = pm_whitelist_set(m_whitelist_peers, m_whitelist_peer_cnt);
    APP_ERROR_CHECK(err_code);

    err_code = pm_device_identities_list_set(m_whitelist_peers, m_whitelist_peer_cnt);
    if (err_code != NRF_ERROR_NOT_SUPPORTED)
    {
        APP_ERROR_CHECK(err_code);
    }

    m_is_wl_changed = false;
  }
}
#endif

/// Function for the application's SoftDevice event handler.
#if NRF_SD_BLE_API_VERSION<5
static void ble_evt_handler(ble_evt_t * p_ble_evt) {
#else
static void ble_evt_handler(ble_evt_t const * p_ble_evt, void * p_context) {
#endif
    uint32_t err_code;
    //jsiConsolePrintf("\n[%d %d]\n", p_ble_evt->header.evt_id, p_ble_evt->evt.gattc_evt.params.hvx.handle );

    switch (p_ble_evt->header.evt_id) {
      case BLE_GAP_EVT_TIMEOUT:
#if CENTRAL_LINK_COUNT>0
        if (bleInTask(BLETASK_BONDING)) { // BLE_GAP_TIMEOUT_SRC_SECURITY_REQUEST ?
          jsble_queue_pending(BLEP_TASK_FAIL_CONN_TIMEOUT, 0);
        } else if (bleInTask(BLETASK_CONNECT)) {
          jsble_queue_pending(BLEP_TASK_FAIL_CONN_TIMEOUT, 0);
        } else
#endif
        {
          // the timeout for sd_ble_gap_adv_start expired - kick it off again
          bleStatus &= ~BLE_IS_ADVERTISING; // we still think we're advertising, but we stopped
          jsble_advertising_start();
        }
        break;

#if CENTRAL_LINK_COUNT>0
      case BLE_GAP_EVT_CONN_PARAM_UPDATE_REQUEST:
      {
          const ble_gap_evt_t * const p_gap_evt = &p_ble_evt->evt.gap_evt;
          // Accept parameters requested by peer.
          err_code = sd_ble_gap_conn_param_update(p_gap_evt->conn_handle,
                                      &p_gap_evt->params.conn_param_update_request.conn_params);
          if (err_code!=NRF_ERROR_INVALID_STATE) APP_ERROR_CHECK(err_code);
          // This sometimes fails with NRF_ERROR_INVALID_STATE if this request
          // comes in between sd_ble_gap_disconnect being called and the DISCONNECT
          // event being received. The SD obviously does the checks for us, so lets
          // avoid crashing because of it!
      } break; // BLE_GAP_EVT_CONN_PARAM_UPDATE_REQUEST
#endif

      case BLE_GAP_EVT_CONNECTED:
        if (p_ble_evt->evt.gap_evt.params.connected.role == BLE_GAP_ROLE_PERIPH) {
          m_peripheral_conn_handle = p_ble_evt->evt.gap_evt.conn_handle;
#ifdef DYNAMIC_INTERVAL_ADJUSTMENT
          bleHighInterval = true;
          bleIdleCounter = 0;
#endif
          if (bleStatus & BLE_IS_RSSI_SCANNING) // attempt to restart RSSI scan
            sd_ble_gap_rssi_start(m_peripheral_conn_handle, 0, 0);
          bleStatus &= ~BLE_IS_SENDING; // reset state - just in case
#if BLE_HIDS_ENABLED
          bleStatus &= ~BLE_IS_SENDING_HID;
#endif
          bleStatus &= ~BLE_IS_ADVERTISING; // we're not advertising now we're connected
          if (!jsiIsConsoleDeviceForced() && (bleStatus & BLE_NUS_INITED))
            jsiSetConsoleDevice(EV_BLUETOOTH, false);
          jsble_queue_pending_buf(BLEP_CONNECTED, 0, (char*)&p_ble_evt->evt.gap_evt.params.connected.peer_addr, sizeof(ble_gap_addr_t));
        }
#if CENTRAL_LINK_COUNT>0
        if (p_ble_evt->evt.gap_evt.params.connected.role == BLE_GAP_ROLE_CENTRAL) {
          m_central_conn_handle = p_ble_evt->evt.gap_evt.conn_handle;
          bleSetActiveBluetoothGattServer(bleTaskInfo);
          jsble_queue_pending(BLEP_TASK_CENTRAL_CONNECTED, 0);
        }
#endif
        break;

      case BLE_GAP_EVT_DISCONNECTED:

#if PEER_MANAGER_ENABLED
        ble_update_whitelist();
#endif

#if CENTRAL_LINK_COUNT>0
        if (m_central_conn_handle == p_ble_evt->evt.gap_evt.conn_handle) {
          jsble_queue_pending(BLEP_CENTRAL_DISCONNECTED, p_ble_evt->evt.gap_evt.params.disconnected.reason);

          m_central_conn_handle = BLE_CONN_HANDLE_INVALID;

          BleTask task = bleGetCurrentTask();
          if (BLETASK_IS_CENTRAL(task)) {
            jsble_queue_pending(BLEP_TASK_FAIL_DISCONNECTED, 0);
          }
        } else
#endif
        {
          bleStatus &= ~BLE_IS_RSSI_SCANNING; // scanning will have stopped now we're disconnected
          m_peripheral_conn_handle = BLE_CONN_HANDLE_INVALID;
          if (!jsiIsConsoleDeviceForced()) jsiSetConsoleDevice(jsiGetPreferredConsoleDevice(), 0);
          // by calling nus_transmit_string here, without a connection, we clear the Bluetooth output buffer
          nus_transmit_string();
          // restart advertising after disconnection
          if (!(bleStatus & BLE_IS_SLEEPING))
            jsble_advertising_start();
          jsble_queue_pending(BLEP_DISCONNECTED, p_ble_evt->evt.gap_evt.params.disconnected.reason);
        }
        if ((bleStatus & BLE_NEEDS_SOFTDEVICE_RESTART) && !jsble_has_connection())
          jsble_restart_softdevice();

        break;

      case BLE_GAP_EVT_RSSI_CHANGED: 
#if CENTRAL_LINK_COUNT>0
        if (m_central_conn_handle == p_ble_evt->evt.gap_evt.conn_handle) {
          jsble_queue_pending(BLEP_RSSI_CENTRAL, p_ble_evt->evt.gap_evt.params.rssi_changed.rssi);
        } else
#endif    
        {
          jsble_queue_pending(BLEP_RSSI_PERIPH, p_ble_evt->evt.gap_evt.params.rssi_changed.rssi);
        }
        break;

#if PEER_MANAGER_ENABLED==0
      case BLE_GAP_EVT_SEC_PARAMS_REQUEST:{
        //jsiConsolePrintf("BLE_GAP_EVT_SEC_PARAMS_REQUEST\n");
        ble_gap_sec_params_t sec_param;
        memset(&sec_param, 0, sizeof(ble_gap_sec_params_t));
        sec_param.bond         = 1;
        sec_param.mitm         = 0;
        sec_param.lesc         = 1;
        sec_param.io_caps      = BLE_GAP_IO_CAPS_NONE;
        sec_param.oob          = 0; // Out Of Band data not available.
        sec_param.min_key_size = 7;
        sec_param.max_key_size = 16;
        err_code = sd_ble_gap_sec_params_reply(m_peripheral_conn_handle, BLE_GAP_SEC_STATUS_SUCCESS, &sec_param, NULL);
        // or BLE_GAP_SEC_STATUS_PAIRING_NOT_SUPP to disable pairing
        APP_ERROR_CHECK(err_code);
      } break; // BLE_GAP_EVT_SEC_PARAMS_REQUEST

      case BLE_GATTS_EVT_SYS_ATTR_MISSING:
        // No system attributes have been stored.
        err_code = sd_ble_gatts_sys_attr_set(m_peripheral_conn_handle, NULL, 0, 0);
        APP_ERROR_CHECK(err_code);
        break;
#endif
#ifdef LINK_SECURITY
      case BLE_GAP_EVT_PASSKEY_DISPLAY:
        //jsiConsolePrintf("BLE_GAP_EVT_PASSKEY_DISPLAY\n");
          // display p_ble_evt->evt.gap_evt.params.passkey_display.passkey
          break;
      case BLE_GAP_EVT_AUTH_KEY_REQUEST:
        //jsiConsolePrintf("BLE_GAP_EVT_AUTH_KEY_REQUEST\n");
          break;
      case BLE_GAP_EVT_LESC_DHKEY_REQUEST:
          //jsiConsolePrintf("BLE_GAP_EVT_LESC_DHKEY_REQUEST\n");
          err_code = ecc_p256_shared_secret_compute(&m_lesc_sk.sk[0], &p_ble_evt->evt.gap_evt.params.lesc_dhkey_request.p_pk_peer->pk[0], &m_lesc_dhkey.key[0]);
          APP_ERROR_CHECK(err_code);
          err_code = sd_ble_gap_lesc_dhkey_reply(p_ble_evt->evt.gap_evt.conn_handle, &m_lesc_dhkey);
          APP_ERROR_CHECK(err_code);
          break;
       case BLE_GAP_EVT_AUTH_STATUS:
         /*jsiConsolePrintf("BLE_GAP_EVT_AUTH_STATUS: status=0x%x bond=0x%x lv4: %d kdist_own:0x%x kdist_peer:0x%x\r\n",
                        p_ble_evt->evt.gap_evt.params.auth_status.auth_status,
                        p_ble_evt->evt.gap_evt.params.auth_status.bonded,
                        p_ble_evt->evt.gap_evt.params.auth_status.sm1_levels.lv4,
                        *((uint8_t *)&p_ble_evt->evt.gap_evt.params.auth_status.kdist_own),
                        *((uint8_t *)&p_ble_evt->evt.gap_evt.params.auth_status.kdist_peer));*/
          break;
#endif

      case BLE_GATTC_EVT_TIMEOUT:
          // Disconnect on GATT Client timeout event.
          err_code = sd_ble_gap_disconnect(p_ble_evt->evt.gattc_evt.conn_handle,
                                           BLE_HCI_REMOTE_USER_TERMINATED_CONNECTION);
          APP_ERROR_CHECK(err_code);
          break; // BLE_GATTC_EVT_TIMEOUT

      case BLE_GATTS_EVT_TIMEOUT:
          // Disconnect on GATT Server timeout event.
          err_code = sd_ble_gap_disconnect(p_ble_evt->evt.gatts_evt.conn_handle,
                                           BLE_HCI_REMOTE_USER_TERMINATED_CONNECTION);
          APP_ERROR_CHECK(err_code);
          break; // BLE_GATTS_EVT_TIMEOUT

      case BLE_EVT_USER_MEM_REQUEST:
          err_code = sd_ble_user_mem_reply(p_ble_evt->evt.gattc_evt.conn_handle, NULL);
          APP_ERROR_CHECK(err_code);
          break; // BLE_EVT_USER_MEM_REQUEST

      case BLE_GATTS_EVT_RW_AUTHORIZE_REQUEST:
      {
          ble_gatts_evt_rw_authorize_request_t  req;
          ble_gatts_rw_authorize_reply_params_t auth_reply;

          req = p_ble_evt->evt.gatts_evt.params.authorize_request;

          if (req.type != BLE_GATTS_AUTHORIZE_TYPE_INVALID)
          {
              if ((req.request.write.op == BLE_GATTS_OP_PREP_WRITE_REQ)     ||
                  (req.request.write.op == BLE_GATTS_OP_EXEC_WRITE_REQ_NOW) ||
                  (req.request.write.op == BLE_GATTS_OP_EXEC_WRITE_REQ_CANCEL))
              {
                  if (req.type == BLE_GATTS_AUTHORIZE_TYPE_WRITE)
                  {
                      auth_reply.type = BLE_GATTS_AUTHORIZE_TYPE_WRITE;
                  }
                  else
                  {
                      auth_reply.type = BLE_GATTS_AUTHORIZE_TYPE_READ;
                  }

                  if (req.request.write.op == BLE_GATTS_OP_EXEC_WRITE_REQ_CANCEL)
                  {
                      auth_reply.params.write.gatt_status = BLE_GATT_STATUS_SUCCESS;
                  }
                  else
                  {
                      auth_reply.params.write.gatt_status = APP_FEATURE_NOT_SUPPORTED;
                  }
                  err_code = sd_ble_gatts_rw_authorize_reply(p_ble_evt->evt.gatts_evt.conn_handle,
                                                             &auth_reply);
                  APP_ERROR_CHECK(err_code);
              }
          }
      } break; // BLE_GATTS_EVT_RW_AUTHORIZE_REQUEST

#if (NRF_SD_BLE_API_VERSION >= 3)
      case BLE_GATTS_EVT_EXCHANGE_MTU_REQUEST:
          err_code = sd_ble_gatts_exchange_mtu_reply(p_ble_evt->evt.gatts_evt.conn_handle,
                                                     NRF_BLE_MAX_MTU_SIZE);
          APP_ERROR_CHECK(err_code);
          break; // BLE_GATTS_EVT_EXCHANGE_MTU_REQUEST
#endif
#if (NRF_SD_BLE_API_VERSION >= 4)
          case BLE_GAP_EVT_DATA_LENGTH_UPDATE_REQUEST:{
            /* Allow SoftDevice to choose Data Length Update Procedure parameters
            automatically. */
            sd_ble_gap_data_length_update(p_ble_evt->evt.gap_evt.conn_handle, NULL, NULL);
            break;
          }
          case BLE_GAP_EVT_DATA_LENGTH_UPDATE:{
            /* Data Length Update Procedure completed, see
            p_ble_evt->evt.gap_evt.params.data_length_update.effective_params for negotiated
            parameters. */
            break;
          }
#endif
#if (NRF_SD_BLE_API_VERSION >= 5)
          case BLE_GAP_EVT_PHY_UPDATE_REQUEST: {
            /* The PHYs requested by the peer can be read from the event parameters:
            p_ble_evt->evt.gap_evt.params.phy_update_request.peer_preferred_phys.
            * Note that the peer's TX correponds to our RX and vice versa. */
            /* Allow SoftDevice to choose PHY Update Procedure parameters automatically. */
            ble_gap_phys_t phys = {BLE_GAP_PHY_AUTO, BLE_GAP_PHY_AUTO};
            sd_ble_gap_phy_update(p_ble_evt->evt.gap_evt.conn_handle, &phys);
            break;
          }
          case BLE_GAP_EVT_PHY_UPDATE: {
            if (p_ble_evt->evt.gap_evt.params.phy_update.status == BLE_HCI_STATUS_CODE_SUCCESS) {
              /* PHY Update Procedure completed, see
              p_ble_evt->evt.gap_evt.params.phy_update.tx_phy and
              p_ble_evt->evt.gap_evt.params.phy_update.rx_phy for the currently active PHYs of
              the link. */
            }
            break;
          }
#endif

#if NRF_SD_BLE_API_VERSION<5
      case BLE_EVT_TX_COMPLETE:
#else
      case BLE_GATTC_EVT_WRITE_CMD_TX_COMPLETE: // Write without Response transmission complete.
      case BLE_GATTS_EVT_HVN_TX_COMPLETE: // Handle Value Notification transmission complete
        // FIXME: was just BLE_EVT_TX_COMPLETE - do we now get called twice in some cases?
#endif
        // BLE transmit finished - reset flags
#if CENTRAL_LINK_COUNT>0
        if (p_ble_evt->evt.common_evt.conn_handle == m_central_conn_handle) {
          if (bleInTask(BLETASK_CHARACTERISTIC_WRITE))
            jsble_queue_pending(BLEP_TASK_CHARACTERISTIC_WRITE, 0);
        }
#endif
        if (p_ble_evt->evt.common_evt.conn_handle == m_peripheral_conn_handle) {
          jsble_peripheral_activity(); // flag that we've been busy
          //TODO: probably want to figure out *which write* finished?
          bleStatus &= ~BLE_IS_SENDING;
#if NRF_SD_BLE_API_VERSION>=5
          if (bleStatus & BLE_NUS_INITED) // push more UART data out if we can
            nus_transmit_string();
#endif
          if (bleStatus & BLE_IS_SENDING_HID) {
            bleStatus &= ~BLE_IS_SENDING_HID;
            jsble_queue_pending(BLEP_HID_SENT, 0);
          }
        }
        break;

      case BLE_GAP_EVT_ADV_REPORT: {
        // Advertising data received
        const ble_gap_evt_adv_report_t *p_adv = &p_ble_evt->evt.gap_evt.params.adv_report;
        jsble_queue_pending_buf(BLEP_ADV_REPORT, 0, (char*)p_adv, sizeof(ble_gap_evt_adv_report_t));
        break;
        }

      case BLE_GATTS_EVT_WRITE: {
        // Peripheral's Characteristic was written to
        const ble_gatts_evt_write_t * p_evt_write = &p_ble_evt->evt.gatts_evt.params.write;
        // TODO: detect if this was a nus write. If so, DO NOT create an event for it!
        // We got a param write event - add this to the bluetooth event queue
        jsble_queue_pending_buf(BLEP_WRITE, p_evt_write->handle, (char*)p_evt_write->data, p_evt_write->len);
        jsble_peripheral_activity(); // flag that we've been busy
        break;
      }

#if CENTRAL_LINK_COUNT>0
      // For discovery....
      case BLE_GATTC_EVT_PRIM_SRVC_DISC_RSP: if (bleInTask(BLETASK_PRIMARYSERVICE)) {
        bool done = true;
        if (p_ble_evt->evt.gattc_evt.gatt_status == BLE_GATT_STATUS_SUCCESS &&
            p_ble_evt->evt.gattc_evt.params.prim_srvc_disc_rsp.count!=0) {
          int i;
          // Should actually return 'BLEService' object here
          for (i=0;i<p_ble_evt->evt.gattc_evt.params.prim_srvc_disc_rsp.count;i++) {
            const ble_gattc_service_t *p_srv = &p_ble_evt->evt.gattc_evt.params.prim_srvc_disc_rsp.services[i];
            // filter based on bleUUIDFilter if it's not invalid
            if (bleUUIDFilter.type != BLE_UUID_TYPE_UNKNOWN)
              if (!bleUUIDEqual(p_srv->uuid, bleUUIDFilter)) continue;
            jsble_queue_pending_buf(BLEP_TASK_DISCOVER_SERVICE, 0, (char*)p_srv, sizeof(ble_gattc_service_t));
          }

          uint16_t last = p_ble_evt->evt.gattc_evt.params.prim_srvc_disc_rsp.count-1;
          if (p_ble_evt->evt.gattc_evt.params.prim_srvc_disc_rsp.services[last].handle_range.end_handle < 0xFFFF) {
            // Now try again
            uint16_t start_handle = p_ble_evt->evt.gattc_evt.params.prim_srvc_disc_rsp.services[last].handle_range.end_handle+1;
            done = sd_ble_gattc_primary_services_discover(p_ble_evt->evt.gap_evt.conn_handle, start_handle, NULL) != NRF_SUCCESS;;
          }
        }
        if (done)
          jsble_queue_pending(BLEP_TASK_DISCOVER_SERVICE_COMPLETE, 0);
        break;
      }
      case BLE_GATTC_EVT_CHAR_DISC_RSP: if (bleInTask(BLETASK_CHARACTERISTIC)) {
        bool done = true;

        if (p_ble_evt->evt.gattc_evt.gatt_status == BLE_GATT_STATUS_SUCCESS &&
            p_ble_evt->evt.gattc_evt.params.char_disc_rsp.count!=0) {
          int i;
          for (i=0;i<p_ble_evt->evt.gattc_evt.params.char_disc_rsp.count;i++) {
            const ble_gattc_char_t *p_chr = &p_ble_evt->evt.gattc_evt.params.char_disc_rsp.chars[i];
            // filter based on bleUUIDFilter if it's not invalid
            if (bleUUIDFilter.type != BLE_UUID_TYPE_UNKNOWN)
              if (!bleUUIDEqual(p_chr->uuid, bleUUIDFilter)) continue;
            jsble_queue_pending_buf(BLEP_TASK_DISCOVER_CHARACTERISTIC, 0, (char*)p_chr, sizeof(ble_gattc_char_t));
          }

          uint16_t last = p_ble_evt->evt.gattc_evt.params.char_disc_rsp.count-1;
          if (p_ble_evt->evt.gattc_evt.params.char_disc_rsp.chars[last].handle_value < bleFinalHandle) {
            // Now try again
            uint16_t start_handle = p_ble_evt->evt.gattc_evt.params.char_disc_rsp.chars[last].handle_value+1;
            ble_gattc_handle_range_t range;
            range.start_handle = start_handle;
            range.end_handle = bleFinalHandle;

            /* Might report an error for invalid handle (we have no way to know for the last characteristic
             * in the last service it seems). If it does, we're sorted */
            done = sd_ble_gattc_characteristics_discover(p_ble_evt->evt.gap_evt.conn_handle, &range) != NRF_SUCCESS;
          }
        }


        if (done)
          jsble_queue_pending(BLEP_TASK_DISCOVER_CHARACTERISTIC_COMPLETE, 0);
        break;
      }
      case BLE_GATTC_EVT_DESC_DISC_RSP: if (bleInTask(BLETASK_CHARACTERISTIC_DESC_AND_STARTNOTIFY)) {
        // trigger this with sd_ble_gattc_descriptors_discover(conn_handle, &handle_range);
        uint16_t cccd_handle = 0;
        const ble_gattc_evt_desc_disc_rsp_t * p_desc_disc_rsp_evt = &p_ble_evt->evt.gattc_evt.params.desc_disc_rsp;
        if (p_ble_evt->evt.gattc_evt.gatt_status == BLE_GATT_STATUS_SUCCESS) {
          // The descriptor was found at the peer.
          // If the descriptor was a CCCD, then the cccd_handle needs to be populated.
          uint32_t i;
          // Loop through all the descriptors to find the CCCD.
          for (i = 0; i < p_desc_disc_rsp_evt->count; i++) {
            if (p_desc_disc_rsp_evt->descs[i].uuid.uuid ==
                BLE_UUID_DESCRIPTOR_CLIENT_CHAR_CONFIG) {
              cccd_handle = p_desc_disc_rsp_evt->descs[i].handle;
            }
          }
        }

        jsble_queue_pending(BLEP_TASK_DISCOVER_CCCD, cccd_handle);

        break;
      }

      case BLE_GATTC_EVT_READ_RSP: if (bleInTask(BLETASK_CHARACTERISTIC_READ)) {
        const ble_gattc_evt_read_rsp_t *p_read = &p_ble_evt->evt.gattc_evt.params.read_rsp;
        jsble_queue_pending_buf(BLEP_TASK_CHARACTERISTIC_READ, 0, (char*)&p_read->data[0], p_read->len);
        break;
      }

      case BLE_GATTC_EVT_WRITE_RSP: {
        if (bleInTask(BLETASK_CHARACTERISTIC_NOTIFY))
          jsble_queue_pending(BLEP_TASK_CHARACTERISTIC_NOTIFY, 0);
        else if (bleInTask(BLETASK_CHARACTERISTIC_WRITE))
          jsble_queue_pending(BLEP_TASK_CHARACTERISTIC_WRITE, 0);
        break;
      }

      case BLE_GATTC_EVT_HVX: {
        // Notification/Indication
        const ble_gattc_evt_hvx_t *p_hvx = &p_ble_evt->evt.gattc_evt.params.hvx;
        // p_hvx->type is BLE_GATT_HVX_NOTIFICATION or BLE_GATT_HVX_INDICATION
        jsble_queue_pending_buf(BLEP_NOTIFICATION, p_hvx->handle, (char*)p_hvx->data, p_hvx->len);
        break;
      }
#endif

      default:
          // No implementation needed.
          break;
    }
}

#ifdef USE_NFC
/// Callback function for handling NFC events.
static void nfc_callback(void * p_context, hal_nfc_event_t event, const uint8_t * p_data, size_t data_length) {
  (void)p_context;

  switch (event) {
    case HAL_NFC_EVENT_FIELD_ON:
      jsble_queue_pending(BLEP_NFC_STATUS,1);
      break;
    case HAL_NFC_EVENT_FIELD_OFF:
      jsble_queue_pending(BLEP_NFC_STATUS,0);
      break;
    case HAL_NFC_EVENT_DATA_RECEIVED: {
      jsble_queue_pending_buf(BLEP_NFC_RX, 0, (char*)p_data, data_length);
      break;
    }
    case HAL_NFC_EVENT_DATA_TRANSMITTED:
      jsble_queue_pending(BLEP_NFC_TX,0);
      break;
    default:
      break;
  }
}
#endif

#if NRF_SD_BLE_API_VERSION<5
/// Function for dispatching a SoftDevice event to all modules with a SoftDevice event handler.
static void ble_evt_dispatch(ble_evt_t * p_ble_evt) {
#if PEER_MANAGER_ENABLED
  ble_conn_state_on_ble_evt(p_ble_evt);
  pm_on_ble_evt(p_ble_evt);

#endif
  if (!((p_ble_evt->header.evt_id==BLE_GAP_EVT_CONNECTED) &&
        (p_ble_evt->evt.gap_evt.params.connected.role != BLE_GAP_ROLE_PERIPH)) &&
      !((p_ble_evt->header.evt_id==BLE_GAP_EVT_DISCONNECTED) &&
         m_peripheral_conn_handle != p_ble_evt->evt.gap_evt.conn_handle)) {
    // Stuff in here should ONLY get called for Peripheral events (not central)
    ble_conn_params_on_ble_evt(p_ble_evt);
    if (bleStatus & BLE_NUS_INITED)
      ble_nus_on_ble_evt(&m_nus, p_ble_evt);
  }
#if BLE_HIDS_ENABLED
  if (bleStatus & BLE_HID_INITED)
    ble_hids_on_ble_evt(&m_hids, p_ble_evt);
#endif
  ble_evt_handler(p_ble_evt);
}
#endif

/// Function for dispatching a system event to interested modules.
#if NRF_SD_BLE_API_VERSION<5
static void soc_evt_handler(uint32_t sys_evt) {
#if PEER_MANAGER_ENABLED
  // Dispatch the system event to the fstorage module, where it will be
  // dispatched to the Flash Data Storage (FDS) module.
  fs_sys_event_handler(sys_evt);
#endif
#else
static void soc_evt_handler(uint32_t sys_evt, void * p_context) {
#endif
  void jsh_sys_evt_handler(uint32_t sys_evt);
  jsh_sys_evt_handler(sys_evt);
}

#if PEER_MANAGER_ENABLED
/**@brief Function for handling File Data Storage events.
 *
 * @param[in] p_evt  Peer Manager event.
 * @param[in] cmd
 */
static void fds_evt_handler(fds_evt_t const * const p_evt)
{
    if (p_evt->id == FDS_EVT_GC)
    {
        //NRF_LOG_DEBUG("GC completed\n");
    }
}


/// Function for handling Peer Manager events.
static void pm_evt_handler(pm_evt_t const * p_evt) {
    ret_code_t err_code;

    switch (p_evt->evt_id)
    {
        case PM_EVT_BONDED_PEER_CONNECTED:
        {
            //NRF_LOG_DEBUG("Connected to previously bonded device\r\n");
            m_peer_id = p_evt->peer_id;
            err_code  = pm_peer_rank_highest(p_evt->peer_id);
            if (err_code != NRF_ERROR_BUSY)
            {
                APP_ERROR_CHECK(err_code);
            }
        } break;

        case PM_EVT_CONN_SEC_START:
          if (bleInTask(BLETASK_BONDING))
            jsble_queue_pending(BLEP_TASK_BONDING, true);
            break;

        case PM_EVT_CONN_SEC_SUCCEEDED:
        {
            /*NRF_LOG_DEBUG("Link secured. Role: %d. conn_handle: %d, Procedure: %d\r\n",
                                 -1, // ble_conn_state_role(p_evt->conn_handle)
                                 p_evt->conn_handle,
                                 p_evt->params.conn_sec_succeeded.procedure);*/
            m_peer_id = p_evt->peer_id;
            err_code  = pm_peer_rank_highest(p_evt->peer_id);
            if (err_code != NRF_ERROR_BUSY)
            {
                APP_ERROR_CHECK(err_code);
            }
            if (
#if NRF_SD_BLE_API_VERSION>5
                p_evt->params.conn_sec_succeeded.procedure == PM_CONN_SEC_PROCEDURE_ENCRYPTION &&
#else
                p_evt->params.conn_sec_succeeded.procedure == PM_LINK_SECURED_PROCEDURE_BONDING &&
#endif
                bleStatus & BLE_WHITELIST_ON_BOND)
            {
                /*NRF_LOG_DEBUG("New Bond, add the peer to the whitelist if possible\r\n");
                NRF_LOG_DEBUG("\tm_whitelist_peer_cnt %d, MAX_PEERS_WLIST %d\r\n",
                               m_whitelist_peer_cnt + 1,
                               BLE_GAP_WHITELIST_ADDR_MAX_COUNT);*/
                if (m_whitelist_peer_cnt < BLE_GAP_WHITELIST_ADDR_MAX_COUNT)
                {
                    //bonded to a new peer, add it to the whitelist.
                    // but first check it's not in there already!
                    uint32_t i;
                    bool found = false;
                    for (i=0;i<m_whitelist_peer_cnt;i++)
                      if (m_whitelist_peers[i]==m_peer_id)
                        found = true;
                    // not in already, so add it!
                    if (!found) {
                      m_whitelist_peers[m_whitelist_peer_cnt++] = m_peer_id;
                      m_is_wl_changed = true;
                    }
                }
                //Note: This code will use the older bonded device in the white list and not add any newer bonded to it
                //      You should check on what kind of white list policy your application should use.
            }
        } break;

        case PM_EVT_CONN_SEC_FAILED:
        {
          if (bleInTask(BLETASK_BONDING))
            jsble_queue_pending(BLEP_TASK_BONDING, false);
            /** In some cases, when securing fails, it can be restarted directly. Sometimes it can
             *  be restarted, but only after changing some Security Parameters. Sometimes, it cannot
             *  be restarted until the link is disconnected and reconnected. Sometimes it is
             *  impossible, to secure the link, or the peer device does not support it. How to
             *  handle this error is highly application dependent. */
            switch (p_evt->params.conn_sec_failed.error)
            {
                case PM_CONN_SEC_ERROR_PIN_OR_KEY_MISSING:
                    // Rebond if one party has lost its keys.
                    err_code = pm_conn_secure(p_evt->conn_handle, true);
                    if (err_code != NRF_ERROR_INVALID_STATE)
                    {
                        APP_ERROR_CHECK(err_code);
                    }
                    break; // PM_CONN_SEC_ERROR_PIN_OR_KEY_MISSING

                default:
                    break;
            }
        } break;

        case PM_EVT_CONN_SEC_CONFIG_REQ:
        {
            // Reject pairing request from an already bonded peer.
            // Still allow a device to pair if it doesn't have bonding info for us
            /* TODO: we could turn this off with a flag? Stops someone reconnecting
             * by spoofing a peer. */
            pm_conn_sec_config_t conn_sec_config = {.allow_repairing = true };
            pm_conn_sec_config_reply(p_evt->conn_handle, &conn_sec_config);
        } break;

        case PM_EVT_STORAGE_FULL:
        {
            // Run garbage collection on the flash.
            err_code = fds_gc();
            if (err_code == FDS_ERR_BUSY || err_code == FDS_ERR_NO_SPACE_IN_QUEUES)
            {
                // Retry.
            }
            else
            {
                APP_ERROR_CHECK(err_code);
            }
        } break;

        case PM_EVT_ERROR_UNEXPECTED:
            // Assert.
            jsWarn("PM: PM_EVT_ERROR_UNEXPECTED %d", p_evt->params.error_unexpected.error);
            //APP_ERROR_CHECK(p_evt->params.error_unexpected.error);
            break;

        case PM_EVT_PEER_DATA_UPDATE_SUCCEEDED:
            break;

        case PM_EVT_PEER_DATA_UPDATE_FAILED:
          // Used to assert here
            jsWarn("PM: DATA_UPDATE_FAILED");
            break;

        case PM_EVT_PEER_DELETE_SUCCEEDED:
            break;

        case PM_EVT_PEER_DELETE_FAILED:
            // Assert.
            jsWarn("PM: PM_EVT_PEER_DELETE_FAILED %d", p_evt->params.peer_delete_failed.error);
            break;

        case PM_EVT_PEERS_DELETE_SUCCEEDED:
          jsble_advertising_start();
            break;

        case PM_EVT_PEERS_DELETE_FAILED:
            // Assert.
            jsWarn("PM: PM_EVT_PEERS_DELETE_FAILED %d", p_evt->params.peers_delete_failed_evt.error);
            //APP_ERROR_CHECK(p_evt->params.peers_delete_failed_evt.error);
            break;

        case PM_EVT_LOCAL_DB_CACHE_APPLIED:
            break;

        case PM_EVT_LOCAL_DB_CACHE_APPLY_FAILED:
            // The local database has likely changed, send service changed indications.
            pm_local_database_has_changed();
            break;

        case PM_EVT_SERVICE_CHANGED_IND_SENT:
        case PM_EVT_SERVICE_CHANGED_IND_CONFIRMED:
            break;

        default:
            // No implementation needed.
            break;
    }
}
#endif


#if BLE_HIDS_ENABLED
/// Function for handling the HID Report Characteristic Write event.
static void on_hid_rep_char_write(ble_hids_evt_t * p_evt) {
    if (p_evt->params.char_write.char_id.rep_type == BLE_HIDS_REP_TYPE_OUTPUT){
        uint32_t err_code;
        uint8_t  report_val;
        uint8_t  report_index = p_evt->params.char_write.char_id.rep_index;

        if (report_index == HID_OUTPUT_REPORT_INDEX) {
            // This code assumes that the outptu report is one byte long. Hence the following
            // static assert is made.
            STATIC_ASSERT(HID_OUTPUT_REPORT_MAX_LEN == 1);

            err_code = ble_hids_outp_rep_get(&m_hids,
                                             report_index,
                                             HID_OUTPUT_REPORT_MAX_LEN,
                                             0,
#if NRF_SD_BLE_API_VERSION>5
                                             m_conn_handle,
#endif
                                             &report_val);
            APP_ERROR_CHECK(err_code);
            // (report_val & 2) is caps lock
            // FIXME: Create an event for each HID output report
        }
    }
}

/// Function for handling HID events.
static void on_hids_evt(ble_hids_t * p_hids, ble_hids_evt_t * p_evt) {
    switch (p_evt->evt_type)
    {
        case BLE_HIDS_EVT_BOOT_MODE_ENTERED:
            m_in_boot_mode = true;
            break;

        case BLE_HIDS_EVT_REPORT_MODE_ENTERED:
            m_in_boot_mode = false;
            break;

        case BLE_HIDS_EVT_REP_CHAR_WRITE:
            on_hid_rep_char_write(p_evt);
            break;

        case BLE_HIDS_EVT_NOTIF_ENABLED:
            break;

        default:
            // No implementation needed.
            break;
    }
}
#endif

// -----------------------------------------------------------------------------------
// -------------------------------------------------------------------- INITIALISATION

static void gap_params_init() {
    uint32_t                err_code;
    ble_gap_conn_params_t   gap_conn_params;
    ble_gap_conn_sec_mode_t sec_mode;

    char deviceName[BLE_GAP_DEVNAME_MAX_LEN];
#if defined(BLUETOOTH_NAME_PREFIX)
    strcpy(deviceName,BLUETOOTH_NAME_PREFIX);
#else
    strcpy(deviceName,"Espruino "PC_BOARD_ID);
#endif

    size_t len = strlen(deviceName);
#if defined(BLUETOOTH_NAME_PREFIX)
    // append last 2 bytes of MAC address to name
    uint32_t addr =  NRF_FICR->DEVICEADDR[0];
    deviceName[len++] = ' ';
    deviceName[len++] = itoch((addr>>12)&15);
    deviceName[len++] = itoch((addr>>8)&15);
    deviceName[len++] = itoch((addr>>4)&15);
    deviceName[len++] = itoch((addr)&15);
    // not null terminated
#endif

    BLE_GAP_CONN_SEC_MODE_SET_OPEN(&sec_mode);
    err_code = sd_ble_gap_device_name_set(&sec_mode,
                                          (const uint8_t *)deviceName,
                                          len);
    APP_ERROR_CHECK(err_code);

    memset(&gap_conn_params, 0, sizeof(gap_conn_params));

    BLEFlags flags = jsvGetIntegerAndUnLock(jsvObjectGetChild(execInfo.hiddenRoot, BLE_NAME_FLAGS, 0));
    if (flags & BLE_FLAGS_LOW_POWER) {
      gap_conn_params.min_conn_interval = MSEC_TO_UNITS(500, UNIT_1_25_MS);   // Minimum acceptable connection interval (500 ms)
      gap_conn_params.max_conn_interval = MSEC_TO_UNITS(1000, UNIT_1_25_MS);    // Maximum acceptable connection interval (1000 ms)
    } else {
      gap_conn_params.min_conn_interval = MSEC_TO_UNITS(7.5, UNIT_1_25_MS);   // Minimum acceptable connection interval (7.5 ms)
      gap_conn_params.max_conn_interval = MSEC_TO_UNITS(DEFAULT_PERIPH_MAX_CONN_INTERVAL, UNIT_1_25_MS);    // Maximum acceptable connection interval (20 ms)
    }
    gap_conn_params.slave_latency     = SLAVE_LATENCY;
    gap_conn_params.conn_sup_timeout  = CONN_SUP_TIMEOUT;

    err_code = sd_ble_gap_ppcp_set(&gap_conn_params);
    APP_ERROR_CHECK(err_code);
}

static uint32_t radio_notification_init(uint32_t irq_priority, uint8_t notification_type, uint8_t notification_distance) {
    uint32_t err_code;

    err_code = sd_nvic_ClearPendingIRQ(SWI1_IRQn);
    if (err_code != NRF_SUCCESS)
    {
        return err_code;
    }

    err_code = sd_nvic_SetPriority(SWI1_IRQn, irq_priority);
    if (err_code != NRF_SUCCESS)
    {
        return err_code;
    }

    err_code = sd_nvic_EnableIRQ(SWI1_IRQn);
    if (err_code != NRF_SUCCESS)
    {
        return err_code;
    }

    // Configure the event
    return sd_radio_notification_cfg_set(notification_type, notification_distance);
}

#if PEER_MANAGER_ENABLED

/**@brief Fetch the list of peer manager peer IDs.
 *
 * @param[inout] p_peers   The buffer where to store the list of peer IDs.
 * @param[inout] p_size    In: The size of the @p p_peers buffer.
 *                         Out: The number of peers copied in the buffer.
 */
static void peer_list_get(pm_peer_id_t * p_peers, uint32_t * p_size)
{
    pm_peer_id_t peer_id;
    uint32_t     peers_to_copy;

    peers_to_copy = (*p_size < BLE_GAP_WHITELIST_ADDR_MAX_COUNT) ?
                     *p_size : BLE_GAP_WHITELIST_ADDR_MAX_COUNT;

    peer_id = pm_next_peer_id_get(PM_PEER_ID_INVALID);
    *p_size = 0;

    while ((peer_id != PM_PEER_ID_INVALID) && (peers_to_copy--))
    {
        p_peers[(*p_size)++] = peer_id;
        peer_id = pm_next_peer_id_get(peer_id);
    }
}

static uint32_t flash_end_addr(void)
{
#if NRF_SD_BLE_API_VERSION>=5
// Copied from fds.c because this isn't exported :(
    uint32_t const bootloader_addr = NRF_UICR->NRFFW[0];
    uint32_t const page_sz         = NRF_FICR->CODEPAGESIZE;
    uint32_t const code_sz         = NRF_FICR->CODESIZE;
    return (bootloader_addr != 0xFFFFFFFF) ? bootloader_addr : (code_sz * page_sz);
#else
    return (uint32_t)FS_PAGE_END_ADDR;
#endif
}


static void peer_manager_init(bool erase_bonds) {

  /* Only initialise the peer manager once. This stops
   * crashes caused by repeated SD restarts (jsble_restart_softdevice) */
  if (bleStatus & BLE_PM_INITIALISED) return;
  bleStatus |= BLE_PM_INITIALISED;

  /* If the button is pressed at boot, clear out flash
   * pages as well. Nice easy way to reset! */
  bool buttonPressed = false;
#ifdef BTN1_PININDEX
  buttonPressed = jshPinGetValue(BTN1_PININDEX) == BTN1_ONSTATE;
#endif
  if (buttonPressed) {
    int i;
    for (i=1;i<=FDS_PHY_PAGES;i++)
      jshFlashErasePage((flash_end_addr()) - i*FDS_PHY_PAGE_SIZE);
  }


  ble_gap_sec_params_t sec_param;
  ret_code_t           err_code;

  err_code = pm_init();
  APP_ERROR_CHECK(err_code);

  if (erase_bonds)
  {
      err_code = pm_peers_delete();
      APP_ERROR_CHECK(err_code);
  }

  memset(&sec_param, 0, sizeof(ble_gap_sec_params_t));

  // Security parameters to be used for all security procedures.
  sec_param.bond           = 1;                     /**< Perform bonding. */
  sec_param.mitm           = 0;                     /**< Man In The Middle protection not required. */
  sec_param.lesc           = 0;                     /**< LE Secure Connections not enabled. */
  sec_param.keypress       = 0;                     /**< Keypress notifications not enabled. */
  sec_param.io_caps        = BLE_GAP_IO_CAPS_NONE;  /**< No I/O capabilities. */
  sec_param.oob            = 0;                     /**< Out Of Band data not available. */
  sec_param.min_key_size   = 7;                     /**< Minimum encryption key size. */
  sec_param.max_key_size   = 16;                    /**< Maximum encryption key size. */
  sec_param.kdist_own.enc  = 1;
  sec_param.kdist_own.id   = 1;
  sec_param.kdist_peer.enc = 1;
  sec_param.kdist_peer.id  = 1;

  err_code = pm_sec_params_set(&sec_param);
  APP_ERROR_CHECK(err_code);

  err_code = pm_register(pm_evt_handler);
  APP_ERROR_CHECK(err_code);

  err_code = fds_register(fds_evt_handler);
  APP_ERROR_CHECK(err_code);

  memset(m_whitelist_peers, PM_PEER_ID_INVALID, sizeof(m_whitelist_peers));
  m_whitelist_peer_cnt = (sizeof(m_whitelist_peers) / sizeof(pm_peer_id_t));

  peer_list_get(m_whitelist_peers, &m_whitelist_peer_cnt);

  err_code = pm_whitelist_set(m_whitelist_peers, m_whitelist_peer_cnt);
  APP_ERROR_CHECK(err_code);

  // Setup the device identies list.
  // Some SoftDevices do not support this feature.
  err_code = pm_device_identities_list_set(m_whitelist_peers, m_whitelist_peer_cnt);
  if (err_code != NRF_ERROR_NOT_SUPPORTED) {
     APP_ERROR_CHECK(err_code);
  }

#ifdef LINK_SECURITY
  ecc_init(true);

  err_code = ecc_p256_keypair_gen(m_lesc_sk.sk, m_lesc_pk.pk);
  APP_ERROR_CHECK(err_code);

  /* Set the public key */
  err_code = pm_lesc_public_key_set(&m_lesc_pk);
  APP_ERROR_CHECK(err_code);
#endif
}
#endif

#if BLE_HIDS_ENABLED
static void hids_init(uint8_t *reportPtr, size_t reportLen) {
    uint32_t                   err_code;
    ble_hids_init_t            hids_init_obj;
    ble_hids_inp_rep_init_t    input_report_array[1];
    ble_hids_inp_rep_init_t  * p_input_report;
    ble_hids_outp_rep_init_t   output_report_array[1];
    ble_hids_outp_rep_init_t * p_output_report;
    uint8_t                    hid_info_flags;

    memset((void *)input_report_array, 0, sizeof(ble_hids_inp_rep_init_t));
    memset((void *)output_report_array, 0, sizeof(ble_hids_outp_rep_init_t));

    // Initialize HID Service
    p_input_report                      = &input_report_array[HID_INPUT_REPORT_KEYS_INDEX];
    p_input_report->max_len             = HID_KEYS_MAX_LEN;
    p_input_report->rep_ref.report_id   = HID_INPUT_REP_REF_ID;
    p_input_report->rep_ref.report_type = BLE_HIDS_REP_TYPE_INPUT;

    BLE_GAP_CONN_SEC_MODE_SET_ENC_NO_MITM(&p_input_report->security_mode.cccd_write_perm);
    BLE_GAP_CONN_SEC_MODE_SET_ENC_NO_MITM(&p_input_report->security_mode.read_perm);
    BLE_GAP_CONN_SEC_MODE_SET_ENC_NO_MITM(&p_input_report->security_mode.write_perm);

    p_output_report                      = &output_report_array[HID_OUTPUT_REPORT_INDEX];
    p_output_report->max_len             = HID_OUTPUT_REPORT_MAX_LEN;
    p_output_report->rep_ref.report_id   = HID_OUTPUT_REP_REF_ID;
    p_output_report->rep_ref.report_type = BLE_HIDS_REP_TYPE_OUTPUT;

    BLE_GAP_CONN_SEC_MODE_SET_ENC_NO_MITM(&p_output_report->security_mode.read_perm);
    BLE_GAP_CONN_SEC_MODE_SET_ENC_NO_MITM(&p_output_report->security_mode.write_perm);

    hid_info_flags = HID_INFO_FLAG_REMOTE_WAKE_MSK | HID_INFO_FLAG_NORMALLY_CONNECTABLE_MSK;

    memset(&hids_init_obj, 0, sizeof(hids_init_obj));

    hids_init_obj.evt_handler                    = on_hids_evt;
    hids_init_obj.error_handler                  = service_error_handler;
    hids_init_obj.is_kb                          = true;
    hids_init_obj.is_mouse                       = false;
    hids_init_obj.inp_rep_count                  = 1;
    hids_init_obj.p_inp_rep_array                = input_report_array;
    hids_init_obj.outp_rep_count                 = 1;
    hids_init_obj.p_outp_rep_array               = output_report_array;
    hids_init_obj.feature_rep_count              = 0;
    hids_init_obj.p_feature_rep_array            = NULL;
    hids_init_obj.rep_map.data_len               = reportLen;
    hids_init_obj.rep_map.p_data                 = reportPtr;
    hids_init_obj.hid_information.bcd_hid        = BASE_USB_HID_SPEC_VERSION;
    hids_init_obj.hid_information.b_country_code = 0;
    hids_init_obj.hid_information.flags          = hid_info_flags;
    hids_init_obj.included_services_count        = 0;
    hids_init_obj.p_included_services_array      = NULL;

    BLE_GAP_CONN_SEC_MODE_SET_ENC_NO_MITM(&hids_init_obj.rep_map.security_mode.read_perm);
    BLE_GAP_CONN_SEC_MODE_SET_NO_ACCESS(&hids_init_obj.rep_map.security_mode.write_perm);
    BLE_GAP_CONN_SEC_MODE_SET_ENC_NO_MITM(&hids_init_obj.hid_information.security_mode.read_perm);
    BLE_GAP_CONN_SEC_MODE_SET_NO_ACCESS(&hids_init_obj.hid_information.security_mode.write_perm);

    BLE_GAP_CONN_SEC_MODE_SET_ENC_NO_MITM(
        &hids_init_obj.security_mode_boot_kb_inp_rep.cccd_write_perm);
    BLE_GAP_CONN_SEC_MODE_SET_ENC_NO_MITM(&hids_init_obj.security_mode_boot_kb_inp_rep.read_perm);
    BLE_GAP_CONN_SEC_MODE_SET_NO_ACCESS(&hids_init_obj.security_mode_boot_kb_inp_rep.write_perm);
    BLE_GAP_CONN_SEC_MODE_SET_ENC_NO_MITM(&hids_init_obj.security_mode_boot_kb_outp_rep.read_perm);
    BLE_GAP_CONN_SEC_MODE_SET_ENC_NO_MITM(&hids_init_obj.security_mode_boot_kb_outp_rep.write_perm);

    BLE_GAP_CONN_SEC_MODE_SET_ENC_NO_MITM(&hids_init_obj.security_mode_protocol.read_perm);
    BLE_GAP_CONN_SEC_MODE_SET_ENC_NO_MITM(&hids_init_obj.security_mode_protocol.write_perm);
    BLE_GAP_CONN_SEC_MODE_SET_NO_ACCESS(&hids_init_obj.security_mode_ctrl_point.read_perm);
    BLE_GAP_CONN_SEC_MODE_SET_ENC_NO_MITM(&hids_init_obj.security_mode_ctrl_point.write_perm);

    err_code = ble_hids_init(&m_hids, &hids_init_obj);
    APP_ERROR_CHECK(err_code);
}
#endif

static void conn_params_init() {
    uint32_t               err_code;
    ble_conn_params_init_t cp_init;

    memset(&cp_init, 0, sizeof(cp_init));

    cp_init.p_conn_params                  = NULL;
    cp_init.first_conn_params_update_delay = FIRST_CONN_PARAMS_UPDATE_DELAY;
    cp_init.next_conn_params_update_delay  = NEXT_CONN_PARAMS_UPDATE_DELAY;
    cp_init.max_conn_params_update_count   = MAX_CONN_PARAMS_UPDATE_COUNT;
    cp_init.start_on_notify_cccd_handle    = BLE_GATT_HANDLE_INVALID;
    cp_init.disconnect_on_fail             = false;
    cp_init.evt_handler                    = on_conn_params_evt;
    cp_init.error_handler                  = conn_params_error_handler;

    err_code = ble_conn_params_init(&cp_init);
    APP_ERROR_CHECK(err_code);
}

/// Function for initializing services that will be used by the application.
static void services_init() {
    uint32_t       err_code;

    JsVar *usingNus = jsvObjectGetChild(execInfo.hiddenRoot, BLE_NAME_NUS, 0);
    if (!usingNus || jsvGetBool(usingNus)) { // default is on
      ble_nus_init_t nus_init;
      memset(&nus_init, 0, sizeof(nus_init));
      nus_init.data_handler = nus_data_handler;
      err_code = ble_nus_init(&m_nus, &nus_init);
      APP_ERROR_CHECK(err_code);
      bleStatus |= BLE_NUS_INITED;
    }
    jsvUnLock(usingNus);
#if BLE_HIDS_ENABLED
    JsVar *hidReport = jsvObjectGetChild(execInfo.hiddenRoot, BLE_NAME_HID_DATA, 0);
    if (hidReport) {
      JSV_GET_AS_CHAR_ARRAY(hidPtr, hidLen, hidReport);
      if (hidPtr && hidLen) {
        hids_init((uint8_t*)hidPtr, hidLen);
        bleStatus |= BLE_HID_INITED;
      } else {
        jsiConsolePrintf("Not initialising HID - unable to get report descriptor\n");
      }
    }
    jsvUnLock(hidReport);
#endif
}

/// Function for the SoftDevice initialization.
static void ble_stack_init() {
#if NRF_SD_BLE_API_VERSION<5

    uint32_t err_code;

    // TODO: enable if we're on a device with 32kHz xtal
    /*nrf_clock_lf_cfg_t clock_lf_cfg = {
        .source        = NRF_CLOCK_LF_SRC_XTAL,
        .rc_ctiv       = 0,
        .rc_temp_ctiv  = 0,
        .xtal_accuracy = NRF_CLOCK_LF_XTAL_ACCURACY_20_PPM};*/
    nrf_clock_lf_cfg_t clock_lf_cfg = {
            .source        = NRF_CLOCK_LF_SRC_RC,
            .rc_ctiv       = 16, // recommended for nRF52
            .rc_temp_ctiv  = 2,  // recommended for nRF52
            .xtal_accuracy = 0};

    // Initialize SoftDevice.
    SOFTDEVICE_HANDLER_INIT(&clock_lf_cfg, false);

    ble_enable_params_t ble_enable_params;
    err_code = softdevice_enable_get_default_config(CENTRAL_LINK_COUNT,
                                                    PERIPHERAL_LINK_COUNT,
                                                    &ble_enable_params);
    APP_ERROR_CHECK(err_code);

#ifdef NRF52
    ble_enable_params.common_enable_params.vs_uuid_count = 10;
#else
    ble_enable_params.common_enable_params.vs_uuid_count = 3;
#endif

    //Check the ram settings against the used number of links
    CHECK_RAM_START_ADDR(CENTRAL_LINK_COUNT, PERIPHERAL_LINK_COUNT);

    // Enable BLE stack.
#if (NRF_SD_BLE_API_VERSION >= 3)
    ble_enable_params.gatt_enable_params.att_mtu = NRF_BLE_MAX_MTU_SIZE;
#endif
    err_code = softdevice_enable(&ble_enable_params);
    APP_ERROR_CHECK(err_code);

    // Subscribe for BLE events.
    err_code = softdevice_ble_evt_handler_set(ble_evt_dispatch);
    APP_ERROR_CHECK(err_code);

    // Register with the SoftDevice handler module for BLE events.
    err_code = softdevice_sys_evt_handler_set(soc_evt_handler);
    APP_ERROR_CHECK(err_code);


#else
    ret_code_t err_code;

    err_code = nrf_sdh_enable_request();
    APP_ERROR_CHECK(err_code);

    // Configure the BLE stack using the default settings.
    // Fetch the start address of the application RAM.
    uint32_t ram_start = 0;
    err_code = nrf_sdh_ble_default_cfg_set(APP_BLE_CONN_CFG_TAG, &ram_start);
    APP_ERROR_CHECK(err_code);

    // Enable BLE stack.
    err_code = nrf_sdh_ble_enable(&ram_start);
    APP_ERROR_CHECK(err_code);

    // Register a handler for BLE events.
    NRF_SDH_BLE_OBSERVER(m_ble_observer, APP_BLE_OBSERVER_PRIO, ble_evt_handler, NULL);
    NRF_SDH_SOC_OBSERVER(m_soc_observer, APP_SOC_OBSERVER_PRIO, soc_evt_handler, NULL);
#endif

#if defined(PUCKJS) || defined(RUUVITAG)
    // can only be enabled if we're sure we have a DC-DC
    err_code = sd_power_dcdc_mode_set(NRF_POWER_DCDC_ENABLE);
    APP_ERROR_CHECK(err_code);
#endif
#ifdef DEBUG
    // disable watchdog timer in debug mode, so we can use GDB
    NRF_WDT->CONFIG &= ~8;
#endif
}

/// Build advertising data struct to pass into @ref ble_advertising_init.
void jsble_setup_advdata(ble_advdata_t *advdata) {
  memset(advdata, 0, sizeof(*advdata));
  advdata->name_type          = BLE_ADVDATA_FULL_NAME;
  advdata->include_appearance = false;
  advdata->flags              = BLE_GAP_ADV_FLAGS_LE_ONLY_LIMITED_DISC_MODE;
}


/// Function for initializing the Advertising functionality.
static void advertising_init() {
    ble_advdata_t advdata;
    ble_advdata_t scanrsp;

    // Build advertising data struct to pass into @ref ble_advertising_init.
    jsble_setup_advdata(&advdata);

    static ble_uuid_t adv_uuids[ADVERTISE_MAX_UUIDS];
    int adv_uuid_count = 0;
    if (bleStatus & BLE_HID_INITED) {
      adv_uuids[adv_uuid_count].uuid = BLE_UUID_HUMAN_INTERFACE_DEVICE_SERVICE;
      adv_uuids[adv_uuid_count].type = BLE_UUID_TYPE_BLE;
      adv_uuid_count++;
    }
    if (bleStatus & BLE_NUS_INITED) {
      adv_uuids[adv_uuid_count].uuid = BLE_UUID_NUS_SERVICE;
      adv_uuids[adv_uuid_count].type = BLE_UUID_TYPE_VENDOR_BEGIN; ///< We just assume we're the first 128 bit UUID in the list!
      adv_uuid_count++;
    }
    // add any user-defined services
    JsVar *advServices = jsvObjectGetChild(execInfo.hiddenRoot, BLE_NAME_SERVICE_ADVERTISE, 0);
    if (jsvIsArray(advServices)) {
      JsvObjectIterator it;
      jsvObjectIteratorNew(&it, advServices);
      while (jsvObjectIteratorHasValue(&it)) {
        ble_uuid_t ble_uuid;
        if (adv_uuid_count < ADVERTISE_MAX_UUIDS &&
            !bleVarToUUIDAndUnLock(&ble_uuid, jsvObjectIteratorGetValue(&it))) {
          adv_uuids[adv_uuid_count++] = ble_uuid;
        }
        jsvObjectIteratorNext(&it);
      }
      jsvObjectIteratorFree(&it);
    }
    jsvUnLock(advServices);

    memset(&scanrsp, 0, sizeof(scanrsp));
    scanrsp.uuids_complete.uuid_cnt = adv_uuid_count;
    scanrsp.uuids_complete.p_uuids  = &adv_uuids[0];

    uint32_t err_code;
#if NRF_SD_BLE_API_VERSION>5
    uint8_t m_enc_advdata[BLE_GAP_ADV_SET_DATA_SIZE_MAX];                    /**< Buffer for storing an encoded advertising set. */
    uint8_t m_enc_scan_response_data[BLE_GAP_ADV_SET_DATA_SIZE_MAX];
    ble_gap_adv_data_t d;
    d.adv_data.p_data = m_enc_advdata;
    d.adv_data.len = BLE_GAP_ADV_SET_DATA_SIZE_MAX;
    d.scan_rsp_data.p_data = m_enc_scan_response_data;
    d.scan_rsp_data.len = BLE_GAP_ADV_SET_DATA_SIZE_MAX;
    err_code = ble_advdata_encode(&advdata, d.adv_data.p_data, &d.adv_data.len);
    if (jsble_check_error(err_code)) return;
    err_code = ble_advdata_encode(&scanrsp, d.scan_rsp_data.p_data, &d.scan_rsp_data.len);
    if (jsble_check_error(err_code)) return;

    err_code = sd_ble_gap_adv_set_configure(mp_adv_handle, &d, NULL);
    if (jsble_check_error(err_code)) return;
#else
    err_code = ble_advdata_set(&advdata, &scanrsp);
    if (jsble_check_error(err_code)) return;
#endif
}

// -----------------------------------------------------------------------------------
// -------------------------------------------------------------------- OTHER

void jsble_advertising_start() {
  if (bleStatus & BLE_IS_ADVERTISING) return;
  ble_gap_adv_params_t adv_params;
  memset(&adv_params, 0, sizeof(adv_params));
  bool non_connectable = bleStatus & BLE_IS_NOT_CONNECTABLE;
#if NRF_SD_BLE_API_VERSION>5
  adv_params.properties.type = non_connectable
                                    ? BLE_GAP_ADV_TYPE_NONCONNECTABLE_NONSCANNABLE_UNDIRECTED
                                    : BLE_GAP_ADV_TYPE_CONNECTABLE_SCANNABLE_UNDIRECTED;
  adv_params.filter_policy   = BLE_GAP_ADV_FP_ANY;
  adv_params.duration  = BLE_GAP_ADV_TIMEOUT_GENERAL_UNLIMITED;
#else
  adv_params.type        = non_connectable ? BLE_GAP_ADV_TYPE_ADV_NONCONN_IND : BLE_GAP_ADV_TYPE_ADV_IND;
  adv_params.fp          = BLE_GAP_ADV_FP_ANY;
  adv_params.timeout  = APP_ADV_TIMEOUT_IN_SECONDS;
#endif
  adv_params.p_peer_addr = NULL;
  adv_params.interval = bleAdvertisingInterval;

  uint32_t err_code;
#if NRF_SD_BLE_API_VERSION>5
  err_code = sd_ble_gap_adv_set_configure(mp_adv_handle, 0, &adv_params);
  APP_ERROR_CHECK(err_code);
  sd_ble_gap_adv_start(*mp_adv_handle, APP_BLE_CONN_CFG_TAG);
#elif NRF_SD_BLE_API_VERSION<5
  sd_ble_gap_adv_start(&adv_params);
#else
  sd_ble_gap_adv_start(&adv_params, APP_BLE_CONN_CFG_TAG);
#endif
  bleStatus |= BLE_IS_ADVERTISING;
}

void jsble_advertising_stop() {
  if (!(bleStatus & BLE_IS_ADVERTISING)) return;
  sd_ble_gap_adv_stop(*mp_adv_handle);
  bleStatus &= ~BLE_IS_ADVERTISING;
}

/** Initialise the BLE stack */
 void jsble_init() {
   uint32_t err_code;
   ble_stack_init();
   err_code = radio_notification_init(
 #ifdef NRF52
                           6, /* IRQ Priority -  Must be 6 on nRF52. 7 doesn't work */
 #else
                           3, /* IRQ Priority -  nRF51 has different IRQ structure */
 #endif
                           NRF_RADIO_NOTIFICATION_TYPE_INT_ON_BOTH,
                           NRF_RADIO_NOTIFICATION_DISTANCE_5500US);
   APP_ERROR_CHECK(err_code);
#if PEER_MANAGER_ENABLED
   peer_manager_init(false /*don't erase_bonds*/);
#endif
   gap_params_init();
   services_init();
   advertising_init();
   conn_params_init();

   jswrap_nrf_bluetooth_wake();
}

/** Completely deinitialise the BLE stack */
void jsble_kill() {
  jswrap_nrf_bluetooth_sleep();

  // BLE NUS doesn't need deinitialising (no ble_nus_kill)
  bleStatus &= ~BLE_NUS_INITED;
  // BLE HID doesn't need deinitialising (no ble_hids_kill)
  bleStatus &= ~BLE_HID_INITED;

  uint32_t err_code;

  err_code = sd_softdevice_disable();
  APP_ERROR_CHECK(err_code);
}


/** Stop and restart the softdevice so that we can update the services in it -
 * both user-defined as well as UART/HID */
void jsble_restart_softdevice() {
  assert(!jsble_has_connection());
  bleStatus &= ~(BLE_NEEDS_SOFTDEVICE_RESTART | BLE_SERVICES_WERE_SET);

  // if we were scanning, make sure we stop
  if (bleStatus & BLE_IS_SCANNING) {
    sd_ble_gap_scan_stop();
  }

  jsble_kill();
  jsble_init();
  // reinitialise everything
  jswrap_nrf_reconfigure_softdevice();
}

uint32_t jsble_set_scanning(bool enabled) {
  uint32_t err_code = 0;
  if (enabled) {
     if (bleStatus & BLE_IS_SCANNING) return 0;
     bleStatus |= BLE_IS_SCANNING;
#if NRF_SD_BLE_API_VERSION>5
     ble_gap_scan_params_t     m_scan_param;
     static uint8_t m_scan_buffer_data[BLE_GAP_SCAN_BUFFER_EXTENDED_MIN]; /**< buffer where advertising reports will be stored by the SoftDevice. */
     static ble_data_t m_scan_buffer = {
         m_scan_buffer_data,
         BLE_GAP_SCAN_BUFFER_EXTENDED_MIN
     };
#endif
     // non-selective scan
     m_scan_param.active       = 0;            // Active scanning set.
     m_scan_param.interval     = SCAN_INTERVAL;// Scan interval.
     m_scan_param.window       = SCAN_WINDOW;  // Scan window.
     m_scan_param.timeout      = 0x0000;       // No timeout.

     err_code = sd_ble_gap_scan_start(&m_scan_param
#if NRF_SD_BLE_API_VERSION>5
         , &m_scan_buffer
#endif
         );
   } else {
     if (!(bleStatus & BLE_IS_SCANNING)) return 0;
     bleStatus &= ~BLE_IS_SCANNING;
     err_code = sd_ble_gap_scan_stop();
   }
  return err_code;
}

uint32_t jsble_set_rssi_scan(bool enabled) {
  uint32_t err_code = 0;
  if (enabled) {
     if (bleStatus & BLE_IS_RSSI_SCANNING) return 0;
     bleStatus |= BLE_IS_RSSI_SCANNING;
     if (jsble_has_peripheral_connection())
       err_code = sd_ble_gap_rssi_start(m_peripheral_conn_handle, 0, 0);
   } else {
     if (!(bleStatus & BLE_IS_RSSI_SCANNING)) return 0;
     bleStatus &= ~BLE_IS_RSSI_SCANNING;
     if (jsble_has_peripheral_connection())
       err_code = sd_ble_gap_rssi_stop(m_peripheral_conn_handle);
   }
  return err_code;
}

#if CENTRAL_LINK_COUNT>0
uint32_t jsble_set_central_rssi_scan(bool enabled) {
  uint32_t err_code = 0;
  if (enabled) {
    if (jsble_has_central_connection())
      err_code = sd_ble_gap_rssi_start(m_central_conn_handle, 0, 0);
  } else {
    if (jsble_has_central_connection())
      err_code = sd_ble_gap_rssi_stop(m_central_conn_handle);
  }
  if (err_code == NRF_ERROR_INVALID_STATE) {
    // We either tried to start when already started, or stop when
    // already stopped, so we can simply ignore this condition.
    err_code = 0;
  }
  return err_code;
}
#endif

/** Actually set the services defined in the 'data' object. Note: we can
 * only do this *once* - so to change it we must reset the softdevice and
 * then call this again */
void jsble_set_services(JsVar *data) {
  uint32_t err_code;

  if (jsvIsObject(data)) {
    JsvObjectIterator it;
    jsvObjectIteratorNew(&it, data);
    while (jsvObjectIteratorHasValue(&it)) {
      ble_uuid_t ble_uuid;
      uint16_t service_handle;

      // Add the service
      const char *errorStr;
      if ((errorStr=bleVarToUUIDAndUnLock(&ble_uuid, jsvObjectIteratorGetKey(&it)))) {
        jsExceptionHere(JSET_ERROR, "Invalid Service UUID: %s", errorStr);
        break;
      }

      // Ok, now we're setting up servcies
      bleStatus |= BLE_SERVICES_WERE_SET;
      err_code = sd_ble_gatts_service_add(BLE_GATTS_SRVC_TYPE_PRIMARY,
                                              &ble_uuid,
                                              &service_handle);
      if (jsble_check_error(err_code)) {
        break;
      }


      // Now add characteristics
      JsVar *serviceVar = jsvObjectIteratorGetValue(&it);
      JsvObjectIterator serviceit;
      jsvObjectIteratorNew(&serviceit, serviceVar);
      while (jsvObjectIteratorHasValue(&serviceit)) {
        ble_uuid_t          char_uuid;
        ble_gatts_char_md_t char_md;
        ble_gatts_attr_t    attr_char_value;
        ble_gatts_attr_md_t attr_md;
        ble_gatts_char_handles_t  characteristic_handles;
        char description[32];

        if ((errorStr=bleVarToUUIDAndUnLock(&char_uuid, jsvObjectIteratorGetKey(&serviceit)))) {
          jsExceptionHere(JSET_ERROR, "Invalid Characteristic UUID: %s", errorStr);
          break;
        }
        JsVar *charVar = jsvObjectIteratorGetValue(&serviceit);

        memset(&char_md, 0, sizeof(char_md));
        if (jsvGetBoolAndUnLock(jsvObjectGetChild(charVar, "broadcast", 0)))
          char_md.char_props.broadcast = 1;
        if (jsvGetBoolAndUnLock(jsvObjectGetChild(charVar, "notify", 0)))
          char_md.char_props.notify = 1;
        if (jsvGetBoolAndUnLock(jsvObjectGetChild(charVar, "indicate", 0)))
          char_md.char_props.indicate = 1;
        if (jsvGetBoolAndUnLock(jsvObjectGetChild(charVar, "readable", 0)))
          char_md.char_props.read = 1;
        if (jsvGetBoolAndUnLock(jsvObjectGetChild(charVar, "writable", 0))) {
          char_md.char_props.write = 1;
          char_md.char_props.write_wo_resp = 1;
        }
        char_md.p_char_user_desc         = NULL;
        char_md.p_char_pf                = NULL;
        char_md.p_user_desc_md           = NULL;
        char_md.p_cccd_md                = NULL;
        char_md.p_sccd_md                = NULL;
        JsVar *charDescriptionVar = jsvObjectGetChild(charVar, "description", 0);
        if (charDescriptionVar && jsvHasCharacterData(charDescriptionVar)) {
          int8_t len = jsvGetString(charDescriptionVar, description, sizeof(description));
          char_md.p_char_user_desc = (uint8_t *)description;
          char_md.char_user_desc_size = len;
          char_md.char_user_desc_max_size = len;
        }
        jsvUnLock(charDescriptionVar);

        memset(&attr_md, 0, sizeof(attr_md));
        BLE_GAP_CONN_SEC_MODE_SET_OPEN(&attr_md.read_perm);
        BLE_GAP_CONN_SEC_MODE_SET_OPEN(&attr_md.write_perm);
        attr_md.vloc       = BLE_GATTS_VLOC_STACK;
        attr_md.rd_auth    = 0;
        attr_md.wr_auth    = 0;
        attr_md.vlen       = 1; // TODO: variable length?

        memset(&attr_char_value, 0, sizeof(attr_char_value));
        attr_char_value.p_uuid       = &char_uuid;
        attr_char_value.p_attr_md    = &attr_md;
        attr_char_value.init_len     = 0;
        attr_char_value.init_offs    = 0;
        attr_char_value.p_value      = 0;
        attr_char_value.max_len      = (uint16_t)jsvGetIntegerAndUnLock(jsvObjectGetChild(charVar, "maxLen", 0));
        if (attr_char_value.max_len==0) attr_char_value.max_len=1;

        // get initial data
        JsVar *charValue = jsvObjectGetChild(charVar, "value", 0);
        if (charValue) {
          JSV_GET_AS_CHAR_ARRAY(vPtr, vLen, charValue);
          if (vPtr && vLen) {
            attr_char_value.p_value = (uint8_t*)vPtr;
            attr_char_value.init_len = vLen;
            if (attr_char_value.init_len > attr_char_value.max_len)
              attr_char_value.max_len = attr_char_value.init_len;
          }
        }

        err_code = sd_ble_gatts_characteristic_add(service_handle,
                                                   &char_md,
                                                   &attr_char_value,
                                                   &characteristic_handles);
        jsble_check_error(err_code);
        jsvUnLock(charValue); // unlock here in case we were storing data in a flat string

        // Add Write callback
        JsVar *writeCb = jsvObjectGetChild(charVar, "onWrite", 0);
        if (writeCb) {
          char eventName[12];
          bleGetWriteEventName(eventName, characteristic_handles.value_handle);
          jsvObjectSetChildAndUnLock(execInfo.root, eventName, writeCb);
        }

        jsvUnLock(charVar);

        jsvObjectIteratorNext(&serviceit);
      }
      jsvObjectIteratorFree(&serviceit);
      jsvUnLock(serviceVar);

      jsvObjectIteratorNext(&it);
    }
    jsvObjectIteratorFree(&it);
  }
}

/// Disconnect from the given connection
uint32_t jsble_disconnect(uint16_t conn_handle) {
  return sd_ble_gap_disconnect(conn_handle, BLE_HCI_REMOTE_USER_TERMINATED_CONNECTION);
}

#if BLE_HIDS_ENABLED
void jsble_send_hid_input_report(uint8_t *data, int length) {
  if (!(bleStatus & BLE_HID_INITED)) {
    jsExceptionHere(JSET_ERROR, "BLE HID not enabled");
    return;
  }
  if (!jsble_has_peripheral_connection()) {
    jsExceptionHere(JSET_ERROR, "Not connected!");
    return;
  }
  if (bleStatus & BLE_IS_SENDING_HID) {
    jsExceptionHere(JSET_ERROR, "BLE HID already sending");
    return;
  }  
  if (length > HID_KEYS_MAX_LEN) {
    jsExceptionHere(JSET_ERROR, "BLE HID report too long - max length = %d\n", HID_KEYS_MAX_LEN);
    return;
  }

  uint32_t err_code;
  if (!m_in_boot_mode) {
      err_code = ble_hids_inp_rep_send(&m_hids,
                                       HID_INPUT_REPORT_KEYS_INDEX,
                                       length,
                                       data
#if NRF_SD_BLE_API_VERSION>5
                                       ,m_conn_handle
#endif
                                       );
  } else {
      err_code = ble_hids_boot_kb_inp_rep_send(&m_hids,
                                               length,
                                               data
#if NRF_SD_BLE_API_VERSION>5
                                       ,m_conn_handle
#endif
                                               );
  }
  if (!jsble_check_error(err_code))
    bleStatus |= BLE_IS_SENDING_HID;
}
#endif

#ifdef USE_NFC
void jsble_nfc_stop() {
  nfcEnabled = false;
  hal_nfc_stop();
  hal_nfc_done();
}

void jsble_nfc_get_internal(uint8_t *data, size_t *max_len) {

  uint32_t ret_val;

  ret_val = hal_nfc_parameter_get(HAL_NFC_PARAM_ID_INTERNAL, data, max_len);
  if (ret_val)
    return jsExceptionHere(JSET_ERROR, "nfcGetInternal: Got NFC error code %d", ret_val);
}

void jsble_nfc_start(const uint8_t *data, size_t len) {
  jsble_nfc_stop();

  uint32_t ret_val;

  /* Set UID / UID Length */
  if (len)
    ret_val = hal_nfc_parameter_set(HAL_NFC_PARAM_ID_NFCID1, data, len);
  else
    ret_val = hal_nfc_parameter_set(HAL_NFC_PARAM_ID_NFCID1, "\x07", 1);
  if (ret_val)
    return jsExceptionHere(JSET_ERROR, "nfcSetUid: Got NFC error code %d", ret_val);

  ret_val = hal_nfc_setup(nfc_callback, NULL);
  if (ret_val)
    return jsExceptionHere(JSET_ERROR, "nfcSetup: Got NFC error code %d", ret_val);

  /* Start sensing NFC field */
  ret_val = hal_nfc_start();
  if (ret_val)
    return jsExceptionHere(JSET_ERROR, "nfcStartEmulation: NFC error code %d", ret_val);

  nfcEnabled = true;
}

void jsble_nfc_send(const uint8_t *data, size_t len) {
  if (!nfcEnabled) return;

  uint32_t ret_val;

  ret_val = hal_nfc_send(data, len);
  if (ret_val)
    return jsExceptionHere(JSET_ERROR, "nfcSend: NFC error code %d", ret_val);
}

void jsble_nfc_send_rsp(const uint8_t data, size_t len) {
  if (!nfcEnabled) return;

  uint32_t ret_val;

  ret_val = hal_nfc_send_rsp(data, len);
  if (ret_val)
    return jsExceptionHere(JSET_ERROR, "nfcSend: NFC error code %d", ret_val);
}
#endif


#if CENTRAL_LINK_COUNT>0
void jsble_central_connect(ble_gap_addr_t peer_addr, JsVar *options) {
  uint32_t              err_code;

  ble_gap_scan_params_t     m_scan_param;
  memset(&m_scan_param, 0, sizeof(m_scan_param));
  m_scan_param.active       = 1;            // Active scanning set.
  m_scan_param.interval     = MSEC_TO_UNITS(100, UNIT_0_625_MS); // Scan interval.
  m_scan_param.window       = MSEC_TO_UNITS(90, UNIT_0_625_MS); // Scan window.
  m_scan_param.timeout      = 4;            // 4 second timeout.

  ble_gap_conn_params_t   gap_conn_params;
  memset(&gap_conn_params, 0, sizeof(gap_conn_params));
  BLEFlags flags = jsvGetIntegerAndUnLock(jsvObjectGetChild(execInfo.hiddenRoot, BLE_NAME_FLAGS, 0));
  if (flags & BLE_FLAGS_LOW_POWER) {
    gap_conn_params.min_conn_interval = MSEC_TO_UNITS(500, UNIT_1_25_MS);   // Minimum acceptable connection interval (500 ms)
    gap_conn_params.max_conn_interval = MSEC_TO_UNITS(1000, UNIT_1_25_MS);    // Maximum acceptable connection interval (1000 ms)
  } else {
    gap_conn_params.min_conn_interval = MSEC_TO_UNITS(20, UNIT_1_25_MS);   // Minimum acceptable connection interval (20 ms)
    gap_conn_params.max_conn_interval = MSEC_TO_UNITS(200, UNIT_1_25_MS);    // Maximum acceptable connection interval (200 ms)
  }
  gap_conn_params.slave_latency     = SLAVE_LATENCY;
  gap_conn_params.conn_sup_timeout  = CONN_SUP_TIMEOUT;
  // handle options
  if (jsvIsObject(options)) {
    JsVarFloat v;
    v = jsvGetFloatAndUnLock(jsvObjectGetChild(options,"minInterval",0));
    if (!isnan(v)) gap_conn_params.min_conn_interval = (uint16_t)(MSEC_TO_UNITS(v, UNIT_1_25_MS)+0.5);
    v = jsvGetFloatAndUnLock(jsvObjectGetChild(options,"maxInterval",0));
    if (!isnan(v)) gap_conn_params.max_conn_interval = (uint16_t)(MSEC_TO_UNITS(v, UNIT_1_25_MS)+0.5);
  }

  ble_gap_addr_t addr;
  addr = peer_addr;

#if NRF_SD_BLE_API_VERSION<5
  err_code = sd_ble_gap_connect(&addr, &m_scan_param, &gap_conn_params);
#else
  err_code = sd_ble_gap_connect(&addr, &m_scan_param, &gap_conn_params, APP_BLE_CONN_CFG_TAG);
#endif
  JsVar *errStr = jsble_get_error_string(err_code);
  if (errStr) {
    bleCompleteTaskFail(BLETASK_CONNECT, errStr);
    jsvUnLock(errStr);
  }
}

void jsble_central_getPrimaryServices(ble_uuid_t uuid) {
  if (!jsble_has_central_connection())
    return bleCompleteTaskFailAndUnLock(BLETASK_PRIMARYSERVICE, jsvNewFromString("Not connected"));

  bleUUIDFilter = uuid;

  uint32_t              err_code;
  err_code = sd_ble_gattc_primary_services_discover(m_central_conn_handle, 1 /* start handle */, NULL);
  JsVar *errStr = jsble_get_error_string(err_code);
  if (errStr) {
    bleCompleteTaskFail(BLETASK_PRIMARYSERVICE, errStr);
    jsvUnLock(errStr);
  }
}

void jsble_central_getCharacteristics(JsVar *service, ble_uuid_t uuid) {
  if (!jsble_has_central_connection())
      return bleCompleteTaskFailAndUnLock(BLETASK_CHARACTERISTIC, jsvNewFromString("Not connected"));

  bleUUIDFilter = uuid;
  ble_gattc_handle_range_t range;
  range.start_handle = jsvGetIntegerAndUnLock(jsvObjectGetChild(service, "start_handle", 0));
  range.end_handle = jsvGetIntegerAndUnLock(jsvObjectGetChild(service, "end_handle", 0));
  bleFinalHandle = range.end_handle;

  uint32_t              err_code;
  err_code = sd_ble_gattc_characteristics_discover(m_central_conn_handle, &range);
  JsVar *errStr = jsble_get_error_string(err_code);
  if (errStr) {
    bleCompleteTaskFail(BLETASK_CHARACTERISTIC, errStr);
    jsvUnLock(errStr);
  }
}

void jsble_central_characteristicWrite(JsVar *characteristic, char *dataPtr, size_t dataLen) {
  if (!jsble_has_central_connection())
    return bleCompleteTaskFailAndUnLock(BLETASK_CHARACTERISTIC_WRITE, jsvNewFromString("Not connected"));

  uint16_t handle = jsvGetIntegerAndUnLock(jsvObjectGetChild(characteristic, "handle_value", 0));
  bool writeWithoutResponse = false;
  JsVar *properties = jsvObjectGetChild(characteristic, "properties", 0);
  if (properties) {
    writeWithoutResponse = jsvGetBoolAndUnLock(jsvObjectGetChild(properties, "writeWithoutResponse", 0));
    jsvUnLock(properties);
  }


  ble_gattc_write_params_t write_params;
  memset(&write_params, 0, sizeof(write_params));
  if (writeWithoutResponse)
    write_params.write_op = BLE_GATT_OP_WRITE_CMD; // write without response
  else
    write_params.write_op = BLE_GATT_OP_WRITE_REQ; // write with response
  // BLE_GATT_OP_WRITE_REQ ===> BLE_GATTC_EVT_WRITE_RSP (write with response)
  // or BLE_GATT_OP_WRITE_CMD ===> BLE_EVT_TX_COMPLETE (simple write)
  // or send multiple BLE_GATT_OP_PREP_WRITE_REQ,...,BLE_GATT_OP_EXEC_WRITE_REQ (with offset + 18 bytes in each for 'long' write)
  write_params.flags    = BLE_GATT_EXEC_WRITE_FLAG_PREPARED_WRITE;
  write_params.handle   = handle;
  write_params.offset   = 0;
  write_params.len      = dataLen;
  write_params.p_value  = (uint8_t*)dataPtr;

  uint32_t              err_code;
  err_code = sd_ble_gattc_write(m_central_conn_handle, &write_params);
  JsVar *errStr = jsble_get_error_string(err_code);
  if (errStr) {
    bleCompleteTaskFail(BLETASK_CHARACTERISTIC_WRITE, errStr);
    jsvUnLock(errStr);
  }
}

void jsble_central_characteristicRead(JsVar *characteristic) {
  if (!jsble_has_central_connection())
    return bleCompleteTaskFailAndUnLock(BLETASK_CHARACTERISTIC_READ, jsvNewFromString("Not connected"));

  uint16_t handle = jsvGetIntegerAndUnLock(jsvObjectGetChild(characteristic, "handle_value", 0));
  uint32_t              err_code;
  err_code = sd_ble_gattc_read(m_central_conn_handle, handle, 0/*offset*/);
  JsVar *errStr = jsble_get_error_string(err_code);
  if (errStr) {
    bleCompleteTaskFail(BLETASK_CHARACTERISTIC_READ, errStr);
    jsvUnLock(errStr);
  }
}

void jsble_central_characteristicDescDiscover(JsVar *characteristic) {
  if (!jsble_has_central_connection())
    return bleCompleteTaskFailAndUnLock(BLETASK_CHARACTERISTIC_DESC_AND_STARTNOTIFY, jsvNewFromString("Not connected"));

  // start discovery for our single handle only
  uint16_t handle_value = (uint16_t)jsvGetIntegerAndUnLock(jsvObjectGetChild(characteristic, "handle_value", 0));

  ble_gattc_handle_range_t range;
  range.start_handle = handle_value+1;
  range.end_handle = handle_value+1;

  uint32_t              err_code;
  err_code = sd_ble_gattc_descriptors_discover(m_central_conn_handle, &range);
  JsVar *errStr = jsble_get_error_string(err_code);
  if (errStr) {
    bleCompleteTaskFail(BLETASK_CHARACTERISTIC_DESC_AND_STARTNOTIFY, errStr);
    jsvUnLock(errStr);
  }
}

void jsble_central_characteristicNotify(JsVar *characteristic, bool enable) {
  if (!jsble_has_central_connection())
    return bleCompleteTaskFailAndUnLock(BLETASK_CHARACTERISTIC_NOTIFY, jsvNewFromString("Not connected"));

  uint16_t cccd_handle = jsvGetIntegerAndUnLock(jsvObjectGetChild(characteristic, "handle_cccd", 0));
  if (!cccd_handle)
    return bleCompleteTaskFailAndUnLock(BLETASK_CHARACTERISTIC_NOTIFY, jsvNewFromString("handle_cccd not set"));

  uint8_t buf[BLE_CCCD_VALUE_LEN];
  buf[0] = enable ? BLE_GATT_HVX_NOTIFICATION : 0;
  buf[1] = 0;

  const ble_gattc_write_params_t write_params = {
      .write_op = BLE_GATT_OP_WRITE_REQ,
      .flags    = BLE_GATT_EXEC_WRITE_FLAG_PREPARED_WRITE,
      .handle   = cccd_handle,
      .offset   = 0,
      .len      = sizeof(buf),
      .p_value  = buf
  };

  uint32_t              err_code;
  err_code = sd_ble_gattc_write(m_central_conn_handle, &write_params);
  JsVar *errStr = jsble_get_error_string(err_code);
  if (errStr) {
    bleCompleteTaskFail(BLETASK_CHARACTERISTIC_NOTIFY, errStr);
    jsvUnLock(errStr);
  }
}

void jsble_central_startBonding(bool forceRePair) {
#if PEER_MANAGER_ENABLED
  if (!jsble_has_central_connection())
      return bleCompleteTaskFailAndUnLock(BLETASK_BONDING, jsvNewFromString("Not connected"));

  uint32_t err_code = pm_conn_secure(m_central_conn_handle, forceRePair);
  JsVar *errStr = jsble_get_error_string(err_code);
  if (errStr) {
    bleCompleteTaskFail(BLETASK_BONDING, errStr);
    jsvUnLock(errStr);
  }
#else
  return bleCompleteTaskFailAndUnLock(BLETASK_BONDING, jsvNewFromString("Peer Manager not compiled in"));
#endif
}

JsVar *jsble_central_getSecurityStatus() {
#if PEER_MANAGER_ENABLED
  if (!jsble_has_central_connection())
    return 0;
  pm_conn_sec_status_t status;

  uint32_t err_code = pm_conn_sec_status_get(m_central_conn_handle, &status);
  if (!jsble_check_error(err_code)) {
    JsVar *result = jsvNewWithFlags(JSV_OBJECT);
    if (result) {
      jsvObjectSetChildAndUnLock(result, "connected", jsvNewFromBool(status.connected));
      jsvObjectSetChildAndUnLock(result, "encrypted", jsvNewFromBool(status.encrypted));
      jsvObjectSetChildAndUnLock(result, "mitm_protected", jsvNewFromBool(status.mitm_protected));
      jsvObjectSetChildAndUnLock(result, "bonded", jsvNewFromBool(status.bonded));
    }
    return result;
  }
  return 0;
#else
  jsExceptionHere(JSET_ERROR,"Peer Manager not compiled in");
  return 0;
#endif
}

void jsble_central_setWhitelist(bool whitelist) {
#if PEER_MANAGER_ENABLED
  if (whitelist) {
    bleStatus |= BLE_WHITELIST_ON_BOND;
  } else {
    bleStatus &= ~BLE_WHITELIST_ON_BOND;
    m_whitelist_peer_cnt = 0;
    m_is_wl_changed = true;
    ble_update_whitelist();
  }
#endif
}

#endif // CENTRAL_LINK_COUNT>0

#endif // BLUETOOTH
<|MERGE_RESOLUTION|>--- conflicted
+++ resolved
@@ -155,15 +155,11 @@
 static bool                             m_in_boot_mode = false;
 #endif
 
-<<<<<<< HEAD
 #if NRF_SD_BLE_API_VERSION > 5
 static uint8_t  *mp_adv_handle;                                                   //!< Pointer to the advertising handle.
 #endif
 
-volatile uint16_t                       m_conn_handle = BLE_CONN_HANDLE_INVALID;    /**< Handle of the current connection. */
-=======
 volatile uint16_t                       m_peripheral_conn_handle = BLE_CONN_HANDLE_INVALID;    /**< Handle of the current connection. */
->>>>>>> 275ffeb4
 #if CENTRAL_LINK_COUNT>0
 volatile uint16_t                       m_central_conn_handle = BLE_CONN_HANDLE_INVALID; /**< Handle for central mode connection */
 #endif
@@ -805,27 +801,8 @@
     // If no connection, drain the output buffer
     nuxTxBufLength = 0;
     while (jshGetCharToTransmit(EV_BLUETOOTH)>=0);
-<<<<<<< HEAD
-    return false;
-  }
-  if (bleStatus & BLE_IS_SENDING) return false;
-  static uint8_t buf[BLE_NUS_MAX_DATA_LEN];
-  static uint16_t idx = 0;
-  int ch = jshGetCharToTransmit(EV_BLUETOOTH);
-  while (ch>=0) {
-    buf[idx++] = ch;
-    if (idx>=BLE_NUS_MAX_DATA_LEN) break;
-    ch = jshGetCharToTransmit(EV_BLUETOOTH);
-  }
-  if (idx>0) {
-#if NRF_SD_BLE_API_VERSION>5
-    uint32_t err_code = ble_nus_data_send(&m_nus, buf, &idx, m_conn_handle);
-#elif NRF_SD_BLE_API_VERSION<5
-    uint32_t err_code = ble_nus_string_send(&m_nus, buf, idx);
-=======
     return;
   }
-  if (bleStatus & BLE_IS_SENDING) return;
   /* 6 is the max number of packets we can send
    * in one connection interval on nRF52. Try and
    * send 5 just to allow an extra TX from user
@@ -845,16 +822,18 @@
     if (!nuxTxBufLength) return;
     jsble_peripheral_activity(); // flag that we've been busy
     // We have data - try and send it
-#if NRF_SD_BLE_API_VERSION<5
+
+#if NRF_SD_BLE_API_VERSION>5
+    uint32_t err_code = ble_nus_data_send(&m_nus, nusTxBuf, &nuxTxBufLength, m_conn_handle);
+#elif NRF_SD_BLE_API_VERSION<5
     uint32_t err_code = ble_nus_string_send(&m_nus, nusTxBuf, nuxTxBufLength);
     if (err_code == NRF_SUCCESS) nuxTxBufLength=0; // everything sent Ok
->>>>>>> 275ffeb4
 #else
     uint16_t bytesSent = nuxTxBufLength;
     uint32_t err_code = ble_nus_string_send(&m_nus, nusTxBuf, &bytesSent);
     if (nuxTxBufLength==bytesSent) {
       nuxTxBufLength = 0;
-    } else if (bytesSent) {}
+    } else if (bytesSent) {
       for (uint16_t n=bytesSent;n<nuxTxBufLength;n++)
         nusTxBuf[n-bytesSent] = nusTxBuf[n];
       nuxTxBufLength -= bytesSent;
@@ -2184,7 +2163,11 @@
 
 void jsble_advertising_stop() {
   if (!(bleStatus & BLE_IS_ADVERTISING)) return;
+#if NRF_SD_BLE_API_VERSION > 5
   sd_ble_gap_adv_stop(*mp_adv_handle);
+#else
+  sd_ble_gap_adv_stop();
+#endif
   bleStatus &= ~BLE_IS_ADVERTISING;
 }
 
@@ -2250,8 +2233,8 @@
   if (enabled) {
      if (bleStatus & BLE_IS_SCANNING) return 0;
      bleStatus |= BLE_IS_SCANNING;
+     ble_gap_scan_params_t     m_scan_param;
 #if NRF_SD_BLE_API_VERSION>5
-     ble_gap_scan_params_t     m_scan_param;
      static uint8_t m_scan_buffer_data[BLE_GAP_SCAN_BUFFER_EXTENDED_MIN]; /**< buffer where advertising reports will be stored by the SoftDevice. */
      static ble_data_t m_scan_buffer = {
          m_scan_buffer_data,
