--- conflicted
+++ resolved
@@ -415,13 +415,8 @@
  * \return The current state of the selected pin.
  */
 JshPinState jshPinGetState(Pin pin) {
-<<<<<<< HEAD
   //os_printf("> ESP8266: jshPinGetState %d\n", pin);
-  return pinState[pin];
-=======
-  os_printf("> ESP8266: jshPinGetState %d\n", pin);
   return g_pinState[pin];
->>>>>>> 3936381c
 }
 
 //===== GPIO and PIN stuff =====
@@ -433,11 +428,7 @@
     Pin pin,   //!< The pin to have its value changed.
     bool value //!< The new value of the pin.
   ) {
-<<<<<<< HEAD
-  //os_printf("> ESP8266: jshPinSetValue %d, %d\n", pin, value);
-=======
-  os_printf("> ESP8266: jshPinSetValue pin=%d, value=%d\n", pin, value);
->>>>>>> 3936381c
+  //os_printf("> ESP8266: jshPinSetValue pin=%d, value=%d\n", pin, value);
   GPIO_REG_WRITE(GPIO_OUT_W1TS_ADDRESS, (value&1)<<pin);
   GPIO_REG_WRITE(GPIO_OUT_W1TC_ADDRESS, (!value)<<pin);
   //jshDebugPin(pin);
@@ -451,11 +442,7 @@
 bool jshPinGetValue(
     Pin pin //!< The pin to have its value read.
   ) {
-<<<<<<< HEAD
-  //os_printf("> ESP8266: jshPinGetValue %d, %d\n", pin, GPIO_INPUT_GET(pin));
-=======
-  os_printf("> ESP8266: jshPinGetValue pin=%d, value=%d\n", pin, GPIO_INPUT_GET(pin));
->>>>>>> 3936381c
+  //os_printf("> ESP8266: jshPinGetValue pin=%d, value=%d\n", pin, GPIO_INPUT_GET(pin));
   return GPIO_INPUT_GET(pin);
 }
 
@@ -464,11 +451,7 @@
  *
  */
 JsVarFloat jshPinAnalog(Pin pin) {
-<<<<<<< HEAD
-  //os_printf("> ESP8266: jshPinAnalog: %d\n", pin);
-=======
-  os_printf("> ESP8266: jshPinAnalog: pin=%d\n", pin);
->>>>>>> 3936381c
+  //os_printf("> ESP8266: jshPinAnalog: pin=%d\n", pin);
   return (JsVarFloat) system_adc_read();
 }
 
@@ -477,11 +460,7 @@
  *
  */
 int jshPinAnalogFast(Pin pin) {
-<<<<<<< HEAD
-  //os_printf("> ESP8266: jshPinAnalogFast: %d\n", pin);
-=======
-  os_printf("> ESP8266: jshPinAnalogFast: pin=%d\n", pin);
->>>>>>> 3936381c
+  //os_printf("> ESP8266: jshPinAnalogFast: pin=%d\n", pin);
   return (JsVarFloat) system_adc_read();
 }
 
@@ -554,7 +533,8 @@
 
   if (eventFlag > EV_EXTI_MAX || eventFlag < EV_EXTI0) {
     os_printf(" - Error ... eventFlag out of range\n");
-    os_printf("< jshGetWatchedPinState\n");
+    jsError("eventFlag out of range");
+    //os_printf("< jshGetWatchedPinState\n");
     return false;
   }
 
@@ -622,8 +602,8 @@
     }
     ETS_GPIO_INTR_ENABLE();
   } else {
-    jsError("Invalid pin (ESP8266)");
-    os_printf("< jshPinWatch: Invalid pin\n");
+    jsError("Invalid pin");
+    //os_printf("< jshPinWatch: Invalid pin\n");
     return EV_NONE;
   }
   //os_printf("< jshPinWatch\n");
@@ -730,10 +710,6 @@
     IOEventFlags device, //!< The identity of the SPI device through which data is being sent.
     int data             //!< The data to be sent or an indication that no data is to be sent.
   ) {
-<<<<<<< HEAD
-  //os_printf("ESP8266: jshSPISend\n");
-  return NAN;
-=======
   if (device != EV_SPI1) {
     return -1;
   }
@@ -746,7 +722,6 @@
   }
   //os_printf("< jshSPISend\n");
   return retData;
->>>>>>> 3936381c
 }
 
 
@@ -757,11 +732,6 @@
     IOEventFlags device, //!< Unknown
     int data             //!< Unknown
   ) {
-<<<<<<< HEAD
-  //os_printf("ESP8266: jshSPISend16\n");
-  jshSPISend(device, data >> 8);
-  jshSPISend(device, data & 255);
-=======
   //os_printf("> jshSPISend16 - device=%d, data=%x\n", device, data);
   //jshSPISend(device, data >> 8);
   //jshSPISend(device, data & 255);
@@ -771,7 +741,6 @@
 
   spi_tx16(HSPI, data);
   //os_printf("< jshSPISend16\n");
->>>>>>> 3936381c
 }
 
 
@@ -782,12 +751,8 @@
     IOEventFlags device, //!< Unknown
     bool is16            //!< Unknown
   ) {
-<<<<<<< HEAD
-  //os_printf("ESP8266: jshSPISet16\n");
-=======
-  os_printf("> jshSPISet16 - device=%d, is16=%d\n", device, is16);
-  os_printf("< jshSPISet16\n");
->>>>>>> 3936381c
+  //os_printf("> jshSPISet16 - device=%d, is16=%d\n", device, is16);
+  //os_printf("< jshSPISet16\n");
 }
 
 
@@ -797,13 +762,9 @@
 void jshSPIWait(
     IOEventFlags device //!< Unknown
   ) {
-<<<<<<< HEAD
-  //os_printf("ESP8266: jshSPIWait\n");
-=======
-  os_printf("> jshSPIWait - device=%d\n", device);
+  //os_printf("> jshSPIWait - device=%d\n", device);
   while(spi_busy(HSPI)) ;
-  os_printf("< jshSPIWait\n");
->>>>>>> 3936381c
+  //os_printf("< jshSPIWait\n");
 }
 
 /** Set whether to use the receive interrupt or not */
@@ -817,8 +778,8 @@
 /** Set-up I2C master for ESP8266, default pins are SCL:14, SDA:2. Only device I2C1 is supported
  *  and only master mode. */
 void jshI2CSetup(IOEventFlags device, JshI2CInfo *info) {
-  os_printf("> jshI2CSetup: SCL=%d SDA=%d bitrate=%d\n",
-      info->pinSCL, info->pinSDA, info->bitrate);
+  //os_printf("> jshI2CSetup: SCL=%d SDA=%d bitrate=%d\n",
+  //    info->pinSCL, info->pinSDA, info->bitrate);
   if (device != EV_I2C1) {
     jsError("Only I2C1 supported");
     return;
@@ -831,7 +792,7 @@
   jshPinSetState(sda, JSHPINSTATE_I2C);
 
   i2c_master_gpio_init(scl, sda, info->bitrate);
-  os_printf("< jshI2CSetup\n");
+  //os_printf("< jshI2CSetup\n");
 }
 
 void jshI2CWrite(IOEventFlags device, unsigned char address, int nBytes,
@@ -1040,32 +1001,8 @@
 
 //===== Utility timer =====
 
-// There are two versions here. One uses the SDK timer in microsecond mode and the other uses the
-// hw_timer using the driver provided by Espressif. The hw_timer is not working and causes the
-// system to crash for unknown reasons. Thus using the SDK timer for now...
-// If we're happy with the SDK timer then the other code can be deleted as well as the ht_timer.[hc]
-// files...
-
-#ifndef USE_HW_TIMER
-os_timer_t utilTimer;
-
-static void utilTimerInit(void) {
-  os_printf("UStimer init\n");
-  os_timer_disarm(&utilTimer);
-  os_timer_setfn(&utilTimer, jstUtilTimerInterruptHandler, NULL);
-}
-
-void jshUtilTimerDisable() {
-  os_printf("UStimer disarm\n");
-  os_timer_disarm(&utilTimer);
-}
-
-void jshUtilTimerStart(JsSysTime period) {
-  //os_printf("UStimer arm\n");
-  os_timer_arm_us(&utilTimer, (uint32_t)period, 0);
-}
-
-#else
+// The utility timer uses the SDK timer in microsecond mode.
+
 os_event_t utilTimerQ[2];
 
 static void utilTimerTask(os_event_t *e) {
@@ -1090,7 +1027,7 @@
 
 void jshUtilTimerStart(JsSysTime period) {
   os_printf("HW Timer: %ldus\n", (uint32_t)period);
-  if (period < 50) {
+  if (period < 100) {
     // the hardware timer can't do a delay of less than 100us
     os_delay_us((uint32_t)period);
     system_os_post(2, NULL, NULL);
@@ -1102,7 +1039,6 @@
   }
   hw_timer_arm((uint32_t)period);
 }
-#endif
 
 void jshUtilTimerReschedule(JsSysTime period) {
   jshUtilTimerDisable();
