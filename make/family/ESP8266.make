#
# Definitions for the build of the ESP8266

ESP8266=1

# Enable link-time optimisations (inlining across files), use -Os 'cause else we end up with
# too large a firmware (-Os is -O2 without optimizations that increase code size)
ifndef DISABLE_LTO
OPTIMIZEFLAGS+=-Os -g -std=gnu11 -fgnu89-inline -fno-fat-lto-objects -Wl,--allow-multiple-definition
#OPTIMIZEFLAGS+=-DLINK_TIME_OPTIMISATION # this actually slows things down!
else
# DISABLE_LTO is necessary in order to analyze static string sizes (see: topstring makefile target)
OPTIMIZEFLAGS+=-Os -std=gnu11 -fgnu89-inline -Wl,--allow-multiple-definition
endif


ifdef FLASH_4MB
<<<<<<< HEAD
ESP_FLASH_MAX       ?= 962560   # max bin file: 940KB
=======
ESP_FLASH_MAX       ?= 909312   # max bin file: 888KB
>>>>>>> be8454be
ESP_FLASH_SIZE      ?= 6        # 6->4MB (1024KB+1024KB)       
ESP_FLASH_MODE      ?= 0        # 0->QIO, 2->DIO
ESP_FLASH_FREQ_DIV  ?= 15       # 15->80Mhz
ET_FS               ?= 4MB-c1   # 32Mbit (4MB) flash size in esptool flash command
ET_FF               ?= 80m      # 80Mhz flash speed in esptool flash command
ET_BLANK            ?= 0x3FE000 # where to flash blank.bin
ET_DEFAULTS         ?= 0x3FC000 # where to flash esp_init_data_default.bin to default SDK settings
else ifdef 2MB
ESP_FLASH_MAX       ?= 479232   # max bin file: 468KB
ESP_FLASH_SIZE      ?= 3        # 3->2MB (512KB+512KB)
ESP_FLASH_MODE      ?= 0        # 0->QIO, 2->DIO
ESP_FLASH_FREQ_DIV  ?= 15       # 15->80Mhz
ET_FS               ?= 16m      # 16Mbit (2MB) flash size in esptool flash command
ET_FF               ?= 80m      # 80Mhz flash speed in esptool flash command
ET_BLANK            ?= 0x1FE000 # where to flash blank.bin
ET_DEFAULTS         ?= 0x1FC000 # where to flash esp_init_data_default.bin to default SDK settings
else ifdef 1MB
ESP_FLASH_MAX       ?= 479232   # max bin file: 468KB
ESP_FLASH_SIZE      ?= 2        # 2->1MB (512KB+512KB)
ESP_FLASH_MODE      ?= 0        # 0->QIO, 2->DIO
ESP_FLASH_FREQ_DIV  ?= 15       # 15->80Mhz
ET_FS               ?=  8m      # 8Mbit (1MB) flash size in esptool flash command
ET_FF               ?= 80m      # 80Mhz flash speed in esptool flash command
ET_BLANK            ?= 0xFE000  # where to flash blank.bin
ET_DEFAULTS         ?= 0xFC000  # where to flash esp_init_data_default.bin to default SDK settings
else # 512KB
ESP_FLASH_MAX       ?= 479232   # max bin file: 468KB
ESP_FLASH_SIZE      ?= 0        # 0->512KB
ESP_FLASH_MODE      ?= 0        # 0->QIO
ESP_FLASH_FREQ_DIV  ?= 0        # 0->40Mhz
ET_FS               ?= 4m       # 4Mbit (512KB) flash size in esptool flash command
ET_FF               ?= 40m      # 40Mhz flash speed in esptool flash command
ET_BLANK            ?= 0x7E000  # where to flash blank.bin
ET_DEFAULTS         ?= 0x7C000  # where to flash esp_init_data_default.bin to default SDK settings
endif

FLASH_BAUD ?= 115200 # The flash baud rate


# move os_printf strings into flash to save RAM space
DEFINES += -DUSE_OPTIMIZE_PRINTF
DEFINES += -D__ETS__ -DICACHE_FLASH -DXTENSA -DUSE_US_TIMER
ESP8266=1
LIBS += -lc -lgcc -lhal -lphy -lpp -lnet80211 -llwip_536 -lwpa -lmain -lpwm -lcrypto
CFLAGS+= -fno-builtin \
-Wno-maybe-uninitialized -Wno-old-style-declaration -Wno-conversion -Wno-unused-variable \
-Wno-unused-parameter -Wno-ignored-qualifiers -Wno-discarded-qualifiers -Wno-float-conversion \
-Wno-parentheses -Wno-type-limits -Wno-unused-function -Wno-unused-value \
-Wl,EL -Wl,--gc-sections -nostdlib -mlongcalls -mtext-section-literals

#
# The Root of the ESP8266_SDK distributed by Espressif
# This must be supplied as a Make environment variable.
ifndef ESP8266_SDK_ROOT
$(error "The ESP8266_SDK_ROOT variable must be set")
endif

# The pefix for the xtensa toolchain
CCPREFIX=xtensa-lx106-elf-
DEFINES += -DESP8266

# Extra flags passed to the linker
LDFLAGS += -L$(ESP8266_SDK_ROOT)/lib \
-nostdlib \
-Wl,--no-check-sections \
-u call_user_start \
-Wl,-static

# Extra source files specific to the ESP8266
SOURCES += targets/esp8266/uart.c \
	targets/esp8266/spi.c \
	targets/esp8266/user_main.c \
	targets/esp8266/log.c \
	targets/esp8266/jshardware.c \
	targets/esp8266/i2c_master.c \
	targets/esp8266/esp8266_board_utils.c \
	targets/esp8266/gdbstub.c \
	targets/esp8266/gdbstub-entry.S \
	libs/network/esp8266/network_esp8266.c

# The tool used for building the firmware and flashing
ESPTOOL    ?= $(ESP8266_SDK_ROOT)/esptool/esptool.py

# Extra include directories specific to the ESP8266
INCLUDE += -I$(ESP8266_SDK_ROOT)/include -I$(ROOT)/targets/esp8266<|MERGE_RESOLUTION|>--- conflicted
+++ resolved
@@ -15,11 +15,7 @@
 
 
 ifdef FLASH_4MB
-<<<<<<< HEAD
 ESP_FLASH_MAX       ?= 962560   # max bin file: 940KB
-=======
-ESP_FLASH_MAX       ?= 909312   # max bin file: 888KB
->>>>>>> be8454be
 ESP_FLASH_SIZE      ?= 6        # 6->4MB (1024KB+1024KB)       
 ESP_FLASH_MODE      ?= 0        # 0->QIO, 2->DIO
 ESP_FLASH_FREQ_DIV  ?= 15       # 15->80Mhz
