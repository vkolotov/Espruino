--- conflicted
+++ resolved
@@ -1555,12 +1555,6 @@
 	@echo Generating platform configs
 	$(Q)python scripts/build_platform_config.py $(BOARD)
 
-<<<<<<< HEAD
-COLERR=$(shell echo -e "\\033[31m" ERROR "\\033[0m")
-COLWARN=$(shell echo -e "\\033[33m" WARNING "\\033[0m")
-#compile=$(CC) $(CFLAGS) $< -o $@ 2>&1 | sed -E -e "s/error/$(COLERR)/"  -e "s/warning/$(COLWARN)/"
-=======
->>>>>>> 49ccef49
 compile=$(CC) $(CFLAGS) $< -o $@
 
 ifdef FIXED_OBJ_NAME
