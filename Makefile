# This file is part of Espruino, a JavaScript interpreter for Microcontrollers
#
# Copyright (C) 2013 Gordon Williams <gw@pur3.co.uk>
# Copyright (C) 2014 Alain Sézille for NucleoF401RE, NucleoF411RE specific lines of this file
#
# This Source Code Form is subject to the terms of the Mozilla Public
# License, v. 2.0. If a copy of the MPL was not distributed with this
# file, You can obtain one at http://mozilla.org/MPL/2.0/.
#
# -----------------------------------------------------------------------------
# Makefile for Espruino
# -----------------------------------------------------------------------------
# Set ONE of the following environment variables to compile for that board:
#
# ESPRUINO_1V0=1          # Espruino board rev 1.0
# ESPRUINO_1V1=1          # Espruino board rev 1.1 and 1.2
# ESPRUINO_1V3=1          # Espruino board rev 1.3 and rev 1v4
# PICO_1V0=1              # Espruino Pico board rev 1.0
# PICO_1V1=1              # Espruino Pico board rev 1.1
# PICO_1V2=1              # Espruino Pico board rev 1.2
# PICO_1V3=1              # Espruino Pico board rev 1.3
# OLIMEXINO_STM32=1       # Olimexino STM32
# MAPLERET6_STM32=1       # Limited production Leaflabs Maple r5 with a STM32F103RET6
# MAPLEMINI=1             # Leaflabs Maple Mini
# EMBEDDED_PI=1           # COOCOX STM32 Embedded Pi boards
# HYSTM32_24=1            # HY STM32 2.4 Ebay boards
# HYSTM32_28=1            # HY STM32 2.8 Ebay boards
# HYSTM32_32=1            # HY STM32 3.2 VCT6 Ebay boards
# HYTINY_STM103T=1				# HY-TinySTM103T by Haoyu (hotmcu.com)
# STM32VLDISCOVERY=1
# STM32F3DISCOVERY=1
# STM32F4DISCOVERY=1
# STM32F429IDISCOVERY=1
# STM32F401CDISCOVERY=1
# MICROBIT=1
# NRF51TAG=1
# NRF51822DK=1
# NRF52832DK=1            # Ultra low power BLE (bluetooth low energy) enabled SoC. Arm Cortex-M4f processor. With NFC (near field communication).
# CARAMBOLA=1
# DPTBOARD=1              # DPTechnics IoT development board with BlueCherry.io IoT platform integration and DPT-WEB IDE.	
# RASPBERRYPI=1
# BEAGLEBONE=1
# ARIETTA=1
# LPC1768=1 # beta
# LCTECH_STM32F103RBT6=1 # LC Technology STM32F103RBT6 Ebay boards
# ARMINARM=1
# NUCLEOF401RE=1
# NUCLEOF411RE=1
# MINISTM32_STRIVE=1
# MINISTM32_ANGLED_VE=1
# MINISTM32_ANGLED_VG=1
# ESP8266_BOARD=1         # ESP8266
# EMW3165=1               # MXCHIP EMW3165: STM32F411CE, BCM43362, 512KB flash 128KB RAM
# Or nothing for standard linux compile
#
# Also:
#
# DEBUG=1                 # add debug symbols (-g)
# RELEASE=1               # Force release-style compile (no asserts, etc)
# SINGLETHREAD=1          # Compile single-threaded to make compilation errors easier to find
# BOOTLOADER=1            # make the bootloader (not Espruino)
# PROFILE=1               # Compile with gprof profiling info
# CFILE=test.c            # Compile in the supplied C file
# CPPFILE=test.cpp        # Compile in the supplied C++ file
#
# WIZNET=1                # If compiling for a non-linux target that has internet support, use WIZnet support, not TI CC3000
# USB_PRODUCT_ID=0x1234   # force a specific USB Product ID (default 0x5740)
#
ifndef SINGLETHREAD
MAKEFLAGS=-j5 # multicore
endif

INCLUDE=-I$(ROOT) -I$(ROOT)/targets -I$(ROOT)/src -I$(ROOT)/gen
LIBS=
DEFINES=
CFLAGS=-Wall -Wextra -Wconversion -Werror=implicit-function-declaration -fno-strict-aliasing
#LDFLAGS=-Winline
OPTIMIZEFLAGS=
#-fdiagnostics-show-option - shows which flags can be used with -Werror
DEFINES+=-DGIT_COMMIT=$(shell git log -1 --format="%H")

# Espruino flags...
USE_MATH=1

ifeq ($(shell uname),Darwin)
MACOSX=1
CFLAGS+=-D__MACOSX__
endif

ifeq ($(OS),Windows_NT)
MINGW=1
endif

ifdef RELEASE
# force no asserts to be compiled in
DEFINES += -DNO_ASSERT -DRELEASE
endif

ifndef ALT_RELEASE
# Default release labeling.  (This may fail and give inconsistent results due to the fact that
# travis does a shallow clone.)
LATEST_RELEASE=$(shell git tag | grep RELEASE_ | sort | tail -1)
# use egrep to count lines instead of wc to avoid whitespace error on Mac
COMMITS_SINCE_RELEASE=$(shell git log --oneline $(LATEST_RELEASE)..HEAD | egrep -c .)
ifneq ($(COMMITS_SINCE_RELEASE),0)
DEFINES += -DBUILDNUMBER=\"$(COMMITS_SINCE_RELEASE)\"
endif

else
# Alternate release labeling, which works nicely in travis and allows other developers to put their
# initials into the build number.
# The release label is constructed by appending the value of ALT_RELEASE followed by the branch
# name as build number instead of commit info. For example, you can set ALT_RELEASE=peter and
# then your builds for branch "experiment" come out with a version like
# v1.81.peter_experiment_83bd432, where the last letters are the short of the current commit SHA.
# Warning: this same release label derivation is also in scripts/common.py in get_version()
LATEST_RELEASE=$(shell egrep "define JS_VERSION .*\"$$" src/jsutils.h | egrep -o '[0-9]v[0-9]+')
COMMITS_SINCE_RELEASE=$(ALT_RELEASE)_$(subst -,_,$(shell git name-rev --name-only HEAD))_$(shell git rev-parse --short HEAD)
# Figure out whether we're building a tagged commit (true release) or not
TAGGED:=$(shell if git describe --tags --exact-match >/dev/null 2>&1; then echo yes; fi)
ifeq ($(TAGGED),yes)
$(info %%%%% Release label: $(LATEST_RELEASE))
else
DEFINES += -DBUILDNUMBER=\"$(COMMITS_SINCE_RELEASE)\"
$(info %%%%% Build label: $(LATEST_RELEASE).$(COMMITS_SINCE_RELEASE))
endif

endif

CWD = $(CURDIR)
ROOT = $(CWD)
PRECOMPILED_OBJS=
PLATFORM_CONFIG_FILE=gen/platform_config.h
BASEADDRESS=0x08000000

# ---------------------------------------------------------------------------------
# When adding stuff here, also remember build_pininfo, platform_config.h, jshardware.c
# TODO: Load more of this out of the BOARDNAME.py files if at all possible (see next section)
# ---------------------------------------------------------------------------------
ifdef ESPRUINO_1V3
EMBEDDED=1
DEFINES+=-DESPRUINO_1V3
USE_NET=1
USE_GRAPHICS=1
USE_FILESYSTEM=1
USE_TV=1
USE_HASHLIB=1
BOARD=ESPRUINOBOARD
STLIB=STM32F10X_XL
PRECOMPILED_OBJS+=$(ROOT)/targetlibs/stm32f1/lib/startup_stm32f10x_hd.o
OPTIMIZEFLAGS+=-Os

else ifdef PICO_1V3
EMBEDDED=1
#USE_DFU=1
DEFINES+= -DUSE_USB_OTG_FS=1  -DPICO -DPICO_1V3
USE_USB_HID=1
USE_NET=1
USE_GRAPHICS=1
USE_TV=1
USE_HASHLIB=1
USE_FILESYSTEM=1
USE_CRYPTO=1
USE_TLS=1
BOARD=PICO_R1_3
STLIB=STM32F401xE
PRECOMPILED_OBJS+=$(ROOT)/targetlibs/stm32f4/lib/startup_stm32f401xx.o
OPTIMIZEFLAGS+=-Os

else ifdef OLIMEXINO_STM32
EMBEDDED=1
SAVE_ON_FLASH=1
USE_FILESYSTEM=1
BOARD=OLIMEXINO_STM32
STLIB=STM32F10X_MD
PRECOMPILED_OBJS+=$(ROOT)/targetlibs/stm32f1/lib/startup_stm32f10x_md.o
OPTIMIZEFLAGS+=-Os # short on program memory

else ifdef HYTINY_STM103T
EMBEDDED=1
USE_GRAPHICS=1
SAVE_ON_FLASH=1
BOARD=HYTINY_STM103T
STLIB=STM32F10X_MD
PRECOMPILED_OBJS+=$(ROOT)/targetlibs/stm32f1/lib/startup_stm32f10x_md.o
OPTIMIZEFLAGS+=-Os # short on program memory

else ifdef MAPLERET6_STM32
EMBEDDED=1
USE_NET=1
USE_GRAPHICS=1
USE_FILESYSTEM=1
USE_TV=1
USE_HASHLIB=1
BOARD=MAPLERET6_STM32
STLIB=STM32F10X_HD
PRECOMPILED_OBJS+=$(ROOT)/targetlibs/stm32f1/lib/startup_stm32f10x_hd.o
OPTIMIZEFLAGS+=-O3

else ifdef OLIMEXINO_STM32_RE
EMBEDDED=1
USE_NET=1
USE_GRAPHICS=1
USE_FILESYSTEM=1
USE_TV=1
USE_HASHLIB=1
BOARD=OLIMEXINO_STM32_RE
STLIB=STM32F10X_HD
PRECOMPILED_OBJS+=$(ROOT)/targetlibs/stm32f1/lib/startup_stm32f10x_hd.o
OPTIMIZEFLAGS+=-O3

else ifdef MAPLEMINI
EMBEDDED=1
SAVE_ON_FLASH=1
BOARD=MAPLEMINI
STLIB=STM32F10X_MD
PRECOMPILED_OBJS+=$(ROOT)/targetlibs/stm32f1/lib/startup_stm32f10x_md.o
OPTIMIZEFLAGS+=-Os # short on program memory

else ifdef EMBEDDED_PI
EMBEDDED=1
BOARD=EMBEDDED_PI
STLIB=STM32F10X_MD
PRECOMPILED_OBJS+=$(ROOT)/targetlibs/stm32f1/lib/startup_stm32f10x_md.o
OPTIMIZEFLAGS+=-Os # short on program memory

else ifdef MINISTM32_STRIVE
EMBEDDED=1
USE_GRAPHICS=1
USE_LCD_FSMC=1
DEFINES+=-DFSMC_BITBANG # software implementation because FSMC HW causes strange crashes
DEFINES+=-DUSE_RTC
DEFINES+=-DSWD_ONLY_NO_JTAG
USE_FILESYSTEM=1
USE_FILESYSTEM_SDIO=1
BOARD=MINISTM32_STRIVE
STLIB=STM32F10X_HD
PRECOMPILED_OBJS+=$(ROOT)/targetlibs/stm32f1/lib/startup_stm32f10x_hd.o
OPTIMIZEFLAGS+=-O3

else ifdef MINISTM32_ANGLED_VE
EMBEDDED=1
USE_GRAPHICS=1
USE_LCD_FSMC=1
DEFINES+=-DFSMC_BITBANG # software implementation because FSMC HW causes strange crashes
DEFINES+=-DUSE_RTC
DEFINES+=-DSWD_ONLY_NO_JTAG
USE_FILESYSTEM=1
USE_FILESYSTEM_SDIO=1
BOARD=MINISTM32_ANGLED_VE
STLIB=STM32F10X_HD
PRECOMPILED_OBJS+=$(ROOT)/targetlibs/stm32f1/lib/startup_stm32f10x_hd.o
OPTIMIZEFLAGS+=-O3

else ifdef MINISTM32_ANGLED_VG
EMBEDDED=1
USE_GRAPHICS=1
USE_LCD_FSMC=1
DEFINES+=-DFSMC_BITBANG # software implementation because FSMC HW causes strange crashes
DEFINES+=-DUSE_RTC
DEFINES+=-DSWD_ONLY_NO_JTAG
USE_FILESYSTEM=1
USE_FILESYSTEM_SDIO=1
BOARD=MINISTM32_ANGLED_VG
STLIB=STM32F10X_XL
PRECOMPILED_OBJS+=$(ROOT)/targetlibs/stm32f1/lib/startup_stm32f10x_xl.o
OPTIMIZEFLAGS+=-O3

else ifdef HYSTM32_24
EMBEDDED=1
USE_GRAPHICS=1
USE_LCD_FSMC=1
DEFINES+=-DFSMC_BITBANG # software implementation because FSMC HW causes strange crashes
USE_FILESYSTEM=1
USE_FILESYSTEM_SDIO=1
BOARD=HYSTM32_24
STLIB=STM32F10X_HD
PRECOMPILED_OBJS+=$(ROOT)/targetlibs/stm32f1/lib/startup_stm32f10x_hd.o
OPTIMIZEFLAGS+=-O3

else ifdef HYSTM32_28
EMBEDDED=1
USE_GRAPHICS=1
USE_LCD_FSMC=1
DEFINES+=-DILI9325_BITBANG # bit-bang the LCD driver
SAVE_ON_FLASH=1
#USE_FILESYSTEM=1 # just normal SPI
BOARD=HYSTM32_28
STLIB=STM32F10X_MD
PRECOMPILED_OBJS+=$(ROOT)/targetlibs/stm32f1/lib/startup_stm32f10x_md.o
OPTIMIZEFLAGS+=-Os

else ifdef HYSTM32_32
EMBEDDED=1
USE_GRAPHICS=1
USE_LCD_FSMC=1
DEFINES+=-DFSMC_BITBANG # software implementation because FSMC HW causes strange crashes
USE_FILESYSTEM=1
USE_FILESYSTEM_SDIO=1
BOARD=HYSTM32_32
STLIB=STM32F10X_HD
PRECOMPILED_OBJS+=$(ROOT)/targetlibs/stm32f1/lib/startup_stm32f10x_hd.o
OPTIMIZEFLAGS+=-Os

else ifdef NUCLEOF401RE
EMBEDDED=1
NUCLEO=1
USE_GRAPHICS=1
USE_NET=1
BOARD=NUCLEOF401RE
STLIB=STM32F401xE
PRECOMPILED_OBJS+=$(ROOT)/targetlibs/stm32f4/lib/startup_stm32f401xx.o
OPTIMIZEFLAGS+=-O3

else ifdef NUCLEOF411RE
EMBEDDED=1
NUCLEO=1
USE_GRAPHICS=1
USE_NET=1
BOARD=NUCLEOF411RE
STLIB=STM32F401xE
PRECOMPILED_OBJS+=$(ROOT)/targetlibs/stm32f4/lib/startup_stm32f401xx.o
OPTIMIZEFLAGS+=-O3

else ifdef EMW3165
#ifndef WICED_ROOT
#$(error WICED_ROOT must be defined)
#endif
EMBEDDED=1
#USE_GRAPHICS=1
#USE_NET=1
BOARD=EMW3165
STLIB=STM32F411xE
PRECOMPILED_OBJS+=$(ROOT)/targetlibs/stm32f4/lib/startup_stm32f40_41xxx.o
OPTIMIZEFLAGS+=-O2
#WICED=1
DEFINES += -DPIN_NAMES_DIRECT -DHSE_VALUE=26000000UL

else ifdef STM32F4DISCOVERY
EMBEDDED=1
USE_NET=1
USE_GRAPHICS=1
DEFINES += -DUSE_USB_OTG_FS=1
BOARD=STM32F4DISCOVERY
STLIB=STM32F407xx
PRECOMPILED_OBJS+=$(ROOT)/targetlibs/stm32f4/lib/startup_stm32f40_41xxx.o
OPTIMIZEFLAGS+=-O3

else ifdef STM32F401CDISCOVERY
EMBEDDED=1
USE_NET=1
USE_GRAPHICS=1
DEFINES += -DUSE_USB_OTG_FS=1
BOARD=STM32F401CDISCOVERY
STLIB=STM32F401xE
PRECOMPILED_OBJS+=$(ROOT)/targetlibs/stm32f4/lib/startup_stm32f401xx.o
OPTIMIZEFLAGS+=-O3

else ifdef STM32F429IDISCOVERY
EMBEDDED=1
USE_GRAPHICS=1
DEFINES += -DUSE_USB_OTG_FS=1
BOARD=STM32F429IDISCOVERY
STLIB=STM32F429xx
PRECOMPILED_OBJS+=$(ROOT)/targetlibs/stm32f4/lib/startup_stm32f429_439xx.o
OPTIMIZEFLAGS+=-O3

else ifdef STM32F3DISCOVERY
EMBEDDED=1
USE_NET=1
USE_GRAPHICS=1
BOARD=STM32F3DISCOVERY
STLIB=STM32F3XX
PRECOMPILED_OBJS+=$(ROOT)/targetlibs/stm32f3/lib/startup_stm32f30x.o
OPTIMIZEFLAGS+=-O3

else ifdef STM32VLDISCOVERY
EMBEDDED=1
SAVE_ON_FLASH=1
BOARD=STM32VLDISCOVERY
STLIB=STM32F10X_MD_VL
PRECOMPILED_OBJS+=$(ROOT)/targetlibs/stm32f1/lib/startup_stm32f10x_md_vl.o
OPTIMIZEFLAGS+=-Os # short on program memory

else ifdef MICROBIT
EMBEDDED=1
SAVE_ON_FLASH=1
BOARD=MICROBIT
OPTIMIZEFLAGS+=-Os
USE_BLUETOOTH=1
USE_GRAPHICS=1

else ifdef NRF51TAG
EMBEDDED=1
SAVE_ON_FLASH=1
BOARD=NRF51TAG
OPTIMIZEFLAGS+=-Os
USE_BLUETOOTH=1

else ifdef NRF51822DK
EMBEDDED=1
SAVE_ON_FLASH=1
BOARD=NRF51822DK
OPTIMIZEFLAGS+=-Os
#USE_BLUETOOTH=1
DEFINES += -DBOARD_PCA10028

else ifdef NRF52832DK
EMBEDDED=1
BOARD=NRF52832DK
OPTIMIZEFLAGS+=-O3
USE_BLUETOOTH=1

else ifdef LPC1768
EMBEDDED=1
MBED=1
BOARD=LPC1768
MBED_GCC_CS_DIR=$(ROOT)/targetlibs/libmbed/LPC1768/GCC_CS
PRECOMPILED_OBJS+=$(MBED_GCC_CS_DIR)/sys.o $(MBED_GCC_CS_DIR)/cmsis_nvic.o $(MBED_GCC_CS_DIR)/system_LPC17xx.o $(MBED_GCC_CS_DIR)/core_cm3.o $(MBED_GCC_CS_DIR)/startup_LPC17xx.o
LIBS+=-L$(MBED_GCC_CS_DIR)  -lmbed
OPTIMIZEFLAGS+=-O3

else ifdef ECU
# Gordon's car ECU (extremely beta!)
USE_TRIGGER=1
USE_FILESYSTEM=1
DEFINES +=-DECU -DSTM32F4DISCOVERY
DEFINES += -DUSE_USB_OTG_FS=1
BOARD=ECU
STLIB=STM32F4XX
PRECOMPILED_OBJS+=$(ROOT)/targetlibs/stm32f4/lib/startup_stm32f4xx.o
OPTIMIZEFLAGS+=-O3

else ifdef ARMINARM
EMBEDDED=1
USE_NET=1
USE_GRAPHICS=1
USE_FILESYSTEM=1
BOARD=ARMINARM
DEFINES+=-DESPRUINOBOARD
STLIB=STM32F10X_HD
PRECOMPILED_OBJS+=$(ROOT)/targetlibs/stm32f1/lib/startup_stm32f10x_hd.o
OPTIMIZEFLAGS+=-O3

else ifdef LCTECH_STM32F103RBT6
EMBEDDED=1
SAVE_ON_FLASH=1
BOARD=LCTECH_STM32F103RBT6
STLIB=STM32F10X_MD
PRECOMPILED_OBJS+=$(ROOT)/targetlibs/stm32f1/lib/startup_stm32f10x_md.o
OPTIMIZEFLAGS+=-Os

else ifdef CARAMBOLA
EMBEDDED=1
BOARD=CARAMBOLA
DEFINES += -DCARAMBOLA -DSYSFS_GPIO_DIR="\"/sys/class/gpio\""
LINUX=1
USE_FILESYSTEM=1
USE_GRAPHICS=1
USE_NET=1
USE_CRYPTO=1
USE_TLS=1

else ifdef DPTBOARD
EMBEDDED=1
BOARD=DPTBOARD
DEFINES += -DDPTBOARD -DSYSFS_GPIO_DIR="\"/sys/class/gpio\""
LINUX=1
OPENWRT_UCLIBC=1	# link with toolchain libc (uClibc or musl)
FIXED_OBJ_NAME=1	# when defined the linker will always produce 'espruino' as executable name, for packaging in .ipk, .deb,
USE_FILESYSTEM=1
USE_GRAPHICS=1
USE_NET=1


else ifdef ESP8266_BOARD
EMBEDDED=1
USE_NET=1
BOARD=ESP8266_BOARD
# Enable link-time optimisations (inlining across files) but don't go beyond -O2 'cause of
# code size explosion, also -DLINK_TIME_OPTIMISATION leads to too big a firmware
ifndef DISABLE_LTO
OPTIMIZEFLAGS+=-Os -std=gnu11 -fgnu89-inline -flto -fno-fat-lto-objects -Wl,--allow-multiple-definition
else
# DISABLE_LTO is necessary in order to analyze static string sizes (topstring makefile target)
OPTIMIZEFLAGS+=-Os -std=gnu11 -fgnu89-inline -Wl,--allow-multiple-definition
endif
ESP_FLASH_MAX       ?= 491520   # max bin file: 480KB

ifdef FLASH_4MB
ESP_FLASH_SIZE      ?= 4        # 4->4MB (512KB+512KB)
ESP_FLASH_MODE      ?= 0        # 0->QIO, 2->DIO
ESP_FLASH_FREQ_DIV  ?= 15       # 15->80Mhz
ET_FS               ?= 32m      # 32Mbit (4MB) flash size in esptool flash command
ET_FF               ?= 80m      # 80Mhz flash speed in esptool flash command
ET_BLANK            ?= 0x3FE000 # where to flash blank.bin to erase wireless settings
else ifdef 2MB
ESP_FLASH_SIZE      ?= 3        # 3->2MB (512KB+512KB)
ESP_FLASH_MODE      ?= 0        # 0->QIO, 2->DIO
ESP_FLASH_FREQ_DIV  ?= 15       # 15->80Mhz
ET_FS               ?= 16m      # 16Mbit (2MB) flash size in esptool flash command
ET_FF               ?= 80m      # 80Mhz flash speed in esptool flash command
ET_BLANK            ?= 0x1FE000 # where to flash blank.bin to erase wireless settings
else ifdef 1MB
ESP_FLASH_SIZE      ?= 2       # 2->1MB (512KB+512KB)
ESP_FLASH_MODE      ?= 0       # 0->QIO, 2->DIO
ESP_FLASH_FREQ_DIV  ?= 15      # 15->80Mhz
ET_FS               ?=  8m     # 8Mbit (1MB) flash size in esptool flash command
ET_FF               ?= 80m     # 80Mhz flash speed in esptool flash command
ET_BLANK            ?= 0xFE000 # where to flash blank.bin to erase wireless settings
else # 512KB
ESP_FLASH_SIZE      ?= 0       # 0->512KB
ESP_FLASH_MODE      ?= 0       # 0->QIO
ESP_FLASH_FREQ_DIV  ?= 0       # 0->40Mhz
ET_FS               ?= 4m      # 4Mbit (512KB) flash size in esptool flash command
ET_FF               ?= 40m     # 40Mhz flash speed in esptool flash command
ET_BLANK            ?= 0x7E000 # where to flash blank.bin to erase wireless settings
endif

FLASH_BAUD ?= 115200 # The flash baud rate
# End of ESP8266_BOARD
else
ifeq ($(shell uname -m),armv6l)
RASPBERRYPI=1 # just a guess

else ifeq ($(shell uname -n),beaglebone)
BEAGLEBONE=1

else ifeq ($(shell uname -n),arietta)
ARIETTA=1
endif

ifdef RASPBERRYPI
EMBEDDED=1
BOARD=RASPBERRYPI
DEFINES += -DRASPBERRYPI 
LINUX=1
USE_FILESYSTEM=1
USE_GRAPHICS=1
#USE_LCD_SDL=1
USE_NET=1
USE_CRYPTO=1
USE_TLS=1
OPTIMIZEFLAGS+=-O3
ifneq ("$(wildcard /usr/local/include/wiringPi.h)","")
USE_WIRINGPI=1
else
DEFINES+=-DSYSFS_GPIO_DIR="\"/sys/class/gpio\""
$(info *************************************************************)
$(info *  WIRINGPI NOT FOUND, and you probably want it             *)
$(info *  see  http://wiringpi.com/download-and-install/           *)
$(info *************************************************************)
endif

else ifdef BEAGLEBONE
EMBEDDED=1
BOARD=BEAGLEBONE_BLACK
DEFINES += -DBEAGLEBONE_BLACK -DSYSFS_GPIO_DIR="\"/sys/class/gpio\""
LINUX=1
USE_FILESYSTEM=1
USE_GRAPHICS=1
USE_NET=1
USE_CRYPTO=1
USE_TLS=1

else ifdef ARIETTA
EMBEDDED=1
BOARD=ARIETTA_G25
DEFINES += -DARIETTA_G25 -DSYSFS_GPIO_DIR="\"/sys/class/gpio\""
LINUX=1
USE_FILESYSTEM=1
USE_GRAPHICS=1
USE_NET=1
USE_CRYPTO=1
USE_TLS=1

else
BOARD=LINUX
LINUX=1
USE_FILESYSTEM=1
USE_HASHLIB=1
USE_GRAPHICS=1
USE_CRYPTO=1
USE_TLS=1
#USE_LCD_SDL=1

ifdef MACOSX
USE_NET=1
else ifdef MINGW
#USE_NET=1 # http libs need some tweaks before net can compile
#LIBS += -lwsock32
DEFINES += -DHAS_STDLIB=1
else  # Linux
USE_NET=1
endif
endif
endif

# ----------------------------- end of board defines ------------------------------
# ---------------------------------------------------------------------------------


# ---------------------------------------------------------------------------------
#                                                      Get info out of BOARDNAME.py
# ---------------------------------------------------------------------------------

PROJ_NAME=$(shell python scripts/get_board_info.py $(BOARD) "common.get_board_binary_name(board)"  | sed -e "s/.bin$$//")
ifeq ($(PROJ_NAME),)
$(error Unable to work out binary name (PROJ_NAME))
endif
ifeq ($(BOARD),LINUX)
PROJ_NAME=espruino
endif

ifeq ($(shell python scripts/get_board_info.py $(BOARD) "'bootloader' in board.info and board.info['bootloader']==1"),True)
USE_BOOTLOADER:=1
BOOTLOADER_PROJ_NAME:=bootloader_$(PROJ_NAME)
endif

ifeq ($(shell python scripts/get_board_info.py $(BOARD) "'USB' in board.devices"),True)
USB:=1
endif

ifndef LINUX
FAMILY:=$(shell python scripts/get_board_info.py $(BOARD) "board.chip['family']")
CHIP:=$(shell python scripts/get_board_info.py $(BOARD) "board.chip['part']")
endif

# ---------------------------------------------------------------------------------



# If we're not on Linux and we want internet, we need either CC3000 or WIZnet support
ifdef USE_NET
ifndef LINUX
ifdef WIZNET
USE_WIZNET=1
else ifeq ($(FAMILY),ESP8266)
USE_ESP8266=1
else ifdef EMW3165
USE_WICED=1
else
USE_CC3000=1
endif
endif
endif

ifdef DEBUG
#OPTIMIZEFLAGS=-Os -g
ifeq ($(FAMILY),ESP8266)
OPTIMIZEFLAGS=-g -Os
else
OPTIMIZEFLAGS=-g
endif
DEFINES+=-DDEBUG
endif

ifdef PROFILE
OPTIMIZEFLAGS+=-pg
endif

# Files that contains objects/functions/methods that will be
# exported to JS. The order here actually determines the order
# objects will be matched in. So for example Pins must come
# above ints, since a Pin is also matched as an int.
WRAPPERFILE=gen/jswrapper.c
WRAPPERSOURCES = \
src/jswrap_array.c \
src/jswrap_arraybuffer.c \
src/jswrap_date.c \
src/jswrap_error.c \
src/jswrap_espruino.c \
src/jswrap_flash.c \
src/jswrap_functions.c \
src/jswrap_interactive.c \
src/jswrap_io.c \
src/jswrap_json.c \
src/jswrap_modules.c \
src/jswrap_pin.c \
src/jswrap_number.c \
src/jswrap_object.c \
src/jswrap_onewire.c \
src/jswrap_pipe.c \
src/jswrap_process.c \
src/jswrap_serial.c \
src/jswrap_spi_i2c.c \
src/jswrap_stream.c \
src/jswrap_string.c \
src/jswrap_waveform.c

# it is important that _pin comes before stuff which uses
# integers (as the check for int *includes* the chek for pin)

SOURCES = \
src/jslex.c \
src/jsvar.c \
src/jsvariterator.c \
src/jsutils.c \
src/jsnative.c \
src/jsparse.c \
src/jspin.c \
src/jsinteractive.c \
src/jsdevices.c \
src/jstimer.c \
src/jsspi.c \
$(WRAPPERFILE)
CPPSOURCES =

ifdef CFILE
WRAPPERSOURCES += $(CFILE)
endif
ifdef CPPFILE
CPPSOURCES += $(CPPFILE)
endif


ifdef BOOTLOADER
ifndef USE_BOOTLOADER
$(error Using bootloader on device that is not expecting one)
endif
DEFINES+=-DSAVE_ON_FLASH # hack, as without link time optimisation the always_inlines will fail (even though they are not used)
BUILD_LINKER_FLAGS+=--bootloader
PROJ_NAME=$(BOOTLOADER_PROJ_NAME)
WRAPPERSOURCES =
SOURCES = \
targets/stm32_boot/main.c \
targets/stm32_boot/utils.c
 ifndef DEBUG
  OPTIMIZEFLAGS=-Os
 endif
else # !BOOTLOADER but using a bootloader
 ifdef USE_BOOTLOADER
  BUILD_LINKER_FLAGS+=--using_bootloader
  # -k applies bootloader hack for Espruino 1v3 boards
  ifdef MACOSX
    STM32LOADER_FLAGS+=-k -p /dev/tty.usbmodem*
  else
    STM32LOADER_FLAGS+=-k -p /dev/ttyACM0
  endif
  BASEADDRESS=$(shell python scripts/get_board_info.py $(BOARD) "hex(0x08000000+common.get_espruino_binary_address(board))")
 endif
endif

ifdef USB_PRODUCT_ID
DEFINES+=-DUSB_PRODUCT_ID=$(USB_PRODUCT_ID)
endif

ifdef SAVE_ON_FLASH
DEFINES+=-DSAVE_ON_FLASH

# Smaller, RLE compression for code
INCLUDE += -I$(ROOT)/libs/compression -I$(ROOT)/libs/compression
SOURCES += \
libs/compression/compress_rle.c

else
# If we have enough flash, include the debugger
DEFINES+=-DUSE_DEBUGGER

# Heatshrink compression library and wrapper - better compression when saving code to flash
DEFINES+=-DUSE_HEATSHRINK
INCLUDE += -I$(ROOT)/libs/compression -I$(ROOT)/libs/compression/heatshrink
SOURCES += \
libs/compression/heatshrink/heatshrink_encoder.c \
libs/compression/heatshrink/heatshrink_decoder.c \
libs/compression/compress_heatshrink.c

endif

ifndef BOOTLOADER # ------------------------------------------------------------------------------ DON'T USE IN BOOTLOADER

ifdef USE_FILESYSTEM
DEFINES += -DUSE_FILESYSTEM
INCLUDE += -I$(ROOT)/libs/filesystem
WRAPPERSOURCES += \
libs/filesystem/jswrap_fs.c \
libs/filesystem/jswrap_file.c
ifndef LINUX
INCLUDE += -I$(ROOT)/libs/filesystem/fat_sd
SOURCES += \
libs/filesystem/fat_sd/fattime.c \
libs/filesystem/fat_sd/ff.c \
libs/filesystem/fat_sd/option/unicode.c # for LFN support (see _USE_LFN in ff.h)

ifdef USE_FILESYSTEM_SDIO
DEFINES += -DUSE_FILESYSTEM_SDIO
SOURCES += \
libs/filesystem/fat_sd/sdio_diskio.c \
libs/filesystem/fat_sd/sdio_sdcard.c
else #USE_FILESYSTEM_SDIO
SOURCES += \
libs/filesystem/fat_sd/spi_diskio.c
endif #USE_FILESYSTEM_SDIO
endif #!LINUX
endif #USE_FILESYSTEM

ifdef USE_MATH
DEFINES += -DUSE_MATH
INCLUDE += -I$(ROOT)/libs/math
WRAPPERSOURCES += libs/math/jswrap_math.c
ifndef LINUX
SOURCES += \
libs/math/acosh.c \
libs/math/asin.c \
libs/math/asinh.c \
libs/math/atan.c \
libs/math/atanh.c \
libs/math/cbrt.c \
libs/math/chbevl.c \
libs/math/clog.c \
libs/math/cmplx.c \
libs/math/const.c \
libs/math/cosh.c \
libs/math/drand.c \
libs/math/exp10.c \
libs/math/exp2.c \
libs/math/exp.c \
libs/math/fabs.c \
libs/math/floor.c \
libs/math/isnan.c \
libs/math/log10.c \
libs/math/log2.c \
libs/math/log.c \
libs/math/mtherr.c \
libs/math/polevl.c \
libs/math/pow.c \
libs/math/powi.c \
libs/math/round.c \
libs/math/setprec.c \
libs/math/sin.c \
libs/math/sincos.c \
libs/math/sindg.c \
libs/math/sinh.c \
libs/math/sqrt.c \
libs/math/tan.c \
libs/math/tandg.c \
libs/math/tanh.c \
libs/math/unity.c
#libs/math/mod2pi.c
#libs/math/mtst.c
#libs/math/dtestvec.c
endif
endif

ifdef USE_GRAPHICS
DEFINES += -DUSE_GRAPHICS
INCLUDE += -I$(ROOT)/libs/graphics
WRAPPERSOURCES += libs/graphics/jswrap_graphics.c
SOURCES += \
libs/graphics/bitmap_font_4x6.c \
libs/graphics/graphics.c \
libs/graphics/lcd_arraybuffer.c \
libs/graphics/lcd_js.c

ifdef USE_LCD_SDL
DEFINES += -DUSE_LCD_SDL
SOURCES += libs/graphics/lcd_sdl.c
LIBS += -lSDL
INCLUDE += -I/usr/include/SDL
endif

ifdef USE_LCD_FSMC
DEFINES += -DUSE_LCD_FSMC
SOURCES += libs/graphics/lcd_fsmc.c
endif

endif

ifdef USE_USB_HID
DEFINES += -DUSE_USB_HID
endif

ifdef USE_NET
DEFINES += -DUSE_NET
INCLUDE += -I$(ROOT)/libs/network -I$(ROOT)/libs/network -I$(ROOT)/libs/network/http
WRAPPERSOURCES += \
libs/network/jswrap_net.c \
libs/network/http/jswrap_http.c
SOURCES += \
libs/network/network.c \
libs/network/socketserver.c \
libs/network/socketerrors.c

# 
WRAPPERSOURCES += libs/network/js/jswrap_jsnetwork.c
INCLUDE += -I$(ROOT)/libs/network/js
SOURCES += \
libs/network/js/network_js.c

 ifdef LINUX
 INCLUDE += -I$(ROOT)/libs/network/linux
 SOURCES += \
 libs/network/linux/network_linux.c
 endif

 ifdef USE_CC3000
 DEFINES += -DUSE_CC3000 -DSEND_NON_BLOCKING
 WRAPPERSOURCES += libs/network/cc3000/jswrap_cc3000.c
 INCLUDE += -I$(ROOT)/libs/network/cc3000
 SOURCES += \
 libs/network/cc3000/network_cc3000.c \
 libs/network/cc3000/board_spi.c \
 libs/network/cc3000/cc3000_common.c \
 libs/network/cc3000/evnt_handler.c \
 libs/network/cc3000/hci.c \
 libs/network/cc3000/netapp.c \
 libs/network/cc3000/nvmem.c \
 libs/network/cc3000/security.c \
 libs/network/cc3000/socket.c \
 libs/network/cc3000/wlan.c
 endif

 ifdef USE_WIZNET
 DEFINES += -DUSE_WIZNET
 WRAPPERSOURCES += libs/network/wiznet/jswrap_wiznet.c
 INCLUDE += -I$(ROOT)/libs/network/wiznet -I$(ROOT)/libs/network/wiznet/Ethernet
 SOURCES += \
 libs/network/wiznet/network_wiznet.c \
 libs/network/wiznet/DNS/dns_parse.c \
 libs/network/wiznet/DNS/dns.c \
 libs/network/wiznet/DHCP/dhcp.c \
 libs/network/wiznet/Ethernet/wizchip_conf.c \
 libs/network/wiznet/Ethernet/socket.c \
 libs/network/wiznet/W5500/w5500.c
 endif

 ifdef USE_WICED
 # For EMW3165 use SDIO to access BCN43362 rev A2
 INCLUDE += -I$(ROOT)/targetlibs/wiced/include \
            -I$(ROOT)/targetlibs/wiced/wwd/include \
            -I$(ROOT)/targetlibs/wiced/wwd/include/network \
            -I$(ROOT)/targetlibs/wiced/wwd/include/RTOS \
            -I$(ROOT)/targetlibs/wiced/wwd/internal/bus_protocols/SDIO \
            -I$(ROOT)/targetlibs/wiced/wwd/internal/chips/43362A2

 SOURCES += targetlibs/wiced/wwd/internal/wwd_thread.c \
            targetlibs/wiced/wwd/internal/wwd_sdpcm.c \
            targetlibs/wiced/wwd/internal/wwd_internal.c \
            targetlibs/wiced/wwd/internal/wwd_management.c \
            targetlibs/wiced/wwd/internal/wwd_wifi.c \
            targetlibs/wiced/wwd/internal/wwd_crypto.c \
            targetlibs/wiced/wwd/internal/wwd_logging.c \
            targetlibs/wiced/wwd/internal/wwd_eapol.c \
            targetlibs/wiced/wwd/internal/bus_protocols/wwd_bus_common.c \
            targetlibs/wiced/wwd/internal/bus_protocols/SDIO/wwd_bus_protocol.c
 endif

 ifdef USE_ESP8266
 DEFINES += -DUSE_ESP8266
 WRAPPERSOURCES += libs/network/esp8266/jswrap_esp8266_network.c \
   targets/esp8266/jswrap_esp8266.c
 INCLUDE += -I$(ROOT)/libs/network/esp8266
 SOURCES += \
 libs/network/esp8266/network_esp8266.c\
 libs/network/esp8266/pktbuf.c\
 libs/network/esp8266/ota.c
 endif
endif

ifdef USE_TV
DEFINES += -DUSE_TV
WRAPPERSOURCES += libs/tv/jswrap_tv.c
INCLUDE += -I$(ROOT)/libs/tv
SOURCES += \
libs/tv/tv.c
endif

ifdef USE_TRIGGER
DEFINES += -DUSE_TRIGGER
WRAPPERSOURCES += libs/trigger/jswrap_trigger.c
INCLUDE += -I$(ROOT)/libs/trigger
SOURCES += \
libs/trigger/trigger.c
endif

ifdef USE_HASHLIB
INCLUDE += -I$(ROOT)/libs/hashlib
WRAPPERSOURCES += \
libs/hashlib/jswrap_hashlib.c
SOURCES += \
libs/hashlib/sha2.c
endif

ifdef USE_WIRINGPI
DEFINES += -DUSE_WIRINGPI
LIBS += -lwiringPi
INCLUDE += -I/usr/local/include -L/usr/local/lib 
endif

ifdef USE_BLUETOOTH
  INCLUDE += -I$(ROOT)/libs/bluetooth
  WRAPPERSOURCES += libs/bluetooth/jswrap_bluetooth.c
endif

ifeq ($(BOARD),MICROBIT)
  INCLUDE += -I$(ROOT)/libs/microbit
  WRAPPERSOURCES += libs/microbit/jswrap_microbit.c
endif

ifdef USE_CRYPTO
  INCLUDE += -I$(ROOT)/libs/crypto
  INCLUDE += -I$(ROOT)/libs/crypto/mbedtls
  INCLUDE += -I$(ROOT)/libs/crypto/mbedtls/include
  WRAPPERSOURCES += libs/crypto/jswrap_crypto.c

ifdef USE_TLS
  DEFINES += -DUSE_TLS
  SOURCES += \
libs/crypto/mbedtls/library/aes.c \
libs/crypto/mbedtls/library/asn1parse.c \
libs/crypto/mbedtls/library/bignum.c \
libs/crypto/mbedtls/library/cipher.c \
libs/crypto/mbedtls/library/cipher_wrap.c \
libs/crypto/mbedtls/library/ctr_drbg.c \
libs/crypto/mbedtls/library/debug.c \
libs/crypto/mbedtls/library/ecp.c \
libs/crypto/mbedtls/library/ecp_curves.c \
libs/crypto/mbedtls/library/entropy.c \
libs/crypto/mbedtls/library/entropy_poll.c \
libs/crypto/mbedtls/library/md.c \
libs/crypto/mbedtls/library/md5.c \
libs/crypto/mbedtls/library/md_wrap.c \
libs/crypto/mbedtls/library/oid.c \
libs/crypto/mbedtls/library/pk.c \
libs/crypto/mbedtls/library/pkcs5.c \
libs/crypto/mbedtls/library/pkparse.c \
libs/crypto/mbedtls/library/pk_wrap.c \
libs/crypto/mbedtls/library/rsa.c \
libs/crypto/mbedtls/library/sha1.c \
libs/crypto/mbedtls/library/sha256.c \
libs/crypto/mbedtls/library/sha512.c \
libs/crypto/mbedtls/library/ssl_ciphersuites.c \
libs/crypto/mbedtls/library/ssl_cli.c \
libs/crypto/mbedtls/library/ssl_tls.c \
libs/crypto/mbedtls/library/ssl_srv.c \
libs/crypto/mbedtls/library/x509.c \
libs/crypto/mbedtls/library/x509_crt.c
else
  SOURCES += \
libs/crypto/mbedtls/library/aes.c \
libs/crypto/mbedtls/library/asn1parse.c \
libs/crypto/mbedtls/library/cipher.c \
libs/crypto/mbedtls/library/cipher_wrap.c \
libs/crypto/mbedtls/library/md.c \
libs/crypto/mbedtls/library/md_wrap.c \
libs/crypto/mbedtls/library/oid.c \
libs/crypto/mbedtls/library/pkcs5.c \
libs/crypto/mbedtls/library/sha1.c \
libs/crypto/mbedtls/library/sha256.c \
libs/crypto/mbedtls/library/sha512.c
endif
endif


endif # BOOTLOADER ^^^^^^^^^^^^^^^^^^^^^^^^^^^^^^^^^^^^^^^^^^ DON'T USE STUFF ABOVE IN BOOTLOADER

ifdef USB
DEFINES += -DUSB
endif

ifeq ($(FAMILY), STM32F1)
ARCHFLAGS += -mlittle-endian -mthumb -mcpu=cortex-m3  -mfix-cortex-m3-ldrd -mfloat-abi=soft
ARM=1
STM32=1
INCLUDE += -I$(ROOT)/targetlibs/stm32f1 -I$(ROOT)/targetlibs/stm32f1/lib
DEFINES += -DSTM32F1
SOURCES +=                              \
targetlibs/stm32f1/lib/misc.c              \
targetlibs/stm32f1/lib/stm32f10x_adc.c     \
targetlibs/stm32f1/lib/stm32f10x_bkp.c     \
targetlibs/stm32f1/lib/stm32f10x_can.c     \
targetlibs/stm32f1/lib/stm32f10x_dac.c     \
targetlibs/stm32f1/lib/stm32f10x_dma.c     \
targetlibs/stm32f1/lib/stm32f10x_exti.c    \
targetlibs/stm32f1/lib/stm32f10x_flash.c   \
targetlibs/stm32f1/lib/stm32f10x_gpio.c    \
targetlibs/stm32f1/lib/stm32f10x_i2c.c     \
targetlibs/stm32f1/lib/stm32f10x_iwdg.c    \
targetlibs/stm32f1/lib/stm32f10x_pwr.c     \
targetlibs/stm32f1/lib/stm32f10x_rcc.c     \
targetlibs/stm32f1/lib/stm32f10x_rtc.c     \
targetlibs/stm32f1/lib/stm32f10x_sdio.c    \
targetlibs/stm32f1/lib/stm32f10x_spi.c     \
targetlibs/stm32f1/lib/stm32f10x_tim.c     \
targetlibs/stm32f1/lib/stm32f10x_usart.c   \
targetlibs/stm32f1/lib/stm32f10x_wwdg.c    \
targetlibs/stm32f1/lib/system_stm32f10x.c
    
#targetlibs/stm32f1/lib/stm32f10x_cec.c     
#targetlibs/stm32f1/lib/stm32f10x_crc.c     
#targetlibs/stm32f1/lib/stm32f10x_dbgmcu.c  
#targetlibs/stm32f1/lib/stm32f10x_fsmc.c    

ifdef USB
STM32_LEGACY_USB=1
endif
endif #STM32F1

ifeq ($(FAMILY), STM32F3)
ARCHFLAGS += -mlittle-endian -mthumb -mcpu=cortex-m4 -mfpu=fpv4-sp-d16 -mfloat-abi=softfp
ARM=1
STM32=1
INCLUDE += -I$(ROOT)/targetlibs/stm32f3 -I$(ROOT)/targetlibs/stm32f3/lib
DEFINES += -DSTM32F3
SOURCES +=                                 \
targetlibs/stm32f3/lib/stm32f30x_adc.c        \
targetlibs/stm32f3/lib/stm32f30x_can.c        \
targetlibs/stm32f3/lib/stm32f30x_comp.c       \
targetlibs/stm32f3/lib/stm32f30x_crc.c        \
targetlibs/stm32f3/lib/stm32f30x_dac.c        \
targetlibs/stm32f3/lib/stm32f30x_dbgmcu.c     \
targetlibs/stm32f3/lib/stm32f30x_dma.c        \
targetlibs/stm32f3/lib/stm32f30x_exti.c       \
targetlibs/stm32f3/lib/stm32f30x_flash.c      \
targetlibs/stm32f3/lib/stm32f30x_gpio.c       \
targetlibs/stm32f3/lib/stm32f30x_i2c.c        \
targetlibs/stm32f3/lib/stm32f30x_iwdg.c       \
targetlibs/stm32f3/lib/stm32f30x_misc.c       \
targetlibs/stm32f3/lib/stm32f30x_opamp.c      \
targetlibs/stm32f3/lib/stm32f30x_pwr.c        \
targetlibs/stm32f3/lib/stm32f30x_rcc.c        \
targetlibs/stm32f3/lib/stm32f30x_rtc.c        \
targetlibs/stm32f3/lib/stm32f30x_spi.c        \
targetlibs/stm32f3/lib/stm32f30x_syscfg.c     \
targetlibs/stm32f3/lib/stm32f30x_tim.c        \
targetlibs/stm32f3/lib/stm32f30x_usart.c      \
targetlibs/stm32f3/lib/stm32f30x_wwdg.c       \
targetlibs/stm32f3/lib/system_stm32f30x.c

ifdef USB
STM32_LEGACY_USB=1
endif
endif #STM32F3

ifeq ($(FAMILY), STM32F4)
ARCHFLAGS += -mlittle-endian -mthumb -mcpu=cortex-m4 -mfpu=fpv4-sp-d16 -mfloat-abi=softfp
ARM=1
DEFINES += -DSTM32F4
ifdef WICED_XXX
  DEFINES += -DWICED
  # DEFINES included here in bulk from a WICED compilation
  DEFINES += -DWICED_VERSION=\"3.3.1\" -DBUS=\"SDIO\" -DPLATFORM=\"EMW3165\"
  DEFINES += -DUSE_STDPERIPH_DRIVER -DOPENSSL -DSTDC_HEADERS
  DEFINES += -DMAX_WATCHDOG_TIMEOUT_SECONDS=22 -DFIRMWARE_WITH_PMK_CALC_SUPPORT
  DEFINES += -DADD_LWIP_EAPOL_SUPPORT -DNXD_EXTENDED_BSD_SOCKET_SUPPORT -DADD_NETX_EAPOL_SUPPORT
  DEFINES += -DWWD_STARTUP_DELAY=10
  DEFINES += -DNETWORK_LwIP=1 -DLwIP_VERSION=\"v1.4.0.rc1\"
  DEFINES += -DRTOS_FreeRTOS=1 -DconfigUSE_MUTEXES -DconfigUSE_RECURSIVE_MUTEXES
  DEFINES += -DFreeRTOS_VERSION=\"v7.5.2\" -DWWD_DIRECT_RESOURCES -DHSE_VALUE=26000000
  INCLUDE += 
endif
STM32=1
INCLUDE += -I$(ROOT)/targetlibs/stm32f4 -I$(ROOT)/targetlibs/stm32f4/lib
SOURCES +=                                 \
targetlibs/stm32f4/lib/misc.c                 \
targetlibs/stm32f4/lib/stm32f4xx_adc.c        \
targetlibs/stm32f4/lib/stm32f4xx_crc.c        \
targetlibs/stm32f4/lib/stm32f4xx_dac.c        \
targetlibs/stm32f4/lib/stm32f4xx_dbgmcu.c     \
targetlibs/stm32f4/lib/stm32f4xx_dma.c        \
targetlibs/stm32f4/lib/stm32f4xx_exti.c       \
targetlibs/stm32f4/lib/stm32f4xx_flash.c      \
targetlibs/stm32f4/lib/stm32f4xx_gpio.c       \
targetlibs/stm32f4/lib/stm32f4xx_i2c.c        \
targetlibs/stm32f4/lib/stm32f4xx_iwdg.c       \
targetlibs/stm32f4/lib/stm32f4xx_pwr.c        \
targetlibs/stm32f4/lib/stm32f4xx_rcc.c        \
targetlibs/stm32f4/lib/stm32f4xx_rtc.c        \
targetlibs/stm32f4/lib/stm32f4xx_sdio.c       \
targetlibs/stm32f4/lib/stm32f4xx_spi.c        \
targetlibs/stm32f4/lib/stm32f4xx_syscfg.c     \
targetlibs/stm32f4/lib/stm32f4xx_tim.c        \
targetlibs/stm32f4/lib/stm32f4xx_usart.c      \
targetlibs/stm32f4/lib/stm32f4xx_wwdg.c       \
targetlibs/stm32f4/lib/system_stm32f4xx.c
#targetlibs/stm32f4/lib/stm32f4xx_cryp_aes.c  
#targetlibs/stm32f4/lib/stm32f4xx_dcmi.c       
#targetlibs/stm32f4/lib/stm32f4xx_dma2d.c      
#targetlibs/stm32f4/lib/stm32f4xx_can.c        
#targetlibs/stm32f4/lib/stm32f4xx_cryp_des.c  
#targetlibs/stm32f4/lib/stm32f4xx_cryp_tdes.c  
#targetlibs/stm32f4/lib/stm32f4xx_cryp.c       
#targetlibs/stm32f4/lib/stm32f4xx_hash.c       
#targetlibs/stm32f4/lib/stm32f4xx_hash_md5.c   
#targetlibs/stm32f4/lib/stm32f4xx_hash_sha1.c  
#targetlibs/stm32f4/lib/stm32f4xx_ltdc.c       
#targetlibs/stm32f4/lib/stm32f4xx_rng.c        
#targetlibs/stm32f4/lib/stm32f4xx_sai.c        
#targetlibs/stm32f4/lib/stm324xx_fsmc.c
ifdef USB
STM32_USB=1
endif
endif #STM32F4


# New STM32 Cube based USB
# This could be global for all STM32 once we figure out why it's so flaky on F1
ifdef STM32_USB
SOURCES +=                                 \
targetlibs/stm32usb/Src/stm32f4xx_ll_usb.c \
targetlibs/stm32usb/Src/stm32f4xx_hal_pcd.c \
targetlibs/stm32usb/Src/stm32f4xx_hal_pcd_ex.c 

INCLUDE += -I$(ROOT)/targetlibs/stm32usb -I$(ROOT)/targetlibs/stm32usb/Inc
SOURCES +=                                 \
targetlibs/stm32usb/usbd_conf.c \
targetlibs/stm32usb/usb_device.c \
targetlibs/stm32usb/usbd_cdc_hid.c \
targetlibs/stm32usb/Src/usbd_ctlreq.c \
targetlibs/stm32usb/Src/usbd_core.c \
targetlibs/stm32usb/Src/usbd_ioreq.c \
targetlibs/stm32usb/usbd_desc.c \
targetlibs/stm32usb/usb_irq.c
endif #USB

# Old Legacy STM32 USB
# Used for F1 and F3
ifdef STM32_LEGACY_USB
DEFINES += -DLEGACY_USB
INCLUDE += -I$(ROOT)/targetlibs/stm32legacyusb/lib -I$(ROOT)/targetlibs/stm32legacyusb
SOURCES +=                              \
targetlibs/stm32legacyusb/lib/otgd_fs_cal.c       \
targetlibs/stm32legacyusb/lib/otgd_fs_dev.c       \
targetlibs/stm32legacyusb/lib/otgd_fs_int.c       \
targetlibs/stm32legacyusb/lib/otgd_fs_pcd.c       \
targetlibs/stm32legacyusb/lib/usb_core.c          \
targetlibs/stm32legacyusb/lib/usb_init.c          \
targetlibs/stm32legacyusb/lib/usb_int.c           \
targetlibs/stm32legacyusb/lib/usb_mem.c           \
targetlibs/stm32legacyusb/lib/usb_regs.c          \
targetlibs/stm32legacyusb/lib/usb_sil.c           \
targetlibs/stm32legacyusb/usb_desc.c             \
targetlibs/stm32legacyusb/usb_endp.c             \
targetlibs/stm32legacyusb/usb_istr.c             \
targetlibs/stm32legacyusb/usb_prop.c             \
targetlibs/stm32legacyusb/usb_pwr.c              \
targetlibs/stm32legacyusb/usb_utils.c            \
targetlibs/stm32legacyusb/legacy_usb.c
endif #USB

ifeq ($(FAMILY), NRF51)
  
  NRF5X=1
  NRF5X_SDK_PATH=$(ROOT)/targetlibs/nrf5x/nrf5_sdk
  
  # ARCHFLAGS are shared by both CFLAGS and LDFLAGS.
  ARCHFLAGS = -mcpu=cortex-m0 -mthumb -mabi=aapcs -mfloat-abi=soft # Use nRF51 makefiles provided in SDK as reference.
 
<<<<<<< HEAD
  # nRF51 specific.
  INCLUDE          += -I$(NRF5X_SDK_PATH)/nrf51
  INCLUDE          += -I$(NRF5X_SDK_PATH)/components/softdevice/s130/headers
  INCLUDE          += -I$(NRF5X_SDK_PATH)/components/softdevice/s130/headers/nrf51
  SOURCES          += $(NRF5X_SDK_PATH)/components/toolchain/system_nrf51.c
  PRECOMPILED_OBJS += $(NRF5X_SDK_PATH)/components/toolchain/gcc/gcc_startup_nrf51.o
=======
  # nRF51 specific. Main differences in SDK structure are softdevice, uart, delay...
  INCLUDE += -I$(NRF5X_SDK_PATH)/components/softdevice/s110/headers
  SOURCES += $(NRF5X_SDK_PATH)/components/toolchain/system_nrf51.c \
  $(NRF5X_SDK_PATH)/components/drivers_nrf/uart/app_uart.c

  PRECOMPILED_OBJS+=$(NRF5X_SDK_PATH)/components/toolchain/gcc/gcc_startup_nrf51.o
>>>>>>> 10aa3029

  DEFINES += -DNRF51 -DSWI_DISABLE0 -DSOFTDEVICE_PRESENT -DS130 -DBLE_STACK_SUPPORT_REQD -DNRF_LOG_USES_UART # SoftDevice included by default.

  LINKER_RAM:=$(shell python scripts/get_board_info.py $(BOARD) "board.chip['ram']")
  LINKER_FILE = $(NRF5X_SDK_PATH)/../linker_nrf51_ble_espruino_$(LINKER_RAM).ld
  
  SOFTDEVICE = $(NRF5X_SDK_PATH)/components/softdevice/s130/hex/s130_nrf51_2.0.0-7.alpha_softdevice.hex

endif # FAMILY == NRF51

ifeq ($(FAMILY), NRF52)
  
  NRF5X=1
  NRF5X_SDK_PATH=$(ROOT)/targetlibs/nrf5x/nrf5_sdk

  # ARCHFLAGS are shared by both CFLAGS and LDFLAGS.
  ARCHFLAGS = -mcpu=cortex-m4 -mthumb -mabi=aapcs -mfloat-abi=hard -mfpu=fpv4-sp-d16 # Use nRF52 makefiles provided in SDK as reference.
 
  # nRF52 specific... Different structure from nRF51 SDK for both delay and uart.
  INCLUDE += -I$(NRF5X_SDK_PATH)/components/softdevice/s132/headers
  INCLUDE += -I$(NRF5X_SDK_PATH)/components/softdevice/s132/headers/nrf52
<<<<<<< HEAD
  SOURCES += $(NRF5X_SDK_PATH)/components/toolchain/system_nrf52.c
=======
  INCLUDE += -I$(NRF5X_SDK_PATH)/components/drivers_nrf/delay # this directory doesnt exist in nRF51 SDK.
  SOURCES += $(NRF5X_SDK_PATH)/components/toolchain/system_nrf52.c \
  $(NRF5X_SDK_PATH)/components/drivers_nrf/delay/nrf_delay.c \
  $(NRF5X_SDK_PATH)/components/drivers_nrf/uart/nrf_drv_uart.c \
  $(NRF5X_SDK_PATH)/components/libraries/uart/app_uart.c
>>>>>>> 10aa3029

  PRECOMPILED_OBJS+=$(NRF5X_SDK_PATH)/components/toolchain/gcc/gcc_startup_nrf52.o

  DEFINES += -DSWI_DISABLE0 -DSOFTDEVICE_PRESENT -DNRF52 -DBOARD_PCA10036 -DCONFIG_GPIO_AS_PINRESET -DS132 -DBLE_STACK_SUPPORT_REQD
  LINKER_FILE = $(NRF5X_SDK_PATH)/components/toolchain/gcc/linker_nrf52_ble_espruino.ld

  SOFTDEVICE = targetlibs/nrf5x/softdevice/s132_nrf52_1.0.0-3.alpha_softdevice.hex

endif #FAMILY == NRF52

ifdef NRF5X

  # Just try and get rid of the compile warnings.
  CFLAGS += -Wno-sign-conversion -Wno-conversion -Wno-unused-parameter
  DEFINES += -DBLUETOOTH
  
  ARM = 1
  ARM_HAS_OWN_CMSIS = 1 # Nordic uses its own CMSIS files in its SDK, these are up-to-date.
  INCLUDE += -I$(ROOT)/targetlibs/nrf5x -I$(NRF5X_SDK_PATH)
  
  TEMPLATE_PATH = $(ROOT)/targetlibs/nrf5x # This is where the common linker for both nRF51 & nRF52 is stored.
  LDFLAGS += -L$(TEMPLATE_PATH)

  # These files are the Espruino HAL implementation.
  INCLUDE += -I$(ROOT)/targets/nrf5x
  SOURCES +=                              \
  targets/nrf5x/main.c                    \
  targets/nrf5x/jshardware.c              \
  targets/nrf5x/nrf5x_utils.c

  # Careful here.. All these includes and sources assume a SoftDevice. Not efficeint/clean if softdevice (ble) is not enabled...
  INCLUDE += -I$(NRF5X_SDK_PATH)/components
  INCLUDE += -I$(NRF5X_SDK_PATH)/components/drivers_nrf/config
  # INCLUDE += -I$(NRF5X_SDK_PATH)/components/bsp # ??? Doesn't exist...
  INCLUDE += -I$(NRF5X_SDK_PATH)/components/libraries/fifo
  INCLUDE += -I$(NRF5X_SDK_PATH)/components/libraries/util
  INCLUDE += -I$(NRF5X_SDK_PATH)/components/drivers_nrf/delay
  INCLUDE += -I$(NRF5X_SDK_PATH)/components/drivers_nrf/uart
  INCLUDE += -I$(NRF5X_SDK_PATH)/components/ble/common
  INCLUDE += -I$(NRF5X_SDK_PATH)/components/drivers_nrf/pstorage
  INCLUDE += -I$(NRF5X_SDK_PATH)/components/libraries/uart
  INCLUDE += -I$(NRF5X_SDK_PATH)/components/device
  INCLUDE += -I$(NRF5X_SDK_PATH)/components/libraries/button
  INCLUDE += -I$(NRF5X_SDK_PATH)/components/libraries/timer
  INCLUDE += -I$(NRF5X_SDK_PATH)/components/drivers_nrf/gpiote
  INCLUDE += -I$(NRF5X_SDK_PATH)/components/ble/ble_services/ble_nus
  INCLUDE += -I$(NRF5X_SDK_PATH)/components/drivers_nrf/hal
  INCLUDE += -I$(NRF5X_SDK_PATH)/components/toolchain/gcc
  INCLUDE += -I$(NRF5X_SDK_PATH)/components/toolchain
  INCLUDE += -I$(NRF5X_SDK_PATH)/components/drivers_nrf/common
  INCLUDE += -I$(NRF5X_SDK_PATH)/components/ble/ble_advertising
  INCLUDE += -I$(NRF5X_SDK_PATH)/components/libraries/trace
  INCLUDE += -I$(NRF5X_SDK_PATH)/components/softdevice/common/softdevice_handler
  INCLUDE += -I$(NRF5X_SDK_PATH)/components/drivers_nrf/twi_master

  SOURCES += \
  $(NRF5X_SDK_PATH)/components/libraries/button/app_button.c \
  $(NRF5X_SDK_PATH)/components/libraries/util/app_error.c \
  $(NRF5X_SDK_PATH)/components/libraries/fifo/app_fifo.c \
  $(NRF5X_SDK_PATH)/components/libraries/timer/app_timer.c \
  $(NRF5X_SDK_PATH)/components/libraries/trace/app_trace.c \
  $(NRF5X_SDK_PATH)/components/libraries/util/nrf_assert.c \
  $(NRF5X_SDK_PATH)/components/libraries/uart/retarget.c \
  $(NRF5X_SDK_PATH)/components/libraries/uart/app_uart_fifo.c \
  $(NRF5X_SDK_PATH)/components/drivers_nrf/delay/nrf_delay.c \
  $(NRF5X_SDK_PATH)/components/drivers_nrf/common/nrf_drv_common.c \
  $(NRF5X_SDK_PATH)/components/drivers_nrf/gpiote/nrf_drv_gpiote.c \
  $(NRF5X_SDK_PATH)/components/drivers_nrf/uart/nrf_drv_uart.c \
  $(NRF5X_SDK_PATH)/components/drivers_nrf/pstorage/pstorage.c \
  $(NRF5X_SDK_PATH)/components/ble/common/ble_advdata.c \
  $(NRF5X_SDK_PATH)/components/ble/ble_advertising/ble_advertising.c \
  $(NRF5X_SDK_PATH)/components/ble/common/ble_conn_params.c \
  $(NRF5X_SDK_PATH)/components/ble/ble_services/ble_nus/ble_nus.c \
  $(NRF5X_SDK_PATH)/components/ble/common/ble_srv_common.c \
  $(NRF5X_SDK_PATH)/components/softdevice/common/softdevice_handler/softdevice_handler.c \
  $(NRF5X_SDK_PATH)/components/drivers_nrf/hal/nrf_nvmc.c
  # $(NRF5X_SDK_PATH)/components/drivers_nrf/hal/nrf_adc.c \
  # $(NRF5X_SDK_PATH)/components/drivers_nrf/twi_master/nrf_drv_twi.c

  # $(NRF5X_SDK_PATH)/components/libraries/util/nrf_log.c \

endif #NRF5X

ifeq ($(FAMILY),ESP8266)
# move os_printf strings into flash to save RAM space
DEFINES += -DUSE_OPTIMIZE_PRINTF
DEFINES += -D__ETS__ -DICACHE_FLASH -DXTENSA -DUSE_US_TIMER
ESP8266=1
LIBS += -lc -lgcc -lhal -lphy -lpp -lnet80211 -llwip_536 -lwpa -lmain -lpwm -lcrypto
CFLAGS+= -fno-builtin \
-Wno-maybe-uninitialized -Wno-old-style-declaration -Wno-conversion -Wno-unused-variable \
-Wno-unused-parameter -Wno-ignored-qualifiers -Wno-discarded-qualifiers -Wno-float-conversion \
-Wno-parentheses -Wno-type-limits -Wno-unused-function -Wno-unused-value \
-Wl,EL -Wl,--gc-sections -nostdlib -mlongcalls -mtext-section-literals
endif


ifdef MBED
ARCHFLAGS += -mcpu=cortex-m3 -mthumb
ARM=1
INCLUDE+=-I$(ROOT)/targetlibs/libmbed -I$(ROOT)/targetlibs/libmbed/$(CHIP) -I$(ROOT)/targetlibs/libmbed/$(CHIP)/GCC_CS
DEFINES += -DMBED
INCLUDE += -I$(ROOT)/targetlibs/mbed
SOURCES += targets/mbed/main.c
CPPSOURCES += targets/mbed/jshardware.cpp
endif

ifdef ARM

  ifndef LINKER_FILE # nRF5x targets define their own linker file.
    LINKER_FILE = gen/linker.ld
  endif
  DEFINES += -DARM
  ifndef ARM_HAS_OWN_CMSIS # nRF5x targets do not use the shared CMSIS files.
    INCLUDE += -I$(ROOT)/targetlibs/arm
  endif
  OPTIMIZEFLAGS += -fno-common -fno-exceptions -fdata-sections -ffunction-sections

  # I've no idea why this breaks the bootloader, but it does.
  # Given we've left 10k for it, there's no real reason to enable LTO anyway.
  ifndef BOOTLOADER
	# Enable link-time optimisations (inlining across files)
	OPTIMIZEFLAGS += -flto -fno-fat-lto-objects -Wl,--allow-multiple-definition
	DEFINES += -DLINK_TIME_OPTIMISATION
  endif

  # Limit code size growth via inlining to 8% Normally 30% it seems... This reduces code size while still being able to use -O3
  OPTIMIZEFLAGS += --param inline-unit-growth=6

  export CCPREFIX?=arm-none-eabi-

endif # ARM

PININFOFILE=$(ROOT)/gen/jspininfo
ifdef PININFOFILE
SOURCES += $(PININFOFILE).c
endif

ifdef CARAMBOLA
TOOLCHAIN_DIR=$(shell cd ~/workspace/carambola/staging_dir/toolchain-*/bin;pwd)
export STAGING_DIR=$(TOOLCHAIN_DIR)
export CCPREFIX=$(TOOLCHAIN_DIR)/mipsel-openwrt-linux-
endif

ifdef DPTBOARD
export STAGING_DIR=$(shell cd ~/breakoutopenwrt/staging_dir/toolchain-*/bin;pwd)
export CCPREFIX=$(STAGING_DIR)/mips-openwrt-linux-
endif

ifdef RASPBERRYPI
 ifneq ($(shell uname -m),armv6l)
  # eep. let's cross compile
  export CCPREFIX=targetlibs/raspberrypi/tools/arm-bcm2708/gcc-linaro-arm-linux-gnueabihf-raspbian/bin/arm-linux-gnueabihf-
 else
  # compiling in-place, so give it a normal name
  PROJ_NAME=espruino
 endif
endif

ifdef WICED
#WRAPPERSOURCES += targets/emw3165/jswrap_emw3165.c
endif

ifdef STM32
DEFINES += -DSTM32 -DUSE_STDPERIPH_DRIVER=1 -D$(CHIP) -D$(BOARD) -D$(STLIB)
DEFINES += -DFAKE_STDLIB
# FAKE_STDLIB is for Espruino - it uses its own standard library so we don't have to link in the normal one + get bloated
INCLUDE += -I$(ROOT)/targets/stm32
ifndef BOOTLOADER
SOURCES +=                              \
targets/stm32/main.c                    \
targets/stm32/jshardware.c              \
targets/stm32/stm32_it.c
endif
endif

ifdef LINUX
DEFINES += -DLINUX
INCLUDE += -I$(ROOT)/targets/linux
SOURCES +=                              \
targets/linux/main.c                    \
targets/linux/jshardware.c
LIBS += -lm # maths lib
LIBS += -lpthread # thread lib for input processing
ifdef OPENWRT_UCLIBC
LIBS += -lc
else
LIBS += -lstdc++
endif
endif

ifdef NUCLEO
WRAPPERSOURCES += targets/nucleo/jswrap_nucleo.c
endif

SOURCES += $(WRAPPERSOURCES)
SOURCEOBJS = $(SOURCES:.c=.o) $(CPPSOURCES:.cpp=.o)
OBJS = $(SOURCEOBJS) $(PRECOMPILED_OBJS)


# -ffreestanding -nodefaultlibs -nostdlib -fno-common
# -nodefaultlibs -nostdlib -nostartfiles

# -fdata-sections -ffunction-sections are to help remove unused code
CFLAGS += $(OPTIMIZEFLAGS) -c $(ARCHFLAGS) $(DEFINES) $(INCLUDE)

# -Wl,--gc-sections helps remove unused code
# -Wl,--whole-archive checks for duplicates
ifndef NRF5X
 LDFLAGS += $(OPTIMIZEFLAGS) $(ARCHFLAGS)
else ifdef NRF5X
 LDFLAGS += $(ARCHFLAGS)
 LDFLAGS += --specs=nano.specs -lc -lnosys
endif # NRF5X

ifdef EMBEDDED
DEFINES += -DEMBEDDED
LDFLAGS += -Wl,--gc-sections
endif

ifdef LINKER_FILE
  LDFLAGS += -T$(LINKER_FILE)
endif

#
# Definitions for the build of the ESP8266
#
ifdef ESP8266
# The Root of the ESP8266_SDK distributed by Espressif
# This must be supplied as a Make environment variable.
ifndef ESP8266_SDK_ROOT
$(error "The ESP8266_SDK_ROOT variable must be set")
endif

# The pefix for the xtensa toolchain
CCPREFIX=xtensa-lx106-elf-
DEFINES += -DESP8266

# Extra flags passed to the linker
LDFLAGS += -L$(ESP8266_SDK_ROOT)/lib \
-nostdlib \
-Wl,--no-check-sections \
-u call_user_start \
-Wl,-static

# Extra source files specific to the ESP8266
SOURCES += targets/esp8266/uart.c \
	targets/esp8266/spi.c \
	targets/esp8266/user_main.c \
	targets/esp8266/jshardware.c \
	targets/esp8266/i2c_master.c \
	targets/esp8266/esp8266_board_utils.c \
	libs/network/esp8266/network_esp8266.c

# The tool used for building the firmware and flashing
ESPTOOL    ?= $(ESP8266_SDK_ROOT)/esptool/esptool.py

# Extra include directories specific to the ESP8266
INCLUDE += -I$(ESP8266_SDK_ROOT)/include -I$(ROOT)/targets/esp8266
endif # ESP8266

export CC=$(CCPREFIX)gcc
export LD=$(CCPREFIX)gcc
export AR=$(CCPREFIX)ar
export AS=$(CCPREFIX)as
export OBJCOPY=$(CCPREFIX)objcopy
export OBJDUMP=$(CCPREFIX)objdump
export GDB=$(CCPREFIX)gdb


.PHONY:  proj

all: 	 proj

ifeq ($(V),1)
        quiet_=
        Q=
else
        quiet_=quiet_
        Q=@
  export SILENT=1
endif


$(WRAPPERFILE): scripts/build_jswrapper.py $(WRAPPERSOURCES)
	@echo Generating JS wrappers
	$(Q)echo WRAPPERSOURCES = $(WRAPPERSOURCES)
	$(Q)echo DEFINES =  $(DEFINES)
	$(Q)python scripts/build_jswrapper.py $(WRAPPERSOURCES) $(DEFINES) -B$(BOARD)

ifdef PININFOFILE
$(PININFOFILE).c $(PININFOFILE).h: scripts/build_pininfo.py
	@echo Generating pin info
	$(Q)python scripts/build_pininfo.py $(BOARD) $(PININFOFILE).c $(PININFOFILE).h
endif

ifndef NRF5X # nRF5x devices use their own linker files that aren't automatically generated.
$(LINKER_FILE): scripts/build_linker.py
	@echo Generating linker scripts
	$(Q)python scripts/build_linker.py $(BOARD) $(LINKER_FILE) $(BUILD_LINKER_FLAGS)
endif # NRF5X

$(PLATFORM_CONFIG_FILE): boards/$(BOARD).py scripts/build_platform_config.py
	@echo Generating platform configs
	$(Q)python scripts/build_platform_config.py $(BOARD)

compile=$(CC) $(CFLAGS) $< -o $@

ifdef FIXED_OBJ_NAME
link=$(LD) $(LDFLAGS) -o espruino $(OBJS) $(LIBS)
else
link=$(LD) $(LDFLAGS) -o $@ $(OBJS) $(LIBS)
endif
# note: link is ignored for the ESP8266
obj_dump=$(OBJDUMP) -x -S $(PROJ_NAME).elf > $(PROJ_NAME).lst
obj_to_bin=$(OBJCOPY) -O $1 $(PROJ_NAME).elf $(PROJ_NAME).$2

quiet_compile= CC $@
quiet_link= LD $@
quiet_obj_dump= GEN $(PROJ_NAME).lst
quiet_obj_to_bin= GEN $(PROJ_NAME).$2

%.o: %.c $(PLATFORM_CONFIG_FILE) $(PININFOFILE).h
	@echo $($(quiet_)compile)
	@$(call compile)

.cpp.o: $(PLATFORM_CONFIG_FILE) $(PININFOFILE).h
	@echo $($(quiet_)compile)
	@$(call compile)

.s.o:
	@echo $($(quiet_)compile)
	@$(call compile)

ifdef LINUX # ---------------------------------------------------
proj: 	$(PLATFORM_CONFIG_FILE) $(PROJ_NAME)

$(PROJ_NAME): $(OBJS)
	@echo $($(quiet_)link)
	@$(call link)

else ifdef ESP8266
# Linking the esp8266... The Espruino source files get compiled into the .text section. The
# Espressif SDK libraries have .text and .irom0 sections. We need to put the libraries' .text into
# .iram0 (32KB on chip instruction ram) and we need to put the Esprunio .text and the libraries'
# .irom0 into .irom0 (demand-cached from flash). We do this dance by pre-linking the Espruino
# objects, then renaming .text to .irom0, and then finally linking with the SDK libraries.
# Note that a previous method of renaming .text to .irom0 in each object file doesn't work when
# we enable the link-time optimizer for inlining because it generates fresh code that all ends
# up in .iram0.
# We generate two binaries in order to support over-the-air updates, one per
# OTA partition (Espressif calls these user1.bin and user2.bin). In the 512KB flash case, there
# is only space for the first binary and updates are not possible. So we're really abusing the
# flash layout in that case because we tell the SDK that we have two 256KB partitions when in
# reality we're using one 512KB partition. This works out because the SDK doesn't use the
# user setting area that sits between the two 256KB partitions, so we can merrily use it for
# code.
ESP_ZIP     = $(PROJ_NAME).tgz
USER1_BIN   = espruino_esp8266_user1.bin
USER2_BIN   = espruino_esp8266_user2.bin
USER1_ELF   = espruino_esp8266_user1.elf
USER2_ELF   = espruino_esp8266_user2.elf
PARTIAL     = espruino_esp8266_partial.o
LD_SCRIPT1  = ./targets/esp8266/eagle.app.v6.new.1024.app1.ld
LD_SCRIPT2  = ./targets/esp8266/eagle.app.v6.new.1024.app2.ld
APPGEN_TOOL = $(ESP8266_SDK_ROOT)/tools/gen_appbin.py
BOOTLOADER  = $(ESP8266_SDK_ROOT)/bin/boot_v1.4(b1).bin
BLANK       = $(ESP8266_SDK_ROOT)/bin/blank.bin
INIT_DATA   = $(ESP8266_SDK_ROOT)/bin/esp_init_data_default.bin

proj: $(USER1_BIN) $(USER2_BIN) $(ESP_ZIP)

# generate partially linked .o with all Esprunio source files linked
$(PARTIAL): $(OBJS) $(LINKER_FILE)
	@echo LD $@
	$(Q)$(LD) $(OPTIMIZEFLAGS) -nostdlib -Wl,--no-check-sections -Wl,-static -r -o $@ $(OBJS)
	$(Q)$(OBJCOPY) --rename-section .text=.irom0.text --rename-section .literal=.irom0.literal $@

# generate fully linked 'user1' .elf using linker script for first OTA partition
$(USER1_ELF): $(PARTIAL) $(LINKER_FILE)
	@echo LD $@
	$(Q)$(LD) $(LDFLAGS) -T$(LD_SCRIPT1) -o $@ $(PARTIAL) -Wl,--start-group $(LIBS) -Wl,--end-group
	$(Q)$(OBJDUMP) --headers -j .irom0.text -j .text $@ | tail -n +4
	@echo To disassemble: $(OBJDUMP) -d -l -x $@

# generate fully linked 'user2' .elf using linker script for second OTA partition
$(USER2_ELF): $(PARTIAL) $(LINKER_FILE)
	@echo LD $@
	$(Q)$(LD) $(LDFLAGS) -T$(LD_SCRIPT2) -o $@ $(PARTIAL) -Wl,--start-group $(LIBS) -Wl,--end-group
	@echo To disassemble: $(OBJDUMP) -d -l -x $@

# generate binary image for user1, i.e. first OTA partition
$(USER1_BIN): $(USER1_ELF)
	$(Q)$(OBJCOPY) --only-section .text -O binary $(USER1_ELF) eagle.app.v6.text.bin
	$(Q)$(OBJCOPY) --only-section .data -O binary $(USER1_ELF) eagle.app.v6.data.bin
	$(Q)$(OBJCOPY) --only-section .rodata -O binary $(USER1_ELF) eagle.app.v6.rodata.bin
	$(Q)$(OBJCOPY) --only-section .irom0.text -O binary $(USER1_ELF) eagle.app.v6.irom0text.bin
	@ls -ls eagle*bin
	$(Q)COMPILE=gcc python $(APPGEN_TOOL) $(USER1_ELF) 2 $(ESP_FLASH_MODE) $(ESP_FLASH_FREQ_DIV) $(ESP_FLASH_SIZE) 0 >/dev/null
	$(Q) rm -f eagle.app.v6.*.bin
	$(Q) mv eagle.app.flash.bin $@
	@echo "** user1.bin uses $$(stat -c '%s' $@) bytes of" $(ESP_FLASH_MAX) "available"
	@if [ $$(stat -c '%s' $@) -gt $$(( $(ESP_FLASH_MAX) )) ]; then echo "$@ too big!"; false; fi

# generate binary image for user2, i.e. second OTA partition
# we make this rule dependent on user1.bin in order to serialize the two rules because they use
# stupid static filenames (go blame the Espressif tool)
$(USER2_BIN): $(USER2_ELF) $(USER1_BIN)
	$(Q)$(OBJCOPY) --only-section .text -O binary $(USER2_ELF) eagle.app.v6.text.bin
	$(Q)$(OBJCOPY) --only-section .data -O binary $(USER2_ELF) eagle.app.v6.data.bin
	$(Q)$(OBJCOPY) --only-section .rodata -O binary $(USER2_ELF) eagle.app.v6.rodata.bin
	$(Q)$(OBJCOPY) --only-section .irom0.text -O binary $(USER2_ELF) eagle.app.v6.irom0text.bin
	$(Q)COMPILE=gcc python $(APPGEN_TOOL) $(USER2_ELF) 2 $(ESP_FLASH_MODE) $(ESP_FLASH_FREQ_DIV) $(ESP_FLASH_SIZE) 0 >/dev/null
	$(Q) rm -f eagle.app.v6.*.bin
	$(Q) mv eagle.app.flash.bin $@

$(ESP_ZIP): $(USER1_BIN) $(USER2_BIN)
	$(Q)rm -rf build/$(basename $(ESP_ZIP))
	$(Q)mkdir -p build/$(basename $(ESP_ZIP))
	$(Q)cp $(USER1_BIN) $(USER2_BIN) scripts/wiflash $(ESP8266_SDK_ROOT)/bin/blank.bin \
	  $(ESP8266_SDK_ROOT)/bin/esp_init_data_default.bin \
	  "$(ESP8266_SDK_ROOT)/bin/boot_v1.4(b1).bin" targets/esp8266/README_flash.txt \
	  build/$(basename $(ESP_ZIP))
	$(Q)tar -C build -zcf $(ESP_ZIP) ./$(basename $(ESP_ZIP))

# Analyze all the .o files and rank them by the amount of static string area used, useful to figure
# out where to optimize and move strings to flash
# IMPORTANT: this only works if DISABLE_LTO id defined, e.g. `DISABLE_LTO=1 make`
topstrings: $(PARTIAL)
	$(Q)for f in `find . -name \*.o`; do \
	  str=$$($(OBJDUMP) -j .rodata.str1.4 -h $$f 2>/dev/null | \
	    egrep -o 'rodata.str1.4 [0-9a-f]+' | \
	    awk $$(expr match "$$(awk --version)" "GNU.*" >/dev/null && echo --non-decimal-data) \
	      -e '{printf "%d\n", ("0x" $$2);}'); \
	  [ "$$str" ] && echo "$$str $$f"; \
	done | \
	sort -rn >topstrings
	$(Q)echo "Top 20 from ./topstrings:"
	$(Q)head -20 topstrings
	$(Q)echo "To get details: $(OBJDUMP) -j .rodata.str1.4 -s src/FILENAME.o"


flash: all $(USER1_BIN) $(USER2_BIN)
ifndef COMPORT
	$(error "In order to flash, we need to have the COMPORT variable defined")
endif
	-$(ESPTOOL) --port $(COMPORT) --baud $(FLASH_BAUD) write_flash --flash_freq $(ET_FF) --flash_mode qio --flash_size $(ET_FS) 0x0000 "$(BOOTLOADER)" 0x1000 $(USER1_BIN) $(ET_BLANK) $(BLANK)

# just flash user1 and don't mess with bootloader or wifi settings
quickflash: all $(USER1_BIN) $(USER2_BIN)
ifndef COMPORT
	$(error "In order to flash, we need to have the COMPORT variable defined")
endif
	-$(ESPTOOL) --port $(COMPORT) --baud $(FLASH_BAUD) write_flash 0x1000 $(USER1_BIN)

wiflash: all $(USER1_BIN) $(USER2_BIN)
ifndef ESPHOSTNAME
	$(error "In order to flash over wifi, we need to have the ESPHOSTNAME variable defined")
endif
	./scripts/wiflash $(ESPHOSTNAME) $(USER1_BIN) $(USER2_BIN)

#else ifdef WICED
#
#proj: $(WICED_ROOT)/apps/snip/espruino/espruino_lib.o
#
#$(PROJ_NAME).o: $(OBJS)
#	@echo LD $@
#	$(Q)$(LD) $(OPTIMIZEFLAGS) -nostdlib -Wl,--no-check-sections -Wl,-static -r -o $@ $(OBJS)
#
#$(WICED_ROOT)/apps/snip/espruino/espruino_lib.o: $(PROJ_NAME).o
#	cp $< $@

else # embedded, so generate bin, etc ---------------------------

$(PROJ_NAME).elf: $(OBJS) $(LINKER_FILE)
	@echo $($(quiet_)link)
	@$(call link)

$(PROJ_NAME).lst : $(PROJ_NAME).elf
	@echo $($(quiet_)obj_dump)
	@$(call obj_dump)

$(PROJ_NAME).hex: $(PROJ_NAME).elf
	@echo $(call $(quiet_)obj_to_bin,ihex,hex)
	@$(call obj_to_bin,ihex,hex)
ifdef SOFTDEVICE
	echo Merging SoftDevice
	@echo "    (use 'pip install IntelHex' if you don't have hexmerge.py)"
	hexmerge.py $(SOFTDEVICE) $(PROJ_NAME).hex -o tmp.hex
	mv tmp.hex $(PROJ_NAME).hex
endif

$(PROJ_NAME).srec : $(PROJ_NAME).elf
	@echo $(call $(quiet_)obj_to_bin,srec,srec)
	@$(call obj_to_bin,srec,srec)

$(PROJ_NAME).bin : $(PROJ_NAME).elf
	@echo $(call $(quiet_)obj_to_bin,binary,bin)
	@$(call obj_to_bin,binary,bin)
ifndef TRAVIS
	bash scripts/check_size.sh $(PROJ_NAME).bin
endif

proj: $(PROJ_NAME).lst $(PROJ_NAME).bin $(PROJ_NAME).hex

#proj: $(PROJ_NAME).lst $(PROJ_NAME).hex $(PROJ_NAME).srec $(PROJ_NAME).bin

flash: all
ifdef USE_DFU
	sudo dfu-util -a 0 -s 0x08000000 -D $(PROJ_NAME).bin
else ifdef OLIMEXINO_STM32_BOOTLOADER
	echo Olimexino Serial bootloader
	dfu-util -a1 -d 0x1EAF:0x0003 -D $(PROJ_NAME).bin
else ifdef NUCLEO
	if [ -d "/media/$(USER)/NUCLEO" ]; then cp $(PROJ_NAME).bin /media/$(USER)/NUCLEO;sync; fi
	if [ -d "/media/NUCLEO" ]; then cp $(PROJ_NAME).bin /media/NUCLEO;sync; fi
else ifdef MICROBIT
	if [ -d "/media/$(USER)/MICROBIT" ]; then cp $(PROJ_NAME).hex /media/$(USER)/MICROBIT;sync; fi
	if [ -d "/media/MICROBIT" ]; then cp $(PROJ_NAME).hex /media/MICROBIT;sync; fi
else ifdef NRF5X
	if [ -d "/media/$(USER)/JLINK" ]; then cp $(PROJ_NAME).bin /media/$(USER)/JLINK;sync; fi
	if [ -d "/media/JLINK" ]; then cp $(PROJ_NAME).bin /media/JLINK;sync; fi
else
	echo ST-LINK flash
	st-flash --reset write $(PROJ_NAME).bin $(BASEADDRESS)
endif

serialflash: all
	echo STM32 inbuilt serial bootloader, set BOOT0=1, BOOT1=0
	python scripts/stm32loader.py -b 460800 -a $(BASEADDRESS) -ew $(STM32LOADER_FLAGS) $(PROJ_NAME).bin
#	python scripts/stm32loader.py -b 460800 -a $(BASEADDRESS) -ewv $(STM32LOADER_FLAGS) $(PROJ_NAME).bin

ifdef NRF5X # This requires nrfjprog to be working and in your system PATH.
nordic_flash:
	@echo Flashing: s132_nrf52_1.0.0-3.alpha_softdevice.hex
	nrfjprog -f NRF52 --program $(ROOT)/targetlibs/nrf5x/s132_nrf52_1.0.0-3.alpha_softdevice.hex --chiperase --verify
	@echo Flashing: $(ROOT)/$(PROJ_NAME).hex
	nrfjprog -f NRF52 --program $(ROOT)/$(PROJ_NAME).hex --verify
	nrfjprog -f NRF52 --reset
endif

gdb:
	echo "target extended-remote :4242" > gdbinit
	echo "file $(PROJ_NAME).elf" >> gdbinit
	#echo "load" >> gdbinit
	echo "break main" >> gdbinit
	echo "break HardFault_Handler" >> gdbinit
	$(GDB) -x gdbinit
	rm gdbinit
endif	    # ---------------------------------------------------

clean:
	@echo Cleaning targets
	$(Q)find . -name \*.o | grep -v libmbed | grep -v arm-bcm2708 | xargs rm -f
	$(Q)rm -f $(ROOT)/gen/*.c $(ROOT)/gen/*.h $(ROOT)/gen/*.ld
	$(Q)rm -f $(PROJ_NAME).elf
	$(Q)rm -f $(PROJ_NAME).hex
	$(Q)rm -f $(PROJ_NAME).bin
	$(Q)rm -f $(PROJ_NAME).srec
	$(Q)rm -f $(PROJ_NAME).lst<|MERGE_RESOLUTION|>--- conflicted
+++ resolved
@@ -1246,21 +1246,12 @@
   # ARCHFLAGS are shared by both CFLAGS and LDFLAGS.
   ARCHFLAGS = -mcpu=cortex-m0 -mthumb -mabi=aapcs -mfloat-abi=soft # Use nRF51 makefiles provided in SDK as reference.
  
-<<<<<<< HEAD
   # nRF51 specific.
   INCLUDE          += -I$(NRF5X_SDK_PATH)/nrf51
   INCLUDE          += -I$(NRF5X_SDK_PATH)/components/softdevice/s130/headers
   INCLUDE          += -I$(NRF5X_SDK_PATH)/components/softdevice/s130/headers/nrf51
   SOURCES          += $(NRF5X_SDK_PATH)/components/toolchain/system_nrf51.c
   PRECOMPILED_OBJS += $(NRF5X_SDK_PATH)/components/toolchain/gcc/gcc_startup_nrf51.o
-=======
-  # nRF51 specific. Main differences in SDK structure are softdevice, uart, delay...
-  INCLUDE += -I$(NRF5X_SDK_PATH)/components/softdevice/s110/headers
-  SOURCES += $(NRF5X_SDK_PATH)/components/toolchain/system_nrf51.c \
-  $(NRF5X_SDK_PATH)/components/drivers_nrf/uart/app_uart.c
-
-  PRECOMPILED_OBJS+=$(NRF5X_SDK_PATH)/components/toolchain/gcc/gcc_startup_nrf51.o
->>>>>>> 10aa3029
 
   DEFINES += -DNRF51 -DSWI_DISABLE0 -DSOFTDEVICE_PRESENT -DS130 -DBLE_STACK_SUPPORT_REQD -DNRF_LOG_USES_UART # SoftDevice included by default.
 
@@ -1282,15 +1273,7 @@
   # nRF52 specific... Different structure from nRF51 SDK for both delay and uart.
   INCLUDE += -I$(NRF5X_SDK_PATH)/components/softdevice/s132/headers
   INCLUDE += -I$(NRF5X_SDK_PATH)/components/softdevice/s132/headers/nrf52
-<<<<<<< HEAD
   SOURCES += $(NRF5X_SDK_PATH)/components/toolchain/system_nrf52.c
-=======
-  INCLUDE += -I$(NRF5X_SDK_PATH)/components/drivers_nrf/delay # this directory doesnt exist in nRF51 SDK.
-  SOURCES += $(NRF5X_SDK_PATH)/components/toolchain/system_nrf52.c \
-  $(NRF5X_SDK_PATH)/components/drivers_nrf/delay/nrf_delay.c \
-  $(NRF5X_SDK_PATH)/components/drivers_nrf/uart/nrf_drv_uart.c \
-  $(NRF5X_SDK_PATH)/components/libraries/uart/app_uart.c
->>>>>>> 10aa3029
 
   PRECOMPILED_OBJS+=$(NRF5X_SDK_PATH)/components/toolchain/gcc/gcc_startup_nrf52.o
 
