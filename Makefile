--- conflicted
+++ resolved
@@ -2136,15 +2136,9 @@
 	if [ -d "/media/$(USER)/MICROBIT" ]; then cp $(PROJ_NAME).hex /media/$(USER)/MICROBIT;sync; fi
 	if [ -d "/media/MICROBIT" ]; then cp $(PROJ_NAME).hex /media/MICROBIT;sync; fi
 else ifdef NRF5X
-<<<<<<< HEAD
-	~/bin/nrf/nrfjprog/nrfjprog --family NRF52 --clockspeed 50000 --program $(PROJ_NAME).hex --chiperase --reset
-	#if [ -d "/media/$(USER)/JLINK" ]; then cp $(PROJ_NAME).hex /media/$(USER)/JLINK;sync; fi
-	#if [ -d "/media/JLINK" ]; then cp $(PROJ_NAME).hex /media/JLINK;sync; fi
-=======
 	if type nrfjprog 2>/dev/null; then nrfjprog --family $(FAMILY) --clockspeed 50000 --program $(PROJ_NAME).hex --chiperase --reset; \
 	elif [ -d "/media/$(USER)/JLINK" ]; then cp $(PROJ_NAME).hex /media/$(USER)/JLINK;sync; \
 	elif [ -d "/media/JLINK" ]; then cp $(PROJ_NAME).hex /media/JLINK;sync; fi
->>>>>>> c969f3c5
 else
 	@echo ST-LINK flash
 	st-flash --reset write $(PROJ_NAME).bin $(BASEADDRESS)
