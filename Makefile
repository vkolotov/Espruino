--- conflicted
+++ resolved
@@ -958,15 +958,6 @@
 INCLUDE += -I/usr/local/include -L/usr/local/lib 
 endif
 
-<<<<<<< HEAD
-# Nordic-specific (probably temporary)
-ifdef USE_TEMPERATURE
-  INCLUDE += -I$(ROOT)/libs/temperature
-  WRAPPERSOURCES += libs/temperature/jswrap_temperature.c
-endif
-
-=======
->>>>>>> a0bee141
 ifdef USE_BLUETOOTH
   INCLUDE += -I$(ROOT)/libs/bluetooth
   WRAPPERSOURCES += libs/bluetooth/jswrap_bluetooth.c
